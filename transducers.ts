--- conflicted
+++ resolved
@@ -103,12 +103,9 @@
             return [input];
         }
         const table = this.symbol_table.get(this.value.text);
-<<<<<<< HEAD
-=======
         if (table == undefined) {
             throw new Error(`Could not find symbol: ${this.value.text}`);
         }
->>>>>>> e557605d
         const transducer = transducer_from_table(table, this.symbol_table);
         return transducer.transduce(input, randomize, max_results);
     }
@@ -144,15 +141,6 @@
         const results: GParse[] = [];
 
         if (randomize) {
-<<<<<<< HEAD
-            var items: Iterable<[Transducer, number]> = new RandomPicker([...this.children_and_weights]);
-        } else {
-            var items: Iterable<[Transducer, number]> = this.children_and_weights;
-        }
-
-        for (var [child, prob] of items) {
-
-=======
             var items: Iterable<[Transducer, number] | undefined > = new RandomPicker([...this.children_and_weights]);
         } else {
             var items: Iterable<[Transducer, number] | undefined > = this.children_and_weights;
@@ -163,7 +151,6 @@
                 throw new Error("Received an undefined output from RandomPicker.")
             }
             const [child, prob] = item;
->>>>>>> e557605d
             for (var [new_input, logprob, output] of child.transduce(input, randomize, max_results)) {
                 logprob += Math.log(prob);
                 results.push([new_input, logprob, output]);
@@ -258,13 +245,8 @@
         }
         var [input, logprob, past_output] = parse;
 
-<<<<<<< HEAD
-        var wheat = [];
-        var chaff = [];
-=======
         var wheat: GRecord = [];
         var chaff: GRecord = [];
->>>>>>> e557605d
         var input_source =  this.direction == "upward" ? input : past_output;
         for (const [key, value] of input_source) {
             if (key.text == this.key.text) {
@@ -274,16 +256,10 @@
             chaff.push([key, value]);
         }
 
-<<<<<<< HEAD
-        console.log("converting " + this.direction + ", original input = " + wheat);
-
-        const parser = this.symbol_table.get(this.value.text);
-=======
         const parser = this.symbol_table.get(this.value.text);
         if (parser == undefined) {
             throw new Error(`Could not find symbol: ${this.value.text}`);
         }
->>>>>>> e557605d
         const transducer = transducer_from_table(parser, this.symbol_table);
         
         var results: GParse[] = [];
@@ -297,11 +273,6 @@
                 }
             }
 
-<<<<<<< HEAD
-            console.log("final output = " + chaff);
-            console.log();
-=======
->>>>>>> e557605d
             if (this.direction == "upward") {
                 results.push([chaff, new_logprob, past_output]);
             } else {
@@ -317,14 +288,8 @@
     return [key, new GCell(value.text + s, value.sheet, value.row, value.col)];
 } */
 
-<<<<<<< HEAD
-
 class LiteralTransducer extends Transducer {
 
-=======
-class LiteralTransducer extends Transducer {
-
->>>>>>> e557605d
     public constructor(
         public key: GCell, 
         public value: GCell
@@ -346,16 +311,10 @@
         var needle = this.value.text;
 
         for (const [key, value] of input) {
-<<<<<<< HEAD
-            
-
-=======
->>>>>>> e557605d
             if (key.text != this.key.text) { // not what we're looking for, move along
                 consumed_input.push([key, value]);
                 continue; 
             }
-<<<<<<< HEAD
             tier_found_in_input = true;
         
             for (var i = 0; i < value.text.length; i++) {
@@ -376,21 +335,11 @@
                 const remnant_str = value.text.slice(i);
                 const remnant_cell = new GCell(remnant_str, value.sheet, value.row, value.col);
                 consumed_input.push([key, remnant_cell]);
-=======
-            if (!value.text.startsWith(this.value.text)) { // parse failed!
-                return [];
->>>>>>> e557605d
-            }
-        }
-
-<<<<<<< HEAD
+            }
+        }
+
         if (tier_found_in_input && needle.length > 0) {
             return [];
-=======
-            const remnant_str = value.text.slice(this.value.text.length);
-            const remnant_cell = new GCell(remnant_str, value.sheet, value.row, value.col);
-            consumed_input.push([key, remnant_cell]);
->>>>>>> e557605d
         }
 
         var output = [...past_output];
@@ -411,13 +360,8 @@
 
         if (!my_tier_found) {
             output.push([this.key, this.value]);
-<<<<<<< HEAD
         } */
 
-=======
-        }
-    
->>>>>>> e557605d
         return [[consumed_input, logprob, output]];
     }
 }
@@ -568,12 +512,8 @@
 
     if (!found_out_tier) {
         output.push([new GCell(out_tier), new GCell(c)]);
-<<<<<<< HEAD
     } */
 
-=======
-    }
->>>>>>> e557605d
     return [consumed_input, logprob, output];
 }
 
