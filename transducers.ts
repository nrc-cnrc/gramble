--- conflicted
+++ resolved
@@ -1,10 +1,7 @@
-<<<<<<< HEAD
-import { RandomPicker } from "./util";
-=======
+import { RandomPicker, winnow } from "./util";
+import { getEnabledCategories } from "trace_events";
 //import { getEnabledCategories } from "trace_events";
-import { RandomPicker, winnow } from "./util";
 //import { stringify } from "querystring";
->>>>>>> 706b8a9a
 
 export type GEntry = [GCell, GCell];
 export type GRecord = GEntry[];
