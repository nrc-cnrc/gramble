--- conflicted
+++ resolved
@@ -10,13 +10,7 @@
 export function test_output(result: GTable, result_num: number, tier: string, target: string) {
     it("should have " + target + " as " + tier + " output " + (result_num + 1), function() {
         const record = result[result_num];
-<<<<<<< HEAD
         const text = record.filter(([k, v]) => k.text == tier).map(([k, v]) => v.text).join("");
         expect(text).to.equal(target);
-=======
-        const entry = record.find(([key, _value]) => key.text == tier);
-        expect(entry).to.not.be.undefined;
-        expect((<GEntry> entry)[1].text).to.equal(target);
->>>>>>> e557605d
     });
 }