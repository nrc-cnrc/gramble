import {GCell, GEntry, GRecord, GTable, GGrammar, SymbolTable} from "./transducers"

/**
 * Determines whether a line is empty
 * @param row A list of strings, representing the cell text along that row
 * @returns True if the line is empty
 */

function is_line_empty(row: string[]): boolean {
    if (row.length == 0) {
        return true;
    }

    for (let cell_text of row) {
        if (cell_text.trim().length != 0) {
            return false;
        }
    }

    return true;
}


/**
 * DevEnvironment
 * 
 * To make an editor (e.g. Google Sheets) "smart" about Gramble, you implement this interface.  Most
 * of the public-facing methods of the Project edifice take an IHighlighter instance as an argument.
 * When parsing a spreadsheet, executing a unit test, etc., the Parser will notify the IHighlighter instance
 * that particular cells are errors, comments, column headers, etc.
 */
export interface DevEnvironment {
    mark_error(sheet: string, row: number, col: number, msg: string, level: "error"|"warning"|"info"): void;
    mark_tier(sheet: string, row: number, col: number, tier: string): void;
    mark_comment(sheet: string, row: number, col: number): void;
    mark_header(sheet: string, row: number, col: number, tier: string): void;
    mark_command(sheet: string, row: number, col: number): void;
    set_color(tier_name: string, color: string): void;
    highlight(): void;
    alert(msg: string): void;
}

export class TextDevEnvironment {

    private errorMessages: string[] = [];

    public mark_tier(sheet: string, row: number, col: number, tier: string): void {}
    public mark_comment(sheet: string, row: number, col: number): void {}
    public mark_header(sheet: string, row: number, col: number, tier: string): void {}
    public mark_command(sheet: string, row: number, col: number): void {}
    public set_color(tier_name: string, color: string): void {}
    public highlight(): void {}

    mark_error(sheet: string, 
            row: number, 
            col: number, 
            msg: string, 
            level: "error"|"warning"|"info"): void {

        this.errorMessages.push(level.toUpperCase() + ", row " + (row+1) + ", column " + (col+1) + ": " + msg);
    }

    public get errors(): string[] {
        return this.errorMessages;
    }

    public alert(msg: string): void {
        console.log(msg);
    }
}

const REQUIRED_COLORS: string[] = [
    "red", "orange", "yellow", 
    "chartreuse", "green", "aqua", 
    "cyan", "blue", "indigo",
    "violet", "magenta", "burgundy"
];


function is_valid_color(color_name: string): boolean {
    if (color_name.trim().length == 0) {
        return false;
    }

    for (let subcolor of color_name.split("-")) {
        if (REQUIRED_COLORS.indexOf(subcolor.trim()) < 0) {
            return false;
        }
    }

    return true;
}

/**
 * GFunction
 * 
 * A GFunction is what is created when the programmer places text in the first column of the
 * sheet.  GFunctions guide the interpretation of following rows, both the name of the function that
 * should be executed (e.g. "add" a record to a symbol or add a "test" to a symbol) and the interpretation
 * of positional arguments (e.g. that the third column should be "text", the second column should be "down", etc.)
 */
abstract class GFunction {
    protected _name: GCell;
    protected _symbol: GCell | undefined;
    protected _params: GCell[] = [];
    protected _columns: Map<number, GCell> = new Map();

    public constructor(name: GCell) {
        this._name = name;
    }

    public add_params(cells: GCell[], highlighter: DevEnvironment): void {

        var cell_buffer: GCell[] = [];

        for (let cell of cells) {
            cell_buffer.push(cell);
            if (cell.text.length == 0) {
                continue;
            }

            for (const param of cell_buffer) {
                highlighter.mark_header(cell.sheet, cell.row, cell.col, cell.text);
                if (param.text.length == 0) {
                    continue;
                }
                this._params.push(param);
                this._columns.set(param.col, param);
            }
        }
    }

    public has_column(col_idx: number): boolean {
        return this._columns.has(col_idx);
    }

    public get_param(col_idx: number): GCell {
        const result =  this._columns.get(col_idx);
        if (result == undefined) {
            throw new RangeError("Column index " + col_idx + " not found");
        }
        return result;
    }

    public associate_params(cells: GCell[]): GRecord {
        var record: GRecord = []; 
        for (const cell of cells) {
            const key = this.get_param(cell.col);
            record.push([key, cell]);
        }
        return record;
    }

    public abstract call(cells: GCell[], project: Project): void;

    /**
     * Many functions assign or append their results to the most recently declared symbol.
     * @param GCell 
     */
    public set_symbol(symbol: GCell) {
        this._symbol = symbol;
    }
}


class TableFunction extends GFunction {

    public constructor(name: GCell, symbol: GCell | undefined) {
        super(name);
        if (symbol == undefined) {
            return;
        }
        this.set_symbol(symbol);
    }

    public call(cells: GCell[], project: Project): void {
        if (this._symbol == undefined) {
            throw new Error("Attempted to call table function without active symbol");
        }
        const record = this.associate_params(cells);
        project.add_record_to_symbol(this._symbol.text, record);
    }
}

class TestFunction extends GFunction {

    public constructor(name: GCell, symbol: GCell | undefined) {
        super(name);
        if (symbol == undefined) {
            return;
        }
        this.set_symbol(symbol);
    }

    public call(cells: GCell[], project: Project): void {
        if (this._symbol == undefined) {
            throw new Error("Attempted to call table function without active symbol");
        }
        const record = this.associate_params(cells);
        project.add_test_to_symbol(this._symbol.text, record);
    }
}


function make_function(name: GCell, 
                       current_symbol: GCell | undefined, 
                       highlighter: DevEnvironment): GFunction {

    if (name.text == 'add') {

        if (current_symbol == undefined) {
            highlighter.mark_error(name.sheet, name.row, name.col, 
                "This command is not preceded by a symbol. " +
                " If you don't assign it to a symbol, it will be ignored.", "warning");
        }
        return new TableFunction(name, current_symbol);
    } else if (name.text == "test") {
        if (current_symbol == undefined) {
            highlighter.mark_error(name.sheet, name.row, name.col, 
                "This test command is not preceded by a symbol. " +
                " Tests without a symbol will not execute", "warning");
        }
        return new TestFunction(name, current_symbol);
    }

    // it's not a reserved word, so it's a new symbol
    return new TableFunction(name, name);
}

const BUILT_IN_FUNCTIONS: string[] = [
    "add",
    "test"
]


/**
 * Project
 * 
 * A project represents a possibly multi-sheet program (e.g. one that exists across
 * multiple worksheets inside a single spreadsheet).  You pass unstructured sheets to it
 * (in the form of string[][] representing the cells of that sheet) and it parses them into
 * parsers and manages the symbol table.
 * 
 * It also serves as an Edifice (in the 
 * design pattern sense) for clients: rather than asking for a parser object and calling parse()
 * on it directly, you just have a Project instance and call parse(symbol_name, input).
 */
export class Project {
    private _current_function: GFunction | undefined = undefined;
    private _current_symbol: GCell | undefined = undefined;

    private _symbol_table: Map<string, GTable> = new Map();
    private _test_table: Map<string, GTable> = new Map();

    public has_symbol(name: string): boolean {
        return this._symbol_table.has(name);
    }

    public all_symbols(): Iterator<string> {
        return this._symbol_table.keys();
    }

    public add_record_to_symbol(name: string, record: GRecord) {
        getTableOrThrow(this._symbol_table, name).push(record);
    }

    public add_test_to_symbol(name: string, record: GRecord) {
        getTableOrThrow(
            this._test_table,
            name,
            `Cannot find symbol ${name} in test table`
        ).push(record);
    }
    
    public parse(symbol_name: string, input: GTable): GTable {
        const table = getTableOrThrow(this._symbol_table, symbol_name);
        const parser = new GGrammar(table);
        return parser.transduce(input, this._symbol_table);
    }

    public generate(symbol_name: string): GTable {
        const table = getTableOrThrow(this._symbol_table, symbol_name);
        const parser = new GGrammar(table);
        return parser.generate(this._symbol_table);
    }

    public sample(symbol_name: string, n_results: number = 1): GTable {
        const table = getTableOrThrow(this._symbol_table, symbol_name);
        const parser = new GGrammar(table);
        return parser.sample(this._symbol_table, n_results);
    }

    public contains_result(result_table: GTable, [target_key, target_value]: GEntry) {
        for (const result_record of result_table) {
            for (const [result_key, result_value] of result_record) {
                if (result_key.text != target_key.text) {
                    continue;
                }
                if (result_value.text == target_value.text) {
                    return true;
                }
            }
        }
        
        if (target_value.text.length == 0) {
            return true;  // if there's no output, and no output is expected, we're good!
        }
        return false;
    }

    public equals_result(result_table: GTable, [target_key, target_value]: GEntry) {
        var found = false;
        for (const result_record of result_table) {
            for (const [key, value] of result_record) {
                if (key.text != target_key.text) {
                    continue;
                }
                if (value.text == target_value.text) {
                    found = true;
                    continue;
                }
                return false;
            }
        }
        if (!found && target_value.text.length == 0) {
            return true;  // if there's no output, and no output is expected, we're good!
        }
        return found;
    }


    public run_tests(highlighter: DevEnvironment): void {
        for (const [symbol_name, test_table] of this._test_table.entries()) {
            for (const record of test_table) {
                const input_record: GRecord = []; 
                const contains_record: GRecord = []; 
                const equals_record: GRecord = []; 
                
                for (const [key, value] of record) {
                    var parts = key.text.split(" ");
                    if (parts.length != 2) {
                        highlighter.mark_error(key.sheet, key.row, key.col,
                            "Invalid test tier: " + key.text, "error");
                        continue;
                    }
                    const command = parts[0].trim();
                    const tier = parts[1].trim();
                    if (command == "input") {
                        input_record.push([new GCell(tier), value]);
                    } else if (command == "contains") {
                        contains_record.push([new GCell(tier), value]);
                    } else if (command == "equals") {
                        equals_record.push([new GCell(tier), value]);
                    }
                }
                
                const input: GTable = [];
                input.push(input_record);
                const result = this.parse(symbol_name, input);
                
                for (const [target_key, target_value] of contains_record) {
                    if (!this.contains_result(result, [target_key, target_value])) {
                        highlighter.mark_error(target_value.sheet, target_value.row, target_value.col,
                            "Result does not contain specified value. " + 
                            "Actual value: \n" + result.toString(), "error");
                    } else {
                        highlighter.mark_error(target_value.sheet, target_value.row, target_value.col,
                            "Result contains specified value: \n" + result.toString(), "info");
                    }
                }

                for (const [target_key, target_value] of equals_record) {
                    if (!this.equals_result(result, [target_key, target_value])) {
                        highlighter.mark_error(target_value.sheet, target_value.row, target_value.col,
                            "Result does not equal specified value. " + 
                            "Actual value: \n" + result.toString(), "error");
                    } else {
                        highlighter.mark_error(target_value.sheet, target_value.row, target_value.col,
                            "Result equals specified value: \n" + result.toString(), "info");
                    }
                }
            }
        }
    }

    private add_row(cells: GCell[], highlighter: DevEnvironment): void {
        if (cells.length == 0) {
            // if it's empty (shouldn't happen, but just in case)
            return;
        }

        let first_cell = cells[0]
        let first_cell_text = first_cell.text.trim();

        if (first_cell_text.startsWith('#')) {  // the row's a comment
            for (const cell of cells) {
                if (cell.text.length == 0) {
                    continue;
                }
                highlighter.mark_comment(cell.sheet, cell.row, cell.col);
            }
            return;
        }

        if (first_cell_text.length > 0) {
            if (BUILT_IN_FUNCTIONS.indexOf(first_cell_text) < 0) {
                // it's not a built-in function/keyword, so treat it as a new symbol
                this._current_symbol = first_cell;
                this._symbol_table.set(first_cell_text, []);
                this._test_table.set(first_cell_text, []);
            }
            this._current_function = make_function(first_cell, this._current_symbol, highlighter);
            this._current_function.add_params(cells.slice(1), highlighter);
            highlighter.mark_command(first_cell.sheet, first_cell.row, first_cell.col);
            return;
        }

        // if none of the above are true, this row represents args to the previous function

        // first make sure there IS a function active
        if (this._current_function == undefined) {
            // shouldn't have args when there's no function.  mark them all as errors
            for (const cell of cells.slice(1)) { 
                if (cell.text.length > 0) {
                    highlighter.mark_error(cell.sheet, cell.row, cell.col, 
                        "Unclear what this cell is here for. " + 
                        "Did you forget a function?", "warning");
                }
            }
            return;
        }

        var args: GCell[] = [];  // a place to hold valid args; don't want to call the function
                                 // with args that (e.g.) don't correspond to a parameter
        for (const cell of cells.slice(1)) { 
            if (!this._current_function.has_column(cell.col)) {
                if (cell.text.length > 0) {
                    highlighter.mark_error(cell.sheet, cell.row, cell.col, 
                        "This cell does not appear to belong to a column. " + 
                        "Did you forget a column header above?", "warning");
                    
                }
                continue;
            }
            const param = this._current_function.get_param(cell.col);
            highlighter.mark_tier(cell.sheet, cell.row, cell.col, param.text);
            args.push(cell);
        }

        this._current_function.call(args, this);
    }

    public add_sheet(sheet_name: string, 
                    cells: string[][], 
                    highlighter: DevEnvironment): void {
        for (var [row_idx, row] of cells.entries()) {
            
            if (is_line_empty(row)) {
                continue;
            }

            let row_results: GCell[] = [];
            for (var [col_idx, text] of row.entries()) {
                const cell = new GCell(text.trim(), sheet_name, row_idx, col_idx)
                row_results.push(cell);
            }

            this.add_row(row_results, highlighter);
        }
    }
<<<<<<< HEAD

=======
}


/**
 * Utility: fetch the item from the table or throw the appropriate error.
 *
 * @param msg the error message to print
 */
function getTableOrThrow(table: SymbolTable, name: string, msg = `Cannot find symbol ${name} in symbol table`): GTable {
    const maybeTable = table.get(name);
    if (maybeTable == undefined) {
        throw new Error(msg);
    }

    return maybeTable;
>>>>>>> e557605d
}<|MERGE_RESOLUTION|>--- conflicted
+++ resolved
@@ -468,9 +468,7 @@
             this.add_row(row_results, highlighter);
         }
     }
-<<<<<<< HEAD
-
-=======
+
 }
 
 
@@ -486,5 +484,4 @@
     }
 
     return maybeTable;
->>>>>>> e557605d
 }