--- conflicted
+++ resolved
@@ -1,786 +1,755 @@
-import {VERBOSE_DEBUG, VERBOSE_GRAMMAR } from "../../../interpreter/src/utils/logging.js";
-import {
-    testSource, SourceTest, 
-    Error, Warning 
-} from "../testSourceUtil.js";
-
-const DIR = "replace";
-
-function testSrc(params: Partial<SourceTest>): void {
-    testSource({dir: DIR, ...params});
-}
-
-describe(`Source ${DIR}`, function() {
-
-    testSrc({
-		desc: '1. Simple replace',
-        results: [
-            {text: "ava"}
-        ]
-    });
-
-    testSrc({
-		desc: '2. Trivial replace',
-        results: [
-            {text: "aba"}
-        ]
-    });
-
-    testSrc({
-		desc: '3. Simple replace multiple times',
-        results: [
-            {text: "avva"}
-        ]
-    });
-
-    testSrc({
-		desc: '4. Simple replace under assignment',
-        results: [
-            {text: "ava"}
-        ]
-    });
-    
-    testSrc({
-		desc: '5. Replacing wrong tape',
-        results: [
-            {text: "aba"}
-        ],
-        errors: [
-            Error(3,1)
-        ]
-    });
-
-    testSrc({
-		desc: '6. Replace but the tape is a reserved word',
-        results: [
-            {text: "aba"}
-        ],
-        errors: [
-            Error(3,1)
-        ]
-    });
-
-    testSrc({
-		desc: '7a. Simple replace with embed',
-        results: [
-            {text: "ava"}
-        ]
-    });
-    
-    testSrc({
-		desc: '7b. Simple replace with two embed',
-        results: [
-            {text: "ava"}
-        ]
-    });
-
-    testSrc({
-		desc: '7c. Simple replace with two embed 2',
-        results: [
-            {text: "ava"}
-        ]
-    });
-
-
-    testSrc({
-		desc: '8a. Replacing, embedded',
-        results: [
-            {text: "ava"}
-        ]
-    });
-
-    
-    testSrc({
-		desc: '8b. Replace cascade, embedded',
-        results: [
-            {text: "awa"}
-        ]
-    });
-
-    testSrc({
-		desc: '8c. Replacing an embedded replace',
-        results: [
-            {text: "awa"}
-        ]
-    });
-    
-    testSrc({
-		desc: '8d. Cascading an embedded cascade',
-        results: [
-            {text: "ABCD"}
-        ]
-    });
-
-    testSrc({
-		desc: '9a. Nested replace',
-        results: [
-            {text: "w"}
-        ]
-    });
-    
-    testSrc({
-		desc: '9b. Nested replace under assignment',
-        results: [
-            {text: "w"}
-        ]
-    });
-    
-    testSrc({
-		desc: '9c. Nested replace with some unchanged letters',
-        results: [
-            {text: "awc"}
-        ]
-    });
-
-    testSrc({
-		desc: '9d. Nested replace 2',
-        results: [
-            {text: "ev"}
-        ]
-    });
-    
-    testSrc({
-		desc: '10a. Replace cascade',
-        results: [
-            {text: "w"}
-        ]
-    });
-    
-    testSrc({
-		desc: '10b. Replace cascade 2',
-        results: [
-            {text: "ev"}
-        ]
-    });
-
-    testSrc({
-		desc: '11a. Replace with pre context',
-        results: [
-            {text: "ava"},
-            {text: "arba"}
-        ]
-    });
-
-    testSrc({
-		desc: '11b. Replace with post context',
-        results: [
-            {text: "ava"},
-            {text: "abra"}
-        ]
-    });
-    
-    testSrc({
-		desc: '11c. Replace with pre and post context',
-        results: [
-            {text: "ava"},
-            {text: "abra"},
-            {text: "arba"}
-        ]
-    });
-
-    testSrc({
-		desc: '12a. Replace with an empty-string context',
-        results: [
-            {text: "ava"},
-            {text: "arva"}
-        ]
-    });
-    
-    testSrc({
-		desc: '12b. Replace with an empty context',
-        results: [
-            {text: "ava"},
-            {text: "arva"}
-        ]
-    });
-
-    testSrc({
-		desc: '13a. Replace with an alternation in pre context',
-        results: [
-            {text: "ava"},
-            {text: "arba"},
-            {text: "iva"}
-        ]
-    });
-
-    testSrc({
-		desc: '13b. Replace with an alternation in post context',
-        results: [
-            {text: "ava"},
-            {text: "abra"},
-            {text: "avi"}
-        ]
-    });
-
-    
-    testSrc({
-		desc: '13c. Replace with an alternation in from',
-        results: [
-            {text: "ava"},
-            {text: "ava"}
-        ]
-    });
-
-    testSrc({
-		desc: '13d. Replace with an alternation in to',
-        results: [
-            {text: "apa"},
-            {text: "ava"}
-        ]
-    });
-    
-    testSrc({
-		desc: '14. Replace with a repetition in to',
-        results: [
-            {text: "av*a"},
-        ]
-    });
-
-    testSrc({
-		desc: '15a. Replace with a repetition in pre context',
-        results: [
-            {text: "aba"},
-            {text: "dava"},
-            {text: "daava"},
-        ]
-    });
-
-    testSrc({
-		desc: '15b. Replace with a repetition in post context',
-        results: [
-            {text: "aba"},
-            {text: "avad"},
-            {text: "avaad"},
-        ]
-    });
-
-    testSrc({
-		desc: '15c. Replace with a repetition in from',
-        results: [
-            {"text":"ava"}, 
-            {"text":"avva"},
-            {"text":"ava"}, // ava occurs twice because there
-                            // are two ways to generate it, from
-                            // aba or from abba
-            {"text":"aa"}
-        ]
-    });
-
-    // word boundary-sensitive replace tests
-    testSrc({
-		desc: '16a. Replace at beginning',
-        results: [
-            {text: "a"},
-            {text: "v"},
-            {text: "ab"},
-            {text: "va"},
-            {text: "aba"}
-        ]
-    });
-
-    testSrc({
-		desc: '16b. Replace at end',
-        results: [
-            {text: "a"},
-            {text: "v"},
-            {text: "av"},
-            {text: "ba"},
-            {text: "aba"}
-        ]
-    });
-
-    testSrc({
-		desc: '16c. Replace at beginning and end',
-        results: [
-            {text: "a"},
-            {text: "v"},
-            {text: "ab"},
-            {text: "ba"},
-            {text: "aba"}
-        ]
-    });
-    
-    testSrc({
-		desc: '17a. Replace with unnamed param',
-        results: [
-            {text: "foo", gloss: "run.3SG"},
-            {text: "foobaz", gloss: "run-2SG"},
-            {text: "foobar", gloss: "run-1SG"},
-            {text: "moo", gloss: "jump.3SG"},
-            {text: "moobaz", gloss: "jump-2SG"},
-            {text: "moobar", gloss: "jump-1SG"}
-        ],
-        errors: [
-            Error(12,4),
-            Warning(12,1)
-        ]
-    });
-
-    testSrc({
-		desc: '17b. Replace with invalid param',
-        results: [
-            {text: "foo", gloss: "run.3SG"},
-            {text: "foobaz", gloss: "run-2SG"},
-            {text: "foobar", gloss: "run-1SG"},
-            {text: "moo", gloss: "jump.3SG"},
-            {text: "moobaz", gloss: "jump-2SG"},
-            {text: "moobar", gloss: "jump-1SG"}
-        ],
-        errors: [
-            Error(12,4),
-            Warning(12,1)
-        ]
-    });
-
-    testSrc({
-		desc: '18a. Replace with no sibling',
-        results: [
-            {}
-        ],
-        errors: [
-            Error(0,1),
-            Warning(0,0)
-        ],
-    });
-    
-    testSrc({
-		desc: '18b. Replace with no sibling bare',
-        symbol: "",
-        results: [
-            {}
-        ],
-        errors: [
-            Error(0,0),
-            Warning(0,0)
-        ],
-    });
-
-    testSrc({
-		desc: '18c. Replace with no child',
-        results: [
-            {text: "aba"}
-        ],
-        errors: [
-            Error(3,1)
-        ]
-    });
-
-    testSrc({
-		desc: '19a. Replace with missing "from" param',
-        results: [
-            {text: "foo", gloss: "run.3SG"},
-            {text: "foobaz", gloss: "run-2SG"},
-            {text: "foobar", gloss: "run-1SG"},
-            {text: "moo", gloss: "jump.3SG"},
-            {text: "moobaz", gloss: "jump-2SG"},
-            {text: "moobar", gloss: "jump-1SG"}
-        ],
-        errors: [
-            Error(12,1)
-        ]
-    });
-
-    testSrc({
-		desc: '19b. Replace with missing "to" param',
-        results: [
-            {text: "foo", gloss: "run.3SG"},
-            {text: "foobaz", gloss: "run-2SG"},
-            {text: "foobar", gloss: "run-1SG"},
-            {text: "moo", gloss: "jump.3SG"},
-            {text: "moobaz", gloss: "jump-2SG"},
-            {text: "moobar", gloss: "jump-1SG"}
-        ],
-        errors: [
-            Error(12,1)
-        ]
-    });
-
-    testSrc({
-		desc: '20a. Replace with an empty to',
-        results: [
-            {text: "aa"}
-        ]
-    });
-
-    testSrc({
-		desc: '20b. Shortening replace',
-        results: [
-            {text: "aba"}
-        ]
-    });
-
-    testSrc({
-		desc: '20c. Shortening replace long',
-        results: [
-            {text: "aba"}
-        ]
-    });
-
-    testSrc({
-		desc: '20d. Shortening replace empty to',
-        results: [
-            {text: "aa"}
-        ]
-    });
-
-    testSrc({
-		desc: '21a. Replace with an empty from',
-        results: [
-            {text: "cacbcac"}
-        ]
-    });
-
-    testSrc({
-		desc: '21b. Replace with an empty from, with pre and post',
-        results: [
-            {text: "abca"},
-        ]
-    });
-
-    testSrc({
-		desc: '21c. Replace with an empty from, with pre',
-        results: [
-            {text: "abca"},
-        ]
-    });
-
-    testSrc({
-		desc: '21d. Replace with an empty from, with post',
-        results: [
-            {text: "cabca"}
-        ]
-    });
-    
-    testSrc({
-		desc: '21e. Replace with an empty from, begins',
-        results: [
-            {text: "caba"}
-        ]
-    });
-
-    testSrc({
-		desc: '21f. Replace with an empty from, ends',
-        results: [
-            {text: "abac"}
-        ],
-    });
-
-    testSrc({
-		desc: '22. Replace cascade with an empty to',
-        results: [
-            {text: "BC"}
-        ]
-    });
-
-    testSrc({
-		desc: '23a. Replace with a symbol in regex in from',
-        results: [
-            {text: "ava"},
-            {text: "ava"}
-        ]
-    });
-
-    testSrc({
-		desc: '23b. Replace with a symbol in regex in from, but the symbol is defined after',
-        results: [
-            {text: "ava"},
-            {text: "ava"}
-        ]
-    });
-    
-    testSrc({
-		desc: '23c. Replace with a symbol in regex in pre',
-        results: [
-            {text: "ava"},
-            {text: "arba"},
-            {text: "iva"}
-        ]
-    });
-
-    testSrc({
-		desc: '23d. Replace with a symbol in regex in pre, but the symbol is defined after',
-        results: [
-            {text: "ava"},
-            {text: "arba"},
-            {text: "iva"}
-        ]
-    });
-    
-    testSrc({
-		desc: '23e. Replace with a symbol in regex in post',
-        results: [
-            {text: "ava"},
-            {text: "abra"},
-            {text: "avi"}
-        ]
-    });
-
-    testSrc({
-		desc: '23f. Replace with a symbol in regex in post, but the symbol is defined after',
-        results: [
-            {text: "ava"},
-            {text: "abra"},
-            {text: "avi"}
-        ]
-    });
-    
-    testSrc({
-		desc: '24a. Replace with a multi-tape symbol in regex in from',
-        results: [
-            {text: "abi"},
-            {text: "abra"},
-            {text: "aba"}
-        ],
-        errors: [
-            Error(10,2),
-            Error(9,1),
-            Warning(9,1)
-        ]
-    });
-
-    testSrc({
-		desc: '24b. Replace with a multi-tape symbol in regex in post',
-        results: [
-            {text: "ava"},
-            {text: "avra"},
-            {text: "avi"}
-        ],
-        errors: [
-            Error(10,4)
-        ]
-    });
-
-    testSrc({
-		desc: '25a. Replace with a table: op nested underneath',
-        results: [
-            {text: "foo", gloss: "run.3SG"},
-            {text: "foobaz", gloss: "run-2SG"},
-            {text: "foobar", gloss: "run-1SG"},
-            {text: "moo", gloss: "jump.3SG"},
-            {text: "moobaz", gloss: "jump-2SG"},
-            {text: "moobar", gloss: "jump-1SG"}
-        ],
-        errors: [
-            Error(12,1)
-        ]
-    });
-    
-    testSrc({
-		desc: '25b. Replace with a test: op nested underneath',
-        results: [
-            {text: "foo", gloss: "run.3SG"},
-            {text: "foobaz", gloss: "run-2SG"},
-            {text: "foobar", gloss: "run-1SG"},
-            {text: "moo", gloss: "jump.3SG"},
-            {text: "moobaz", gloss: "jump-2SG"},
-            {text: "moobar", gloss: "jump-1SG"}
-        ],
-        errors: [
-            Error(12,1)
-        ]
-    });
-
-    testSrc({
-		desc: '26a. Filtering a deletion at beginning of word',
-        results: [
-            {text: "bc"}
-        ]
-    });
-
-    testSrc({
-		desc: '26b. Filtering a deletion at middle of word',
-        results: [
-            {text: "ac"}
-        ]
-    });
-
-    testSrc({
-		desc: '26c. Filtering a deletion at end of word',
-        results: [
-            {text: "ab"}
-        ]
-    });
-    
-    testSrc({
-		desc: '27a. Joining a deletion at beginning of word',
-        results: [
-            {text: "bc"}
-        ]
-    });
-
-    testSrc({
-		desc: '27b. Joining a deletion at middle of word',
-        results: [
-            {text: "ac"}
-        ]
-    });
-
-    testSrc({
-		desc: '27c. Joining a deletion at end of word',
-        results: [
-            {text: "ab"}
-        ]
-    });
-
-    testSrc({
-		desc: '28a. Joining a deletion at beginning of word, other direction',
-        results: [
-            {text: "bc"}
-        ],
-    });
-    
-    testSrc({
-		desc: '28b. Joining a deletion at middle of word, other direction',
-        results: [
-            {text: "ac"}
-        ],
-    });
-    
-    testSrc({
-		desc: '28c. Joining a deletion at end of word, other direction',
-        results: [
-            {text: "ab"}
-        ],
-    });
-
-    testSrc({
-		desc: '29a. Single-char negation in post-context',
-        results: [
-            {text: "abXcad"}
-        ],
-    });
-    
-    testSrc({
-		desc: '29b. Single-char negation in pre-context',
-        results: [
-            {text: "bacXda"}
-        ],
-    });
-
-    testSrc({
-		desc: '30a. Single-char negation (using ^) in post-context',
-        results: [
-            {text: "abXcad"}
-        ],
-    });
-    
-    testSrc({
-		desc: '30b. Single-char negation (using ^) in pre-context',
-        results: [
-            {text: "bacXda"}
-        ],
-    });
-
-
-    testSrc({
-		desc: '31. Negation in post-context',
-        results: [
-            {text: "XbXcXd"},
-            {text: "XbXcad"},
-            {text: "XbacXd"},
-            {text: "Xbacad"},
-        ],
-    });
-
-    testSrc({
-		desc: '32. Negation in post-context',
-        results: [
-            {text: "bacXdX"},
-            {text: "bacadX"},
-        ],
-    });
-
-    testSrc({
-		desc: '33a. Embedding a symbol with a replacement rule, with a literal in the context',
-        results: [
-            {text: "abX"}
-        ]
-    });
-    
-    testSrc({
-		desc: '33b. Embedding a symbol with a replacement rule, with a symbol in the context',
-        results: [
-            {text: "abX"}
-        ]
-    });
-
-    testSrc({
-		desc: '34a. Embedding a symbol with a replacement rule, with a literal in from',
-        results: [
-            {text: "abX"}
-        ]
-<<<<<<< HEAD
-    });
-
-    testSrc({
-		desc: '34b. Embedding a symbol with a replacement rule, with a symbol in from',
-        results: [
-            {text: "abX"}
-        ]
-    });
-
-    testSrc({
-		desc: '35a. Embedding a symbol with a replacement rule, with two literals in from',
-        results: [
-            {text: "abX"}
-        ]
-    });
-
-    testSrc({
-		desc: '35b. Embedding a symbol with a replacement rule, with a symbol and literal in from',
-        results: [
-            {text: "abX"}
-        ]
-    });
-
-    testSrc({
-=======
-    });
-
-    testSrc({
-		desc: '34b. Embedding a symbol with a replacement rule, with a symbol in from',
-        results: [
-            {text: "abX"}
-        ]
-    });
-
-    testSrc({
-		desc: '34c. Symbol with a replacement rule, with a symbol in from',
-        results: [
-            {text: "abX"}
-        ]
-    });
-
-    testSrc({
-		desc: '35a. Embedding a symbol with a replacement rule, with two literals in from',
-        results: [
-            {text: "abX"}
-        ]
-    });
-
-    testSrc({
-		desc: '35b. Embedding a symbol with a replacement rule, with a symbol and literal in from',
-        results: [
-            {text: "abX"}
-        ]
-    });
-
-    testSrc({
->>>>>>> c72b4dbd
-		desc: '36a. Embedding a symbol with a replacement rule 2',
-        results: [
-            {text: "aXc"}
-        ]
-    });
-    
-    testSrc({
-		desc: '36b. Embedding a symbol with a replacement rule 2, with a symbol in the context',
-        results: [
-            {text: "aXc"}
-        ]
-    });
-<<<<<<< HEAD
-
-=======
->>>>>>> c72b4dbd
-});
+import {VERBOSE_DEBUG, VERBOSE_GRAMMAR } from "../../../interpreter/src/utils/logging.js";
+import {
+    testSource, SourceTest, 
+    Error, Warning 
+} from "../testSourceUtil.js";
+
+const DIR = "replace";
+
+function testSrc(params: Partial<SourceTest>): void {
+    testSource({dir: DIR, ...params});
+}
+
+describe(`Source ${DIR}`, function() {
+
+    testSrc({
+		desc: '1. Simple replace',
+        results: [
+            {text: "ava"}
+        ]
+    });
+
+    testSrc({
+		desc: '2. Trivial replace',
+        results: [
+            {text: "aba"}
+        ]
+    });
+
+    testSrc({
+		desc: '3. Simple replace multiple times',
+        results: [
+            {text: "avva"}
+        ]
+    });
+
+    testSrc({
+		desc: '4. Simple replace under assignment',
+        results: [
+            {text: "ava"}
+        ]
+    });
+    
+    testSrc({
+		desc: '5. Replacing wrong tape',
+        results: [
+            {text: "aba"}
+        ],
+        errors: [
+            Error(3,1)
+        ]
+    });
+
+    testSrc({
+		desc: '6. Replace but the tape is a reserved word',
+        results: [
+            {text: "aba"}
+        ],
+        errors: [
+            Error(3,1)
+        ]
+    });
+
+    testSrc({
+		desc: '7a. Simple replace with embed',
+        results: [
+            {text: "ava"}
+        ]
+    });
+    
+    testSrc({
+		desc: '7b. Simple replace with two embed',
+        results: [
+            {text: "ava"}
+        ]
+    });
+
+    testSrc({
+		desc: '7c. Simple replace with two embed 2',
+        results: [
+            {text: "ava"}
+        ]
+    });
+
+
+    testSrc({
+		desc: '8a. Replacing, embedded',
+        results: [
+            {text: "ava"}
+        ]
+    });
+
+    
+    testSrc({
+		desc: '8b. Replace cascade, embedded',
+        results: [
+            {text: "awa"}
+        ]
+    });
+
+    testSrc({
+		desc: '8c. Replacing an embedded replace',
+        results: [
+            {text: "awa"}
+        ]
+    });
+    
+    testSrc({
+		desc: '8d. Cascading an embedded cascade',
+        results: [
+            {text: "ABCD"}
+        ]
+    });
+
+    testSrc({
+		desc: '9a. Nested replace',
+        results: [
+            {text: "w"}
+        ]
+    });
+    
+    testSrc({
+		desc: '9b. Nested replace under assignment',
+        results: [
+            {text: "w"}
+        ]
+    });
+    
+    testSrc({
+		desc: '9c. Nested replace with some unchanged letters',
+        results: [
+            {text: "awc"}
+        ]
+    });
+
+    testSrc({
+		desc: '9d. Nested replace 2',
+        results: [
+            {text: "ev"}
+        ]
+    });
+    
+    testSrc({
+		desc: '10a. Replace cascade',
+        results: [
+            {text: "w"}
+        ]
+    });
+    
+    testSrc({
+		desc: '10b. Replace cascade 2',
+        results: [
+            {text: "ev"}
+        ]
+    });
+
+    testSrc({
+		desc: '11a. Replace with pre context',
+        results: [
+            {text: "ava"},
+            {text: "arba"}
+        ]
+    });
+
+    testSrc({
+		desc: '11b. Replace with post context',
+        results: [
+            {text: "ava"},
+            {text: "abra"}
+        ]
+    });
+    
+    testSrc({
+		desc: '11c. Replace with pre and post context',
+        results: [
+            {text: "ava"},
+            {text: "abra"},
+            {text: "arba"}
+        ]
+    });
+
+    testSrc({
+		desc: '12a. Replace with an empty-string context',
+        results: [
+            {text: "ava"},
+            {text: "arva"}
+        ]
+    });
+    
+    testSrc({
+		desc: '12b. Replace with an empty context',
+        results: [
+            {text: "ava"},
+            {text: "arva"}
+        ]
+    });
+
+    testSrc({
+		desc: '13a. Replace with an alternation in pre context',
+        results: [
+            {text: "ava"},
+            {text: "arba"},
+            {text: "iva"}
+        ]
+    });
+
+    testSrc({
+		desc: '13b. Replace with an alternation in post context',
+        results: [
+            {text: "ava"},
+            {text: "abra"},
+            {text: "avi"}
+        ]
+    });
+
+    
+    testSrc({
+		desc: '13c. Replace with an alternation in from',
+        results: [
+            {text: "ava"},
+            {text: "ava"}
+        ]
+    });
+
+    testSrc({
+		desc: '13d. Replace with an alternation in to',
+        results: [
+            {text: "apa"},
+            {text: "ava"}
+        ]
+    });
+    
+    testSrc({
+		desc: '14. Replace with a repetition in to',
+        results: [
+            {text: "av*a"},
+        ]
+    });
+
+    testSrc({
+		desc: '15a. Replace with a repetition in pre context',
+        results: [
+            {text: "aba"},
+            {text: "dava"},
+            {text: "daava"},
+        ]
+    });
+
+    testSrc({
+		desc: '15b. Replace with a repetition in post context',
+        results: [
+            {text: "aba"},
+            {text: "avad"},
+            {text: "avaad"},
+        ]
+    });
+
+    testSrc({
+		desc: '15c. Replace with a repetition in from',
+        results: [
+            {"text":"ava"}, 
+            {"text":"avva"},
+            {"text":"ava"}, // ava occurs twice because there
+                            // are two ways to generate it, from
+                            // aba or from abba
+            {"text":"aa"}
+        ]
+    });
+
+    // word boundary-sensitive replace tests
+    testSrc({
+		desc: '16a. Replace at beginning',
+        results: [
+            {text: "a"},
+            {text: "v"},
+            {text: "ab"},
+            {text: "va"},
+            {text: "aba"}
+        ]
+    });
+
+    testSrc({
+		desc: '16b. Replace at end',
+        results: [
+            {text: "a"},
+            {text: "v"},
+            {text: "av"},
+            {text: "ba"},
+            {text: "aba"}
+        ]
+    });
+
+    testSrc({
+		desc: '16c. Replace at beginning and end',
+        results: [
+            {text: "a"},
+            {text: "v"},
+            {text: "ab"},
+            {text: "ba"},
+            {text: "aba"}
+        ]
+    });
+    
+    testSrc({
+		desc: '17a. Replace with unnamed param',
+        results: [
+            {text: "foo", gloss: "run.3SG"},
+            {text: "foobaz", gloss: "run-2SG"},
+            {text: "foobar", gloss: "run-1SG"},
+            {text: "moo", gloss: "jump.3SG"},
+            {text: "moobaz", gloss: "jump-2SG"},
+            {text: "moobar", gloss: "jump-1SG"}
+        ],
+        errors: [
+            Error(12,4),
+            Warning(12,1)
+        ]
+    });
+
+    testSrc({
+		desc: '17b. Replace with invalid param',
+        results: [
+            {text: "foo", gloss: "run.3SG"},
+            {text: "foobaz", gloss: "run-2SG"},
+            {text: "foobar", gloss: "run-1SG"},
+            {text: "moo", gloss: "jump.3SG"},
+            {text: "moobaz", gloss: "jump-2SG"},
+            {text: "moobar", gloss: "jump-1SG"}
+        ],
+        errors: [
+            Error(12,4),
+            Warning(12,1)
+        ]
+    });
+
+    testSrc({
+		desc: '18a. Replace with no sibling',
+        results: [
+            {}
+        ],
+        errors: [
+            Error(0,1),
+            Warning(0,0)
+        ],
+    });
+    
+    testSrc({
+		desc: '18b. Replace with no sibling bare',
+        symbol: "",
+        results: [
+            {}
+        ],
+        errors: [
+            Error(0,0),
+            Warning(0,0)
+        ],
+    });
+
+    testSrc({
+		desc: '18c. Replace with no child',
+        results: [
+            {text: "aba"}
+        ],
+        errors: [
+            Error(3,1)
+        ]
+    });
+
+    testSrc({
+		desc: '19a. Replace with missing "from" param',
+        results: [
+            {text: "foo", gloss: "run.3SG"},
+            {text: "foobaz", gloss: "run-2SG"},
+            {text: "foobar", gloss: "run-1SG"},
+            {text: "moo", gloss: "jump.3SG"},
+            {text: "moobaz", gloss: "jump-2SG"},
+            {text: "moobar", gloss: "jump-1SG"}
+        ],
+        errors: [
+            Error(12,1)
+        ]
+    });
+
+    testSrc({
+		desc: '19b. Replace with missing "to" param',
+        results: [
+            {text: "foo", gloss: "run.3SG"},
+            {text: "foobaz", gloss: "run-2SG"},
+            {text: "foobar", gloss: "run-1SG"},
+            {text: "moo", gloss: "jump.3SG"},
+            {text: "moobaz", gloss: "jump-2SG"},
+            {text: "moobar", gloss: "jump-1SG"}
+        ],
+        errors: [
+            Error(12,1)
+        ]
+    });
+
+    testSrc({
+		desc: '20a. Replace with an empty to',
+        results: [
+            {text: "aa"}
+        ]
+    });
+
+    testSrc({
+		desc: '20b. Shortening replace',
+        results: [
+            {text: "aba"}
+        ]
+    });
+
+    testSrc({
+		desc: '20c. Shortening replace long',
+        results: [
+            {text: "aba"}
+        ]
+    });
+
+    testSrc({
+		desc: '20d. Shortening replace empty to',
+        results: [
+            {text: "aa"}
+        ]
+    });
+
+    testSrc({
+		desc: '21a. Replace with an empty from',
+        results: [
+            {text: "cacbcac"}
+        ]
+    });
+
+    testSrc({
+		desc: '21b. Replace with an empty from, with pre and post',
+        results: [
+            {text: "abca"},
+        ]
+    });
+
+    testSrc({
+		desc: '21c. Replace with an empty from, with pre',
+        results: [
+            {text: "abca"},
+        ]
+    });
+
+    testSrc({
+		desc: '21d. Replace with an empty from, with post',
+        results: [
+            {text: "cabca"}
+        ]
+    });
+    
+    testSrc({
+		desc: '21e. Replace with an empty from, begins',
+        results: [
+            {text: "caba"}
+        ]
+    });
+
+    testSrc({
+		desc: '21f. Replace with an empty from, ends',
+        results: [
+            {text: "abac"}
+        ],
+    });
+
+    testSrc({
+		desc: '22. Replace cascade with an empty to',
+        results: [
+            {text: "BC"}
+        ]
+    });
+
+    testSrc({
+		desc: '23a. Replace with a symbol in regex in from',
+        results: [
+            {text: "ava"},
+            {text: "ava"}
+        ]
+    });
+
+    testSrc({
+		desc: '23b. Replace with a symbol in regex in from, but the symbol is defined after',
+        results: [
+            {text: "ava"},
+            {text: "ava"}
+        ]
+    });
+    
+    testSrc({
+		desc: '23c. Replace with a symbol in regex in pre',
+        results: [
+            {text: "ava"},
+            {text: "arba"},
+            {text: "iva"}
+        ]
+    });
+
+    testSrc({
+		desc: '23d. Replace with a symbol in regex in pre, but the symbol is defined after',
+        results: [
+            {text: "ava"},
+            {text: "arba"},
+            {text: "iva"}
+        ]
+    });
+    
+    testSrc({
+		desc: '23e. Replace with a symbol in regex in post',
+        results: [
+            {text: "ava"},
+            {text: "abra"},
+            {text: "avi"}
+        ]
+    });
+
+    testSrc({
+		desc: '23f. Replace with a symbol in regex in post, but the symbol is defined after',
+        results: [
+            {text: "ava"},
+            {text: "abra"},
+            {text: "avi"}
+        ]
+    });
+    
+    testSrc({
+		desc: '24a. Replace with a multi-tape symbol in regex in from',
+        results: [
+            {text: "abi"},
+            {text: "abra"},
+            {text: "aba"}
+        ],
+        errors: [
+            Error(10,2),
+            Error(9,1),
+            Warning(9,1)
+        ]
+    });
+
+    testSrc({
+		desc: '24b. Replace with a multi-tape symbol in regex in post',
+        results: [
+            {text: "ava"},
+            {text: "avra"},
+            {text: "avi"}
+        ],
+        errors: [
+            Error(10,4)
+        ]
+    });
+
+    testSrc({
+		desc: '25a. Replace with a table: op nested underneath',
+        results: [
+            {text: "foo", gloss: "run.3SG"},
+            {text: "foobaz", gloss: "run-2SG"},
+            {text: "foobar", gloss: "run-1SG"},
+            {text: "moo", gloss: "jump.3SG"},
+            {text: "moobaz", gloss: "jump-2SG"},
+            {text: "moobar", gloss: "jump-1SG"}
+        ],
+        errors: [
+            Error(12,1)
+        ]
+    });
+    
+    testSrc({
+		desc: '25b. Replace with a test: op nested underneath',
+        results: [
+            {text: "foo", gloss: "run.3SG"},
+            {text: "foobaz", gloss: "run-2SG"},
+            {text: "foobar", gloss: "run-1SG"},
+            {text: "moo", gloss: "jump.3SG"},
+            {text: "moobaz", gloss: "jump-2SG"},
+            {text: "moobar", gloss: "jump-1SG"}
+        ],
+        errors: [
+            Error(12,1)
+        ]
+    });
+
+    testSrc({
+		desc: '26a. Filtering a deletion at beginning of word',
+        results: [
+            {text: "bc"}
+        ]
+    });
+
+    testSrc({
+		desc: '26b. Filtering a deletion at middle of word',
+        results: [
+            {text: "ac"}
+        ]
+    });
+
+    testSrc({
+		desc: '26c. Filtering a deletion at end of word',
+        results: [
+            {text: "ab"}
+        ]
+    });
+    
+    testSrc({
+		desc: '27a. Joining a deletion at beginning of word',
+        results: [
+            {text: "bc"}
+        ]
+    });
+
+    testSrc({
+		desc: '27b. Joining a deletion at middle of word',
+        results: [
+            {text: "ac"}
+        ]
+    });
+
+    testSrc({
+		desc: '27c. Joining a deletion at end of word',
+        results: [
+            {text: "ab"}
+        ]
+    });
+
+    testSrc({
+		desc: '28a. Joining a deletion at beginning of word, other direction',
+        results: [
+            {text: "bc"}
+        ],
+    });
+    
+    testSrc({
+		desc: '28b. Joining a deletion at middle of word, other direction',
+        results: [
+            {text: "ac"}
+        ],
+    });
+    
+    testSrc({
+		desc: '28c. Joining a deletion at end of word, other direction',
+        results: [
+            {text: "ab"}
+        ],
+    });
+
+    testSrc({
+		desc: '29a. Single-char negation in post-context',
+        results: [
+            {text: "abXcad"}
+        ],
+    });
+    
+    testSrc({
+		desc: '29b. Single-char negation in pre-context',
+        results: [
+            {text: "bacXda"}
+        ],
+    });
+
+    testSrc({
+		desc: '30a. Single-char negation (using ^) in post-context',
+        results: [
+            {text: "abXcad"}
+        ],
+    });
+    
+    testSrc({
+		desc: '30b. Single-char negation (using ^) in pre-context',
+        results: [
+            {text: "bacXda"}
+        ],
+    });
+
+
+    testSrc({
+		desc: '31. Negation in post-context',
+        results: [
+            {text: "XbXcXd"},
+            {text: "XbXcad"},
+            {text: "XbacXd"},
+            {text: "Xbacad"},
+        ],
+    });
+
+    testSrc({
+		desc: '32. Negation in post-context',
+        results: [
+            {text: "bacXdX"},
+            {text: "bacadX"},
+        ],
+    });
+
+    testSrc({
+		desc: '33a. Embedding a symbol with a replacement rule, with a literal in the context',
+        results: [
+            {text: "abX"}
+        ]
+    });
+    
+    testSrc({
+		desc: '33b. Embedding a symbol with a replacement rule, with a symbol in the context',
+        results: [
+            {text: "abX"}
+        ]
+    });
+
+    testSrc({
+		desc: '34a. Embedding a symbol with a replacement rule, with a literal in from',
+        results: [
+            {text: "abX"}
+        ]
+    });
+
+    testSrc({
+		desc: '34b. Embedding a symbol with a replacement rule, with a symbol in from',
+        results: [
+            {text: "abX"}
+        ]
+    });
+
+    testSrc({
+		desc: '34c. Symbol with a replacement rule, with a symbol in from',
+        results: [
+            {text: "abX"}
+        ]
+    });
+
+    testSrc({
+		desc: '35a. Embedding a symbol with a replacement rule, with two literals in from',
+        results: [
+            {text: "abX"}
+        ]
+    });
+
+    testSrc({
+		desc: '35b. Embedding a symbol with a replacement rule, with a symbol and literal in from',
+        results: [
+            {text: "abX"}
+        ]
+    });
+
+    testSrc({
+		desc: '36a. Embedding a symbol with a replacement rule 2',
+        results: [
+            {text: "aXc"}
+        ]
+    });
+    
+    testSrc({
+		desc: '36b. Embedding a symbol with a replacement rule 2, with a symbol in the context',
+        results: [
+            {text: "aXc"}
+        ]
+    });
+});