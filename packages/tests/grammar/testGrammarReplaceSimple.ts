import {
    CharSet, Count, Cursor, Epsilon, Join, Lit, Null, OptionalReplace, PriUni, Query, Rep, Replace, Seq, Uni, WithVocab,
} from "@gramble/interpreter/src/grammarConvenience";

import {
    grammarTestSuiteName,
    testGrammarAux, GrammarTestAux,
    t1, t2, t3,
} from "./testGrammarUtil";

import {
    logTestSuite, VERBOSE_TEST_L2,
} from "../testUtil";
import { VERBOSE_DEBUG } from "@gramble/interpreter/src/utils/logging";
import { INPUT_TAPE, OUTPUT_TAPE } from "@gramble/interpreter/src/utils/constants";
import { StringDict } from "@gramble/interpreter/src/utils/func";
// File level control over verbose output
const VERBOSE = VERBOSE_TEST_L2;

type ReplaceTest = Partial<GrammarTestAux> & { io?: [string, string][] };

function test(params: ReplaceTest): () => void {
    if (params.io !== undefined) {
        params.results = params.io.map(([i,o]) => {
            const result: StringDict = {};
            if (i.length > 0) result["$i"] = i;
            if (o.length > 0) result["$o"] = o;
            return result;
        });
    }
    return function() {
        return testGrammarAux({...params});
    };
}

const I = (s: string) => Lit(INPUT_TAPE, s);
const InputChars = (ss: string[]) => Rep(CharSet(INPUT_TAPE, ss));
const O = (s: string) => Lit(OUTPUT_TAPE, s);

describe(`${grammarTestSuiteName(module)}`, function() {

    logTestSuite(this.title);

    describe("0a. Generation from a replace a->X with vocab a,b", test({
        grammar: Count({"$i":3}, Join(InputChars(["a","b"]), Replace("a", "X"))),
        io: [
            ["", ""],
            ["a", "X"],
            ["aa", "XX"],
            ["aaa", "XXX"],
            ["aab", "XXb"],
            ["ab", "Xb"],
            ["aba", "XbX"],
            ["abb", "Xbb"],
            ["b", "b"],
            ["ba", "bX"],
            ["baa", "bXX"],
            ["bab", "bXb"],
            ["bb", "bb"],
            ["bba", "bbX"],
            ["bbb", "bbb"]
        ]
    }));
    
    describe("0b. Generation from a replace a->X with vocab a,b, beginsWith", test({
        grammar: Count({"$i":3}, Join(InputChars(["a","b"]), Replace("a", "X", Epsilon(), Epsilon(), true))),
        io: [
            ["", ""],
            ["a", "X"],
            ["aa", "Xa"],
            ["aaa", "Xaa"],
            ["aab", "Xab"],
            ["ab", "Xb"],
            ["aba", "Xba"],
            ["abb", "Xbb"],
            ["b", "b"],
            ["ba", "ba"],
            ["baa", "baa"],
            ["bab", "bab"],
            ["bb", "bb"],
            ["bba", "bba"],
            ["bbb", "bbb"]
        ]
    }));

    describe("0c. Generation from a replace a->X with vocab a,b, endsWith", test({
        grammar: Count({"$i":3}, Join(InputChars(["a","b"]), Replace("a", "X",  Epsilon(), Epsilon(), false, true))),
        io: [
            ["", ""],
            ["a", "X"],
            ["aa", "aX"],
            ["aaa", "aaX"],
            ["aab", "aab"],
            ["ab", "ab"],
            ["aba", "abX"],
            ["abb", "abb"],
            ["b", "b"],
            ["ba", "bX"],
            ["baa", "baX"],
            ["bab", "bab"],
            ["bb", "bb"],
            ["bba", "bbX"],
            ["bbb", "bbb"]
        ]
    }));

    describe("0d. Generation from a replace a->X with vocab a,b, beginsWith endsWith", test({
        grammar: Count({"$i":3}, Join(InputChars(["a","b"]), Replace("a", "X",  Epsilon(), Epsilon(), true, true))),
        io: [
            ["", ""],
            ["a", "X"],
            ["aa", "aa"],
            ["aaa", "aaa"],
            ["aab", "aab"],
            ["ab", "ab"],
            ["aba", "aba"],
            ["abb", "abb"],
            ["b", "b"],
            ["ba", "ba"],
            ["baa", "baa"],
            ["bab", "bab"],
            ["bb", "bb"],
            ["bba", "bba"],
            ["bbb", "bbb"]
        ]
    }));


    describe("1a. Replace one character", test({
        grammar: Join(I("a"), Replace("a", "X")),
        io: [
            ["a", "X"]
        ],
    }));

    describe("1b. Replace a character at the beginning", test({
        grammar: Join(I("abc"), Replace("a", "X")),
        io: [
            ["abc", "Xbc"]
        ],
    }));

    describe("1c. Replace a character in the middle", test({
        grammar: Join(I("abc"), Replace("b", "X")),
        io: [
            ["abc", "aXc"]
        ],
    }));
    
    describe("1d. Replace a character at the end", test({
        grammar: Join(I("abc"), Replace("c", "X")),
        io: [
            ["abc", "abX"]
        ],
    }));

    describe("1e. Replace a character several times", test({
        grammar: Join(I("abaca"), Replace("a", "X")),
        io: [
            ["abaca", "XbXcX"]
        ],
    }));
    
    describe("1e. Replace rule not applying", test({
        grammar: Join(I("bcd"), Replace("a", "X")),
        io: [
            ["bcd", "bcd"]
        ],
    }));

    describe("2a. Replace a multiple-character pattern with a single", test({
        grammar: Join(I("azbc"), Replace("az", "X")),
        io: [
            ["azbc", "Xbc"]
        ],
    }));
    
    describe("2b. Replace a multiple-character pattern with a single, several times", test({
        grammar: Join(I("azbazcaz"), Replace("az", "X")),
        io: [
            ["azbazcaz", "XbXcX"]
        ],
    }));
    
    describe("2c. Replace a multiple-character pattern with a single, several times, with distractors", test({
        grammar: Join(I("azabzaazcaaz"), Replace("az", "X")),
        io: [
            ["azabzaazcaaz", "XabzaXcaX"]
        ],
    }));
    
    describe("2d. Replace a single-character pattern with multiple, at the beginning", test({
        grammar: Join(I("abc"), Replace("a", "XY")),
        io: [
            ["abc", "XYbc"]
        ],
    }));
    
    describe("2e. Replace a single-character pattern with multiple, at the end", test({
        grammar: Join(I("abc"), Replace("c", "XY")),
        io: [
            ["abc", "abXY"]
        ],
    }));
    
    describe("2f. Replace a single-character pattern with multiple, several times", test({
        grammar: Join(I("abaca"), Replace("a", "XY")),
        io: [
            ["abaca", "XYbXYcXY"]
        ],
        verbose: VERBOSE_DEBUG
    }));

    describe("2d. Replace a single-character pattern with multiple, at the beginning", test({
        grammar: Join(Input("abc"), Replace("a", "XY")),
        io: [
            ["abc", "XYbc"]
        ],
    }));
    
    describe("2e. Replace a single-character pattern with multiple, at the end", test({
        grammar: Join(Input("abc"), Replace("c", "XY")),
        io: [
            ["abc", "abXY"]
        ],
    }));
    
    describe("2f. Replace a single-character pattern with multiple, several times", test({
        grammar: Join(Input("abaca"), Replace("a", "XY")),
        io: [
            ["abaca", "XYbXYcXY"]
        ],
        verbose: VERBOSE_DEBUG
    }));

    describe("3a. Replace with a pre-condition", test({
        grammar: Join(I("azbc"), Replace("z", "X", "a")),
        io: [
            ["azbc", "aXbc"]
        ],
    }));

    describe("3b. Replace with a pre-condition, several times", test({
        grammar: Join(I("azbazcaz"), Replace("z", "X", "a")),
        io: [
            ["azbazcaz", "aXbaXcaX"]
        ],
   }));
    
    describe("3c. Replace with a pre-condition, several times, with distractors", test({
        grammar: Join(I("azabzaazcaaz"), Replace("z", "X", "a")),
        io: [
            ["azabzaazcaaz", "aXabzaaXcaaX"]
        ],
    }));
    
    describe("3d. Replace with a pre-condition, not applying", test({
        grammar: Join(I("zbc"), Replace("z", "X", "a")),
        io: [
            ["zbc", "zbc"]
        ],
    }));
   
    describe("4a. Replace with a post-condition", test({
        grammar: Join(I("azbc"), Replace("a", "X", Epsilon(), "z")),
        io: [
            ["azbc", "Xzbc"]
        ],
    }));

    describe("4b. Replace with a post-condition, several times", test({
        grammar: Join(I("azbazcaz"), Replace("a", "X", Epsilon(), "z")),
        io: [
            ["azbazcaz", "XzbXzcXz"]
        ],
    }));

    describe("4c. Replace with a post-condition, several times, with distractors", test({
        grammar: Join(I("azabzaazcaaz"), Replace("a", "X", Epsilon(), "z")),
        io: [
            ["azabzaazcaaz", "XzabzaXzcaXz"]
        ],
    }));
    
    describe("4d. Replace with a post-condition, not applying", test({
        grammar: Join(I("abc"), Replace("a", "X", Epsilon(), "z")),
        io: [
            ["abc", "abc"]
        ],
    }));
    
    describe("5a. Replace with pre and post", test({
        grammar: Join(I("mazbc"), Replace("a", "X", "m", "z")),
        io: [
            ["mazbc", "mXzbc"]
        ],
    }));

    describe("5b. Replace with pre and post, several times", test({
        grammar: Join(I("mazbmazcmaz"), Replace("a", "X", "m", "z")),
        io: [
            ["mazbmazcmaz", "mXzbmXzcmXz"]
        ],
    }));

    describe("5c. Replace with pre and post, several times, with distractors", test({
        grammar: Join(I("mazmbzmmazcmmaz"), Replace("a", "X", "m", "z")),
        io: [
            ["mazmbzmmazcmmaz", "mXzmbzmmXzcmmXz"]
        ],
    }));
    
    describe("6a. Replace one character, beginsWith", test({
        grammar: Join(I("a"), Replace("a", "X", Epsilon(), Epsilon(), true)),
        io: [
            ["a", "X"]
        ],
    }));

    describe("6b. Replace a character at the beginning, beginsWith", test({
        grammar: Join(I("abc"), Replace("a", "X", Epsilon(), Epsilon(), true)),
        io: [
            ["abc", "Xbc"]
        ],
    }));

    describe("6c. Replace a character in the middle, beginsWith", test({
        grammar: Join(I("abc"), Replace("b", "X", Epsilon(), Epsilon(), true)),
        io: [
            ["abc", "abc"]
        ],
    }));
    
    describe("6d. Replace a character at the end, beginsWith", test({
        grammar: Join(I("abc"), Replace("c", "X", Epsilon(), Epsilon(), true)),
        io: [
            ["abc", "abc"]
        ],
    }));

    describe("6e. Replace rule not applying, beginsWith", test({
        grammar: Join(I("bcd"), Replace("a", "X", Epsilon(), Epsilon(), true)),
        io: [
            ["bcd", "bcd"]
        ],
    }));

    describe("7a. Replace a multiple-character pattern with a single, beginsWith", test({
        grammar: Join(I("azbc"), Replace("az", "X", Epsilon(), Epsilon(), true)),
        io: [
            ["azbc", "Xbc"]
        ],
    }));
    
    describe("7b. Replace a multiple-character pattern with a single, beginsWith, with distractors", test({
        grammar: Join(I("azbazcaz"), Replace("az", "X", Epsilon(), Epsilon(), true)),
        io: [
            ["azbazcaz", "Xbazcaz"]
        ],
    }));

    describe("8a. Replace with a pre-condition, beginsWith", test({
        grammar: Join(I("azbc"), Replace("z", "X", "a", Epsilon(), true)),
        io: [
            ["azbc", "aXbc"]
        ],
    }));

    describe("8b. Replace with a pre-condition, beginsWith, with distractors", test({
        grammar: Join(I("azbazcaz"), Replace("z", "X", "a", Epsilon(), true)),
        io: [
            ["azbazcaz", "aXbazcaz"]
        ],
   }));
   
   describe("8c. Replace with a pre-condition not applying, beginsWith", test({
        grammar: Join(I("czbazcaz"), Replace("z", "X", "a", Epsilon(), true)),
        io: [
            ["czbazcaz", "czbazcaz"]
        ],
    }));
    
    describe("9a. Replace with a post-condition, beginsWith", test({
        grammar: Join(I("azbc"), Replace("a", "X", Epsilon(), "z", true)),
        io: [
            ["azbc", "Xzbc"]
        ],
    }));

    describe("9b. Replace with a post-condition, beginsWith, with distractors", test({
        grammar: Join(I("azbazcaz"), Replace("a", "X", Epsilon(), "z", true)),
        io: [
            ["azbazcaz", "Xzbazcaz"]
        ],
    }));

    describe("9c. Replace with a post-condition not applying, beginsWith", test({
        grammar: Join(I("abazcaz"), Replace("a", "X", Epsilon(), "z", true)),
        io: [
            ["abazcaz", "abazcaz"]
        ],
    }));
    
    describe("10a. Replace with pre and post, beginsWith", test({
        grammar: Join(I("mazbc"), Replace("a", "X", "m", "z", true)),
        io: [
            ["mazbc", "mXzbc"]
        ],
    }));

    describe("10b. Replace with pre and post, beginsWith, with distractors", test({
        grammar: Join(I("mazbmazcmaz"), Replace("a", "X", "m", "z", true)),
        io: [
            ["mazbmazcmaz", "mXzbmazcmaz"]
        ],
    }));

    describe("10c. Replace with pre and post not applying, beginsWith", test({
        grammar: Join(I("mabmazcmaz"), Replace("a", "X", "m", "z", true)),
        io: [
            ["mabmazcmaz", "mabmazcmaz"]
        ],
    }));

    // ENDSWITH

    
    describe("11a. Replace one character, endsWith", test({
        grammar: Join(I("a"), Replace("a", "X", Epsilon(), Epsilon(), false, true)),
        io: [
            ["a", "X"]
        ],
    }));

    describe("11b. Replace a character at the beginning, endsWith", test({
        grammar: Join(I("abc"), Replace("a", "X", Epsilon(), Epsilon(), false, true)),
        io: [
            ["abc", "abc"]
        ],
    }));

    describe("11c. Replace a character in the middle, endsWith", test({
        grammar: Join(I("abc"), Replace("b", "X", Epsilon(), Epsilon(), false, true)),
        io: [
            ["abc", "abc"]
        ],
    }));
    
    describe("11d. Replace a character at the end, endsWith", test({
        grammar: Join(I("abc"), Replace("c", "X", Epsilon(), Epsilon(), false, true)),
        io: [
            ["abc", "abX"]
        ],
    }));

    describe("11e. Replace rule not applying, endsWith", test({
        grammar: Join(I("bcd"), Replace("a", "X", Epsilon(), Epsilon(), false, true)),
        io: [
            ["bcd", "bcd"]
        ],
    }));

    describe("12a. Replace a multiple-character pattern with a single, endsWith", test({
        grammar: Join(I("bcaz"), Replace("az", "X", Epsilon(), Epsilon(), false, true)),
        io: [
            ["bcaz", "bcX"]
        ],
    }));
    
    describe("12b. Replace a multiple-character pattern with a single, endsWith, with distractors", test({
        grammar: Join(I("azbazcaz"), Replace("az", "X", Epsilon(), Epsilon(), false, true)),
        io: [
            ["azbazcaz", "azbazcX"]
        ],
    }));

    describe("13a. Replace with a pre-condition, endsWith", test({
        grammar: Join(I("bcaz"), Replace("z", "X", "a", Epsilon(), false, true)),
        io: [
            ["bcaz", "bcaX"]
        ],
    }));

    describe("13b. Replace with a pre-condition, endsWith, with distractors", test({
        grammar: Join(I("azbazcaz"), Replace("z", "X", "a", Epsilon(), false, true)),
        io: [
            ["azbazcaz", "azbazcaX"]
        ],
   }));
   
   describe("13c. Replace with a pre-condition not applying, endsWith", test({
        grammar: Join(I("azbazacz"), Replace("z", "X", "a", Epsilon(), false, true)),
        io: [
            ["azbazacz", "azbazacz"]
        ],
    }));
    
    describe("14a. Replace with a post-condition, endsWith", test({
        grammar: Join(I("bcaz"), Replace("a", "X", Epsilon(), "z", false, true)),
        io: [
            ["bcaz", "bcXz"]
        ],
    }));

    describe("14b. Replace with a post-condition, endsWith, with distractors", test({
        grammar: Join(I("azbazcaz"), Replace("a", "X", Epsilon(), "z", false, true)),
        io: [
            ["azbazcaz", "azbazcXz"]
        ],
    }));

    describe("14c. Replace with a post-condition not applying, endsWith", test({
        grammar: Join(I("abazcabz"), Replace("a", "X", Epsilon(), "z", false, true)),
        io: [
            ["abazcabz", "abazcabz"]
        ],
    }));
    
    describe("15a. Replace with pre and post, endsWith", test({
        grammar: Join(I("bcmaz"), Replace("a", "X", "m", "z", false, true)),
        io: [
            ["bcmaz", "bcmXz"]
        ],
    }));

    describe("15b. Replace with pre and post, endsWith, with distractors", test({
        grammar: Join(I("mazbmazcmaz"), Replace("a", "X", "m", "z", false, true)),
        io: [
            ["mazbmazcmaz", "mazbmazcmXz"]
        ],
    }));

    describe("15c. Replace with pre and post not applying, endsWith", test({
        grammar: Join(I("mazmazcmabz"), Replace("a", "X", "m", "z", false, true)),
        io: [
            ["mazmazcmabz", "mazmazcmabz"]
        ],
    }));

    // BEGIN AND ENDS

    describe("16a. Replace one character, beginsWith endsWith", test({
        grammar: Join(I("a"), Replace("a", "X", Epsilon(), Epsilon(), true, true)),
        io: [
            ["a", "X"]
        ],
    }));

    describe("16b. Replace a character at the beginning, beginsWith endsWith", test({
        grammar: Join(I("abc"), Replace("a", "X", Epsilon(), Epsilon(), true, true)),
        io: [
            ["abc", "abc"]
        ],
    }));

    describe("16c. Replace a character in the middle, beginsWith endsWith", test({
        grammar: Join(I("abc"), Replace("b", "X", Epsilon(), Epsilon(), true, true)),
        io: [
            ["abc", "abc"]
        ],
    }));
    
    describe("16d. Replace a character at the end, beginsWith endsWith", test({
        grammar: Join(I("abc"), Replace("c", "X", Epsilon(), Epsilon(), true, true)),
        io: [
            ["abc", "abc"]
        ],
    }));

    describe("16e. Replace rule not applying, beginsWith endsWith", test({
        grammar: Join(I("bcd"), Replace("a", "X", Epsilon(), Epsilon(), true, true)),
        io: [
            ["bcd", "bcd"]
        ],
    }));

    describe("17a. Replace a multiple-character pattern with a single, beginsWith endsWith", test({
        grammar: Join(I("az"), Replace("az", "X", Epsilon(), Epsilon(), true, true)),
        io: [
            ["az", "X"]
        ],
    }));
    
    describe("17b. Replace a multiple-character pattern with a single, beginsWith endsWith, with distractors", test({
        grammar: Join(I("azbazcaz"), Replace("az", "X", Epsilon(), Epsilon(), true, true)),
        io: [
            ["azbazcaz", "azbazcaz"]
        ],
    }));

    describe("17a. Replace with a pre-condition, beginsWith endsWith", test({
        grammar: Join(I("az"), Replace("z", "X", "a", Epsilon(), true, true)),
        io: [
            ["az", "aX"]
        ],
    }));

    describe("17b. Replace with a pre-condition, beginsWith endsWith, with distractors", test({
        grammar: Join(I("azbazcaz"), Replace("z", "X", "a", Epsilon(), true, true)),
        io: [
            ["azbazcaz", "azbazcaz"]
        ],
   }));
    
    describe("18a. Replace with a post-condition, beginsWith endsWith", test({
        grammar: Join(I("az"), Replace("a", "X", Epsilon(), "z", true, true)),
        io: [
            ["az", "Xz"]
        ],
    }));

    describe("18b. Replace with a post-condition, beginsWith endsWith, with distractors", test({
        grammar: Join(I("azbazcaz"), Replace("a", "X", Epsilon(), "z", true, true)),
        io: [
            ["azbazcaz", "azbazcaz"]
        ],
    }));
    
    describe("19a. Replace with pre and post, beginsWith endsWith", test({
        grammar: Join(I("maz"), Replace("a", "X", "m", "z", true, true)),
        io: [
            ["maz", "mXz"]
        ],
    }));

    describe("19b. Replace with pre and post, endsWith, with distractors", test({
        grammar: Join(I("mazbmazcmaz"), Replace("a", "X", "m", "z", true, true)),
        io: [
            ["mazbmazcmaz", "mazbmazcmaz"]
        ],
    }));

    // Optional replace
    
    describe("20a. Generation from a replace a->X with vocab a,b", test({
        grammar: Count({"$i":3}, Join(InputChars(["a","b"]), 
                                OptionalReplace("a", "X"))),
        io: [
            ["", ""],
            ["a", "X"],
            ["a", "a"],
            ["aa", "XX"],
            ["aa", "aX"],
            ["aa", "Xa"],
            ["aa", "aa"],
            ["aaa", "XXX"],
            ["aaa", "XXa"],
            ["aaa", "XaX"],
            ["aaa", "Xaa"],
            ["aaa", "aXX"],
            ["aaa", "aXa"],
            ["aaa", "aaX"],
            ["aaa", "aaa"],
            ["aab", "XXb"],
            ["aab", "Xab"],
            ["aab", "aXb"],
            ["aab", "aab"],
            ["ab", "Xb"],
            ["ab", "ab"],
            ["aba", "XbX"],
            ["aba", "Xba"],
            ["aba", "abX"],
            ["aba", "aba"],
            ["abb", "Xbb"],
            ["abb", "abb"],
            ["b", "b"],
            ["ba", "bX"],
            ["ba", "ba"],
            ["baa", "bXX"],
            ["baa", "bXa"],
            ["baa", "baX"],
            ["baa", "baa"],
            ["bab", "bXb"],
            ["bab", "bab"],
            ["bb", "bb"],
            ["bba", "bbX"],
            ["bba", "bba"],
            ["bbb", "bbb"]
        ]
    }));
    
    describe("20b. Generation from a replace a->X with vocab a,b, beginsWith", test({
        grammar: Count({"$i":3}, Join(InputChars(["a","b"]), 
                            OptionalReplace("a", "X", Epsilon(), Epsilon(), true))),
        io: [
            ["", ""],
            ["a", "X"],
            ["a", "a"],
            ["aa", "Xa"],
            ["aa", "aa"],
            ["aaa", "Xaa"],
            ["aaa", "aaa"],
            ["aab", "Xab"],
            ["aab", "aab"],
            ["ab", "Xb"],
            ["ab", "ab"],
            ["aba", "Xba"],
            ["aba", "aba"],
            ["abb", "Xbb"],
            ["abb", "abb"],
            ["b", "b"],
            ["ba", "ba"],
            ["baa", "baa"],
            ["bab", "bab"],
            ["bb", "bb"],
            ["bba", "bba"],
            ["bbb", "bbb"]
        ]
    }));

    describe("20c. Generation from a replace a->X with vocab a,b, endsWith", test({
        grammar: Count({"$i":3}, Join(InputChars(["a","b"]), 
                            OptionalReplace("a", "X",  Epsilon(), Epsilon(), false, true))),
        io: [
            ["", ""],
            ["a", "X"],
            ["a", "a"],
            ["aa", "aX"],
            ["aa", "aa"],
            ["aaa", "aaX"],
            ["aaa", "aaa"],
            ["aab", "aab"],
            ["ab", "ab"],
            ["aba", "abX"],
            ["aba", "aba"],
            ["abb", "abb"],
            ["b", "b"],
            ["ba", "bX"],
            ["ba", "ba"],
            ["baa", "baX"],
            ["baa", "baa"],
            ["bab", "bab"],
            ["bb", "bb"],
            ["bba", "bbX"],
            ["bba", "bba"],
            ["bbb", "bbb"]
        ]
    }));

    describe("20d. Generation from a replace a->X with vocab a,b, beginsWith endsWith", test({
        grammar: Count({"$i":3}, Join(InputChars(["a","b"]), 
                                OptionalReplace("a", "X",  Epsilon(), Epsilon(), true, true))),
        io: [
            ["", ""],
            ["a", "X"],
            ["a", "a"],
            ["aa", "aa"],
            ["aaa", "aaa"],
            ["aab", "aab"],
            ["ab", "ab"],
            ["aba", "aba"],
            ["abb", "abb"],
            ["b", "b"],
            ["ba", "ba"],
            ["baa", "baa"],
            ["bab", "bab"],
            ["bb", "bb"],
            ["bba", "bba"],
            ["bbb", "bbb"]
        ]
    }));
<<<<<<< HEAD
=======

    describe("21a. Replacement, beginning of word, with output join", test({
        grammar: Join(Seq(I("abc"), O("Xbc")), 
                    Replace("a", "X")),
        io: [
            ["abc", "Xbc"]
        ],
        priority: ["$i", "$o"]
    }));
    
    describe("21b. Replacement, middle of word, with output join", test({
        grammar: Join(Seq(I("abc"), O("aXc")), 
                    Replace("b", "X")),
        io: [
            ["abc", "aXc"]
        ],
        priority: ["$i", "$o"]
    }));

    describe("21c. Replacement, end of word, with output join", test({
        grammar: Join(Seq(I("abc"), O("abX")), 
                    Replace("c", "X")),
        io: [
            ["abc", "abX"]
        ],
        priority: ["$i", "$o"]
    }));

    describe("22a. Replace a multiple-character pattern with a single, beginning of word, with output join", test({
        grammar: Join(Seq(I("azbc"), O("Xbc")), 
                    Replace("az", "X")),
        io: [
            ["azbc", "Xbc"]
        ],
        priority: ["$i", "$o"]
    }));

    describe("22b. Replace a multiple-character pattern with a single, end of word, with output join", test({
        grammar: Join(Seq(I("abcz"), O("abX")), 
                    Replace("cz", "X")),
        io: [
            ["abcz", "abX"]
        ],
        priority: ["$i", "$o"],
    }));

    describe("22c. Replace a multiple-character pattern with a single, several times", test({
        grammar: Join(Seq(I("azbazcaz"), O("XbXcX")),
                    Replace("az", "X")),
        io: [
            ["azbazcaz", "XbXcX"]
        ],
        priority: ["$i", "$o"]
    }));
    
    describe("22d. Replace a multiple-character pattern with a single, several times, with distractors", test({
        grammar: Join(Seq(I("azabzaazcaaz"), O("XabzaXcaX")),
                    Replace("az", "X")),
        io: [
            ["azabzaazcaaz", "XabzaXcaX"]
        ],
        priority: ["$i", "$o"]
    }));
    
    describe("23a. Replace a single-character pattern with multiple, at the beginning", test({
        grammar: Join(Seq(I("abc"), O("XYbc")),
                    Replace("a", "XY")),
        io: [
            ["abc", "XYbc"]
        ],
        priority: ["$i", "$o"]
    }));
    
    describe("23b. Replace a single-character pattern with multiple, at the end", test({
        grammar: Join(Seq(I("abc"), O("abXY")),
                    Replace("c", "XY")),
        io: [
            ["abc", "abXY"]
        ],
        priority: ["$i", "$o"]
    }));
    
    describe("23c. Replace a single-character pattern with multiple, several times", test({
        grammar: Join(Seq(I("abaca"), O("XYbXYcXY")),
                    Replace("a", "XY")),
        io: [
            ["abaca", "XYbXYcXY"]
        ],
        priority: ["$i", "$o"]
    }));
>>>>>>> 253a9ca5
});
<|MERGE_RESOLUTION|>--- conflicted
+++ resolved
@@ -1,855 +1,852 @@
-import {
-    CharSet, Count, Cursor, Epsilon, Join, Lit, Null, OptionalReplace, PriUni, Query, Rep, Replace, Seq, Uni, WithVocab,
-} from "@gramble/interpreter/src/grammarConvenience";
-
-import {
-    grammarTestSuiteName,
-    testGrammarAux, GrammarTestAux,
-    t1, t2, t3,
-} from "./testGrammarUtil";
-
-import {
-    logTestSuite, VERBOSE_TEST_L2,
-} from "../testUtil";
-import { VERBOSE_DEBUG } from "@gramble/interpreter/src/utils/logging";
-import { INPUT_TAPE, OUTPUT_TAPE } from "@gramble/interpreter/src/utils/constants";
-import { StringDict } from "@gramble/interpreter/src/utils/func";
-// File level control over verbose output
-const VERBOSE = VERBOSE_TEST_L2;
-
-type ReplaceTest = Partial<GrammarTestAux> & { io?: [string, string][] };
-
-function test(params: ReplaceTest): () => void {
-    if (params.io !== undefined) {
-        params.results = params.io.map(([i,o]) => {
-            const result: StringDict = {};
-            if (i.length > 0) result["$i"] = i;
-            if (o.length > 0) result["$o"] = o;
-            return result;
-        });
-    }
-    return function() {
-        return testGrammarAux({...params});
-    };
-}
-
-const I = (s: string) => Lit(INPUT_TAPE, s);
-const InputChars = (ss: string[]) => Rep(CharSet(INPUT_TAPE, ss));
-const O = (s: string) => Lit(OUTPUT_TAPE, s);
-
-describe(`${grammarTestSuiteName(module)}`, function() {
-
-    logTestSuite(this.title);
-
-    describe("0a. Generation from a replace a->X with vocab a,b", test({
-        grammar: Count({"$i":3}, Join(InputChars(["a","b"]), Replace("a", "X"))),
-        io: [
-            ["", ""],
-            ["a", "X"],
-            ["aa", "XX"],
-            ["aaa", "XXX"],
-            ["aab", "XXb"],
-            ["ab", "Xb"],
-            ["aba", "XbX"],
-            ["abb", "Xbb"],
-            ["b", "b"],
-            ["ba", "bX"],
-            ["baa", "bXX"],
-            ["bab", "bXb"],
-            ["bb", "bb"],
-            ["bba", "bbX"],
-            ["bbb", "bbb"]
-        ]
-    }));
-    
-    describe("0b. Generation from a replace a->X with vocab a,b, beginsWith", test({
-        grammar: Count({"$i":3}, Join(InputChars(["a","b"]), Replace("a", "X", Epsilon(), Epsilon(), true))),
-        io: [
-            ["", ""],
-            ["a", "X"],
-            ["aa", "Xa"],
-            ["aaa", "Xaa"],
-            ["aab", "Xab"],
-            ["ab", "Xb"],
-            ["aba", "Xba"],
-            ["abb", "Xbb"],
-            ["b", "b"],
-            ["ba", "ba"],
-            ["baa", "baa"],
-            ["bab", "bab"],
-            ["bb", "bb"],
-            ["bba", "bba"],
-            ["bbb", "bbb"]
-        ]
-    }));
-
-    describe("0c. Generation from a replace a->X with vocab a,b, endsWith", test({
-        grammar: Count({"$i":3}, Join(InputChars(["a","b"]), Replace("a", "X",  Epsilon(), Epsilon(), false, true))),
-        io: [
-            ["", ""],
-            ["a", "X"],
-            ["aa", "aX"],
-            ["aaa", "aaX"],
-            ["aab", "aab"],
-            ["ab", "ab"],
-            ["aba", "abX"],
-            ["abb", "abb"],
-            ["b", "b"],
-            ["ba", "bX"],
-            ["baa", "baX"],
-            ["bab", "bab"],
-            ["bb", "bb"],
-            ["bba", "bbX"],
-            ["bbb", "bbb"]
-        ]
-    }));
-
-    describe("0d. Generation from a replace a->X with vocab a,b, beginsWith endsWith", test({
-        grammar: Count({"$i":3}, Join(InputChars(["a","b"]), Replace("a", "X",  Epsilon(), Epsilon(), true, true))),
-        io: [
-            ["", ""],
-            ["a", "X"],
-            ["aa", "aa"],
-            ["aaa", "aaa"],
-            ["aab", "aab"],
-            ["ab", "ab"],
-            ["aba", "aba"],
-            ["abb", "abb"],
-            ["b", "b"],
-            ["ba", "ba"],
-            ["baa", "baa"],
-            ["bab", "bab"],
-            ["bb", "bb"],
-            ["bba", "bba"],
-            ["bbb", "bbb"]
-        ]
-    }));
-
-
-    describe("1a. Replace one character", test({
-        grammar: Join(I("a"), Replace("a", "X")),
-        io: [
-            ["a", "X"]
-        ],
-    }));
-
-    describe("1b. Replace a character at the beginning", test({
-        grammar: Join(I("abc"), Replace("a", "X")),
-        io: [
-            ["abc", "Xbc"]
-        ],
-    }));
-
-    describe("1c. Replace a character in the middle", test({
-        grammar: Join(I("abc"), Replace("b", "X")),
-        io: [
-            ["abc", "aXc"]
-        ],
-    }));
-    
-    describe("1d. Replace a character at the end", test({
-        grammar: Join(I("abc"), Replace("c", "X")),
-        io: [
-            ["abc", "abX"]
-        ],
-    }));
-
-    describe("1e. Replace a character several times", test({
-        grammar: Join(I("abaca"), Replace("a", "X")),
-        io: [
-            ["abaca", "XbXcX"]
-        ],
-    }));
-    
-    describe("1e. Replace rule not applying", test({
-        grammar: Join(I("bcd"), Replace("a", "X")),
-        io: [
-            ["bcd", "bcd"]
-        ],
-    }));
-
-    describe("2a. Replace a multiple-character pattern with a single", test({
-        grammar: Join(I("azbc"), Replace("az", "X")),
-        io: [
-            ["azbc", "Xbc"]
-        ],
-    }));
-    
-    describe("2b. Replace a multiple-character pattern with a single, several times", test({
-        grammar: Join(I("azbazcaz"), Replace("az", "X")),
-        io: [
-            ["azbazcaz", "XbXcX"]
-        ],
-    }));
-    
-    describe("2c. Replace a multiple-character pattern with a single, several times, with distractors", test({
-        grammar: Join(I("azabzaazcaaz"), Replace("az", "X")),
-        io: [
-            ["azabzaazcaaz", "XabzaXcaX"]
-        ],
-    }));
-    
-    describe("2d. Replace a single-character pattern with multiple, at the beginning", test({
-        grammar: Join(I("abc"), Replace("a", "XY")),
-        io: [
-            ["abc", "XYbc"]
-        ],
-    }));
-    
-    describe("2e. Replace a single-character pattern with multiple, at the end", test({
-        grammar: Join(I("abc"), Replace("c", "XY")),
-        io: [
-            ["abc", "abXY"]
-        ],
-    }));
-    
-    describe("2f. Replace a single-character pattern with multiple, several times", test({
-        grammar: Join(I("abaca"), Replace("a", "XY")),
-        io: [
-            ["abaca", "XYbXYcXY"]
-        ],
-        verbose: VERBOSE_DEBUG
-    }));
-
-    describe("2d. Replace a single-character pattern with multiple, at the beginning", test({
-        grammar: Join(Input("abc"), Replace("a", "XY")),
-        io: [
-            ["abc", "XYbc"]
-        ],
-    }));
-    
-    describe("2e. Replace a single-character pattern with multiple, at the end", test({
-        grammar: Join(Input("abc"), Replace("c", "XY")),
-        io: [
-            ["abc", "abXY"]
-        ],
-    }));
-    
-    describe("2f. Replace a single-character pattern with multiple, several times", test({
-        grammar: Join(Input("abaca"), Replace("a", "XY")),
-        io: [
-            ["abaca", "XYbXYcXY"]
-        ],
-        verbose: VERBOSE_DEBUG
-    }));
-
-    describe("3a. Replace with a pre-condition", test({
-        grammar: Join(I("azbc"), Replace("z", "X", "a")),
-        io: [
-            ["azbc", "aXbc"]
-        ],
-    }));
-
-    describe("3b. Replace with a pre-condition, several times", test({
-        grammar: Join(I("azbazcaz"), Replace("z", "X", "a")),
-        io: [
-            ["azbazcaz", "aXbaXcaX"]
-        ],
-   }));
-    
-    describe("3c. Replace with a pre-condition, several times, with distractors", test({
-        grammar: Join(I("azabzaazcaaz"), Replace("z", "X", "a")),
-        io: [
-            ["azabzaazcaaz", "aXabzaaXcaaX"]
-        ],
-    }));
-    
-    describe("3d. Replace with a pre-condition, not applying", test({
-        grammar: Join(I("zbc"), Replace("z", "X", "a")),
-        io: [
-            ["zbc", "zbc"]
-        ],
-    }));
-   
-    describe("4a. Replace with a post-condition", test({
-        grammar: Join(I("azbc"), Replace("a", "X", Epsilon(), "z")),
-        io: [
-            ["azbc", "Xzbc"]
-        ],
-    }));
-
-    describe("4b. Replace with a post-condition, several times", test({
-        grammar: Join(I("azbazcaz"), Replace("a", "X", Epsilon(), "z")),
-        io: [
-            ["azbazcaz", "XzbXzcXz"]
-        ],
-    }));
-
-    describe("4c. Replace with a post-condition, several times, with distractors", test({
-        grammar: Join(I("azabzaazcaaz"), Replace("a", "X", Epsilon(), "z")),
-        io: [
-            ["azabzaazcaaz", "XzabzaXzcaXz"]
-        ],
-    }));
-    
-    describe("4d. Replace with a post-condition, not applying", test({
-        grammar: Join(I("abc"), Replace("a", "X", Epsilon(), "z")),
-        io: [
-            ["abc", "abc"]
-        ],
-    }));
-    
-    describe("5a. Replace with pre and post", test({
-        grammar: Join(I("mazbc"), Replace("a", "X", "m", "z")),
-        io: [
-            ["mazbc", "mXzbc"]
-        ],
-    }));
-
-    describe("5b. Replace with pre and post, several times", test({
-        grammar: Join(I("mazbmazcmaz"), Replace("a", "X", "m", "z")),
-        io: [
-            ["mazbmazcmaz", "mXzbmXzcmXz"]
-        ],
-    }));
-
-    describe("5c. Replace with pre and post, several times, with distractors", test({
-        grammar: Join(I("mazmbzmmazcmmaz"), Replace("a", "X", "m", "z")),
-        io: [
-            ["mazmbzmmazcmmaz", "mXzmbzmmXzcmmXz"]
-        ],
-    }));
-    
-    describe("6a. Replace one character, beginsWith", test({
-        grammar: Join(I("a"), Replace("a", "X", Epsilon(), Epsilon(), true)),
-        io: [
-            ["a", "X"]
-        ],
-    }));
-
-    describe("6b. Replace a character at the beginning, beginsWith", test({
-        grammar: Join(I("abc"), Replace("a", "X", Epsilon(), Epsilon(), true)),
-        io: [
-            ["abc", "Xbc"]
-        ],
-    }));
-
-    describe("6c. Replace a character in the middle, beginsWith", test({
-        grammar: Join(I("abc"), Replace("b", "X", Epsilon(), Epsilon(), true)),
-        io: [
-            ["abc", "abc"]
-        ],
-    }));
-    
-    describe("6d. Replace a character at the end, beginsWith", test({
-        grammar: Join(I("abc"), Replace("c", "X", Epsilon(), Epsilon(), true)),
-        io: [
-            ["abc", "abc"]
-        ],
-    }));
-
-    describe("6e. Replace rule not applying, beginsWith", test({
-        grammar: Join(I("bcd"), Replace("a", "X", Epsilon(), Epsilon(), true)),
-        io: [
-            ["bcd", "bcd"]
-        ],
-    }));
-
-    describe("7a. Replace a multiple-character pattern with a single, beginsWith", test({
-        grammar: Join(I("azbc"), Replace("az", "X", Epsilon(), Epsilon(), true)),
-        io: [
-            ["azbc", "Xbc"]
-        ],
-    }));
-    
-    describe("7b. Replace a multiple-character pattern with a single, beginsWith, with distractors", test({
-        grammar: Join(I("azbazcaz"), Replace("az", "X", Epsilon(), Epsilon(), true)),
-        io: [
-            ["azbazcaz", "Xbazcaz"]
-        ],
-    }));
-
-    describe("8a. Replace with a pre-condition, beginsWith", test({
-        grammar: Join(I("azbc"), Replace("z", "X", "a", Epsilon(), true)),
-        io: [
-            ["azbc", "aXbc"]
-        ],
-    }));
-
-    describe("8b. Replace with a pre-condition, beginsWith, with distractors", test({
-        grammar: Join(I("azbazcaz"), Replace("z", "X", "a", Epsilon(), true)),
-        io: [
-            ["azbazcaz", "aXbazcaz"]
-        ],
-   }));
-   
-   describe("8c. Replace with a pre-condition not applying, beginsWith", test({
-        grammar: Join(I("czbazcaz"), Replace("z", "X", "a", Epsilon(), true)),
-        io: [
-            ["czbazcaz", "czbazcaz"]
-        ],
-    }));
-    
-    describe("9a. Replace with a post-condition, beginsWith", test({
-        grammar: Join(I("azbc"), Replace("a", "X", Epsilon(), "z", true)),
-        io: [
-            ["azbc", "Xzbc"]
-        ],
-    }));
-
-    describe("9b. Replace with a post-condition, beginsWith, with distractors", test({
-        grammar: Join(I("azbazcaz"), Replace("a", "X", Epsilon(), "z", true)),
-        io: [
-            ["azbazcaz", "Xzbazcaz"]
-        ],
-    }));
-
-    describe("9c. Replace with a post-condition not applying, beginsWith", test({
-        grammar: Join(I("abazcaz"), Replace("a", "X", Epsilon(), "z", true)),
-        io: [
-            ["abazcaz", "abazcaz"]
-        ],
-    }));
-    
-    describe("10a. Replace with pre and post, beginsWith", test({
-        grammar: Join(I("mazbc"), Replace("a", "X", "m", "z", true)),
-        io: [
-            ["mazbc", "mXzbc"]
-        ],
-    }));
-
-    describe("10b. Replace with pre and post, beginsWith, with distractors", test({
-        grammar: Join(I("mazbmazcmaz"), Replace("a", "X", "m", "z", true)),
-        io: [
-            ["mazbmazcmaz", "mXzbmazcmaz"]
-        ],
-    }));
-
-    describe("10c. Replace with pre and post not applying, beginsWith", test({
-        grammar: Join(I("mabmazcmaz"), Replace("a", "X", "m", "z", true)),
-        io: [
-            ["mabmazcmaz", "mabmazcmaz"]
-        ],
-    }));
-
-    // ENDSWITH
-
-    
-    describe("11a. Replace one character, endsWith", test({
-        grammar: Join(I("a"), Replace("a", "X", Epsilon(), Epsilon(), false, true)),
-        io: [
-            ["a", "X"]
-        ],
-    }));
-
-    describe("11b. Replace a character at the beginning, endsWith", test({
-        grammar: Join(I("abc"), Replace("a", "X", Epsilon(), Epsilon(), false, true)),
-        io: [
-            ["abc", "abc"]
-        ],
-    }));
-
-    describe("11c. Replace a character in the middle, endsWith", test({
-        grammar: Join(I("abc"), Replace("b", "X", Epsilon(), Epsilon(), false, true)),
-        io: [
-            ["abc", "abc"]
-        ],
-    }));
-    
-    describe("11d. Replace a character at the end, endsWith", test({
-        grammar: Join(I("abc"), Replace("c", "X", Epsilon(), Epsilon(), false, true)),
-        io: [
-            ["abc", "abX"]
-        ],
-    }));
-
-    describe("11e. Replace rule not applying, endsWith", test({
-        grammar: Join(I("bcd"), Replace("a", "X", Epsilon(), Epsilon(), false, true)),
-        io: [
-            ["bcd", "bcd"]
-        ],
-    }));
-
-    describe("12a. Replace a multiple-character pattern with a single, endsWith", test({
-        grammar: Join(I("bcaz"), Replace("az", "X", Epsilon(), Epsilon(), false, true)),
-        io: [
-            ["bcaz", "bcX"]
-        ],
-    }));
-    
-    describe("12b. Replace a multiple-character pattern with a single, endsWith, with distractors", test({
-        grammar: Join(I("azbazcaz"), Replace("az", "X", Epsilon(), Epsilon(), false, true)),
-        io: [
-            ["azbazcaz", "azbazcX"]
-        ],
-    }));
-
-    describe("13a. Replace with a pre-condition, endsWith", test({
-        grammar: Join(I("bcaz"), Replace("z", "X", "a", Epsilon(), false, true)),
-        io: [
-            ["bcaz", "bcaX"]
-        ],
-    }));
-
-    describe("13b. Replace with a pre-condition, endsWith, with distractors", test({
-        grammar: Join(I("azbazcaz"), Replace("z", "X", "a", Epsilon(), false, true)),
-        io: [
-            ["azbazcaz", "azbazcaX"]
-        ],
-   }));
-   
-   describe("13c. Replace with a pre-condition not applying, endsWith", test({
-        grammar: Join(I("azbazacz"), Replace("z", "X", "a", Epsilon(), false, true)),
-        io: [
-            ["azbazacz", "azbazacz"]
-        ],
-    }));
-    
-    describe("14a. Replace with a post-condition, endsWith", test({
-        grammar: Join(I("bcaz"), Replace("a", "X", Epsilon(), "z", false, true)),
-        io: [
-            ["bcaz", "bcXz"]
-        ],
-    }));
-
-    describe("14b. Replace with a post-condition, endsWith, with distractors", test({
-        grammar: Join(I("azbazcaz"), Replace("a", "X", Epsilon(), "z", false, true)),
-        io: [
-            ["azbazcaz", "azbazcXz"]
-        ],
-    }));
-
-    describe("14c. Replace with a post-condition not applying, endsWith", test({
-        grammar: Join(I("abazcabz"), Replace("a", "X", Epsilon(), "z", false, true)),
-        io: [
-            ["abazcabz", "abazcabz"]
-        ],
-    }));
-    
-    describe("15a. Replace with pre and post, endsWith", test({
-        grammar: Join(I("bcmaz"), Replace("a", "X", "m", "z", false, true)),
-        io: [
-            ["bcmaz", "bcmXz"]
-        ],
-    }));
-
-    describe("15b. Replace with pre and post, endsWith, with distractors", test({
-        grammar: Join(I("mazbmazcmaz"), Replace("a", "X", "m", "z", false, true)),
-        io: [
-            ["mazbmazcmaz", "mazbmazcmXz"]
-        ],
-    }));
-
-    describe("15c. Replace with pre and post not applying, endsWith", test({
-        grammar: Join(I("mazmazcmabz"), Replace("a", "X", "m", "z", false, true)),
-        io: [
-            ["mazmazcmabz", "mazmazcmabz"]
-        ],
-    }));
-
-    // BEGIN AND ENDS
-
-    describe("16a. Replace one character, beginsWith endsWith", test({
-        grammar: Join(I("a"), Replace("a", "X", Epsilon(), Epsilon(), true, true)),
-        io: [
-            ["a", "X"]
-        ],
-    }));
-
-    describe("16b. Replace a character at the beginning, beginsWith endsWith", test({
-        grammar: Join(I("abc"), Replace("a", "X", Epsilon(), Epsilon(), true, true)),
-        io: [
-            ["abc", "abc"]
-        ],
-    }));
-
-    describe("16c. Replace a character in the middle, beginsWith endsWith", test({
-        grammar: Join(I("abc"), Replace("b", "X", Epsilon(), Epsilon(), true, true)),
-        io: [
-            ["abc", "abc"]
-        ],
-    }));
-    
-    describe("16d. Replace a character at the end, beginsWith endsWith", test({
-        grammar: Join(I("abc"), Replace("c", "X", Epsilon(), Epsilon(), true, true)),
-        io: [
-            ["abc", "abc"]
-        ],
-    }));
-
-    describe("16e. Replace rule not applying, beginsWith endsWith", test({
-        grammar: Join(I("bcd"), Replace("a", "X", Epsilon(), Epsilon(), true, true)),
-        io: [
-            ["bcd", "bcd"]
-        ],
-    }));
-
-    describe("17a. Replace a multiple-character pattern with a single, beginsWith endsWith", test({
-        grammar: Join(I("az"), Replace("az", "X", Epsilon(), Epsilon(), true, true)),
-        io: [
-            ["az", "X"]
-        ],
-    }));
-    
-    describe("17b. Replace a multiple-character pattern with a single, beginsWith endsWith, with distractors", test({
-        grammar: Join(I("azbazcaz"), Replace("az", "X", Epsilon(), Epsilon(), true, true)),
-        io: [
-            ["azbazcaz", "azbazcaz"]
-        ],
-    }));
-
-    describe("17a. Replace with a pre-condition, beginsWith endsWith", test({
-        grammar: Join(I("az"), Replace("z", "X", "a", Epsilon(), true, true)),
-        io: [
-            ["az", "aX"]
-        ],
-    }));
-
-    describe("17b. Replace with a pre-condition, beginsWith endsWith, with distractors", test({
-        grammar: Join(I("azbazcaz"), Replace("z", "X", "a", Epsilon(), true, true)),
-        io: [
-            ["azbazcaz", "azbazcaz"]
-        ],
-   }));
-    
-    describe("18a. Replace with a post-condition, beginsWith endsWith", test({
-        grammar: Join(I("az"), Replace("a", "X", Epsilon(), "z", true, true)),
-        io: [
-            ["az", "Xz"]
-        ],
-    }));
-
-    describe("18b. Replace with a post-condition, beginsWith endsWith, with distractors", test({
-        grammar: Join(I("azbazcaz"), Replace("a", "X", Epsilon(), "z", true, true)),
-        io: [
-            ["azbazcaz", "azbazcaz"]
-        ],
-    }));
-    
-    describe("19a. Replace with pre and post, beginsWith endsWith", test({
-        grammar: Join(I("maz"), Replace("a", "X", "m", "z", true, true)),
-        io: [
-            ["maz", "mXz"]
-        ],
-    }));
-
-    describe("19b. Replace with pre and post, endsWith, with distractors", test({
-        grammar: Join(I("mazbmazcmaz"), Replace("a", "X", "m", "z", true, true)),
-        io: [
-            ["mazbmazcmaz", "mazbmazcmaz"]
-        ],
-    }));
-
-    // Optional replace
-    
-    describe("20a. Generation from a replace a->X with vocab a,b", test({
-        grammar: Count({"$i":3}, Join(InputChars(["a","b"]), 
-                                OptionalReplace("a", "X"))),
-        io: [
-            ["", ""],
-            ["a", "X"],
-            ["a", "a"],
-            ["aa", "XX"],
-            ["aa", "aX"],
-            ["aa", "Xa"],
-            ["aa", "aa"],
-            ["aaa", "XXX"],
-            ["aaa", "XXa"],
-            ["aaa", "XaX"],
-            ["aaa", "Xaa"],
-            ["aaa", "aXX"],
-            ["aaa", "aXa"],
-            ["aaa", "aaX"],
-            ["aaa", "aaa"],
-            ["aab", "XXb"],
-            ["aab", "Xab"],
-            ["aab", "aXb"],
-            ["aab", "aab"],
-            ["ab", "Xb"],
-            ["ab", "ab"],
-            ["aba", "XbX"],
-            ["aba", "Xba"],
-            ["aba", "abX"],
-            ["aba", "aba"],
-            ["abb", "Xbb"],
-            ["abb", "abb"],
-            ["b", "b"],
-            ["ba", "bX"],
-            ["ba", "ba"],
-            ["baa", "bXX"],
-            ["baa", "bXa"],
-            ["baa", "baX"],
-            ["baa", "baa"],
-            ["bab", "bXb"],
-            ["bab", "bab"],
-            ["bb", "bb"],
-            ["bba", "bbX"],
-            ["bba", "bba"],
-            ["bbb", "bbb"]
-        ]
-    }));
-    
-    describe("20b. Generation from a replace a->X with vocab a,b, beginsWith", test({
-        grammar: Count({"$i":3}, Join(InputChars(["a","b"]), 
-                            OptionalReplace("a", "X", Epsilon(), Epsilon(), true))),
-        io: [
-            ["", ""],
-            ["a", "X"],
-            ["a", "a"],
-            ["aa", "Xa"],
-            ["aa", "aa"],
-            ["aaa", "Xaa"],
-            ["aaa", "aaa"],
-            ["aab", "Xab"],
-            ["aab", "aab"],
-            ["ab", "Xb"],
-            ["ab", "ab"],
-            ["aba", "Xba"],
-            ["aba", "aba"],
-            ["abb", "Xbb"],
-            ["abb", "abb"],
-            ["b", "b"],
-            ["ba", "ba"],
-            ["baa", "baa"],
-            ["bab", "bab"],
-            ["bb", "bb"],
-            ["bba", "bba"],
-            ["bbb", "bbb"]
-        ]
-    }));
-
-    describe("20c. Generation from a replace a->X with vocab a,b, endsWith", test({
-        grammar: Count({"$i":3}, Join(InputChars(["a","b"]), 
-                            OptionalReplace("a", "X",  Epsilon(), Epsilon(), false, true))),
-        io: [
-            ["", ""],
-            ["a", "X"],
-            ["a", "a"],
-            ["aa", "aX"],
-            ["aa", "aa"],
-            ["aaa", "aaX"],
-            ["aaa", "aaa"],
-            ["aab", "aab"],
-            ["ab", "ab"],
-            ["aba", "abX"],
-            ["aba", "aba"],
-            ["abb", "abb"],
-            ["b", "b"],
-            ["ba", "bX"],
-            ["ba", "ba"],
-            ["baa", "baX"],
-            ["baa", "baa"],
-            ["bab", "bab"],
-            ["bb", "bb"],
-            ["bba", "bbX"],
-            ["bba", "bba"],
-            ["bbb", "bbb"]
-        ]
-    }));
-
-    describe("20d. Generation from a replace a->X with vocab a,b, beginsWith endsWith", test({
-        grammar: Count({"$i":3}, Join(InputChars(["a","b"]), 
-                                OptionalReplace("a", "X",  Epsilon(), Epsilon(), true, true))),
-        io: [
-            ["", ""],
-            ["a", "X"],
-            ["a", "a"],
-            ["aa", "aa"],
-            ["aaa", "aaa"],
-            ["aab", "aab"],
-            ["ab", "ab"],
-            ["aba", "aba"],
-            ["abb", "abb"],
-            ["b", "b"],
-            ["ba", "ba"],
-            ["baa", "baa"],
-            ["bab", "bab"],
-            ["bb", "bb"],
-            ["bba", "bba"],
-            ["bbb", "bbb"]
-        ]
-    }));
-<<<<<<< HEAD
-=======
-
-    describe("21a. Replacement, beginning of word, with output join", test({
-        grammar: Join(Seq(I("abc"), O("Xbc")), 
-                    Replace("a", "X")),
-        io: [
-            ["abc", "Xbc"]
-        ],
-        priority: ["$i", "$o"]
-    }));
-    
-    describe("21b. Replacement, middle of word, with output join", test({
-        grammar: Join(Seq(I("abc"), O("aXc")), 
-                    Replace("b", "X")),
-        io: [
-            ["abc", "aXc"]
-        ],
-        priority: ["$i", "$o"]
-    }));
-
-    describe("21c. Replacement, end of word, with output join", test({
-        grammar: Join(Seq(I("abc"), O("abX")), 
-                    Replace("c", "X")),
-        io: [
-            ["abc", "abX"]
-        ],
-        priority: ["$i", "$o"]
-    }));
-
-    describe("22a. Replace a multiple-character pattern with a single, beginning of word, with output join", test({
-        grammar: Join(Seq(I("azbc"), O("Xbc")), 
-                    Replace("az", "X")),
-        io: [
-            ["azbc", "Xbc"]
-        ],
-        priority: ["$i", "$o"]
-    }));
-
-    describe("22b. Replace a multiple-character pattern with a single, end of word, with output join", test({
-        grammar: Join(Seq(I("abcz"), O("abX")), 
-                    Replace("cz", "X")),
-        io: [
-            ["abcz", "abX"]
-        ],
-        priority: ["$i", "$o"],
-    }));
-
-    describe("22c. Replace a multiple-character pattern with a single, several times", test({
-        grammar: Join(Seq(I("azbazcaz"), O("XbXcX")),
-                    Replace("az", "X")),
-        io: [
-            ["azbazcaz", "XbXcX"]
-        ],
-        priority: ["$i", "$o"]
-    }));
-    
-    describe("22d. Replace a multiple-character pattern with a single, several times, with distractors", test({
-        grammar: Join(Seq(I("azabzaazcaaz"), O("XabzaXcaX")),
-                    Replace("az", "X")),
-        io: [
-            ["azabzaazcaaz", "XabzaXcaX"]
-        ],
-        priority: ["$i", "$o"]
-    }));
-    
-    describe("23a. Replace a single-character pattern with multiple, at the beginning", test({
-        grammar: Join(Seq(I("abc"), O("XYbc")),
-                    Replace("a", "XY")),
-        io: [
-            ["abc", "XYbc"]
-        ],
-        priority: ["$i", "$o"]
-    }));
-    
-    describe("23b. Replace a single-character pattern with multiple, at the end", test({
-        grammar: Join(Seq(I("abc"), O("abXY")),
-                    Replace("c", "XY")),
-        io: [
-            ["abc", "abXY"]
-        ],
-        priority: ["$i", "$o"]
-    }));
-    
-    describe("23c. Replace a single-character pattern with multiple, several times", test({
-        grammar: Join(Seq(I("abaca"), O("XYbXYcXY")),
-                    Replace("a", "XY")),
-        io: [
-            ["abaca", "XYbXYcXY"]
-        ],
-        priority: ["$i", "$o"]
-    }));
->>>>>>> 253a9ca5
-});
+import {
+    CharSet, Count, Cursor, Epsilon, Join, Lit, Null, OptionalReplace, PriUni, Query, Rep, Replace, Seq, Uni, WithVocab,
+} from "@gramble/interpreter/src/grammarConvenience";
+
+import {
+    grammarTestSuiteName,
+    testGrammarAux, GrammarTestAux,
+    t1, t2, t3,
+} from "./testGrammarUtil";
+
+import {
+    logTestSuite, VERBOSE_TEST_L2,
+} from "../testUtil";
+import { VERBOSE_DEBUG } from "@gramble/interpreter/src/utils/logging";
+import { INPUT_TAPE, OUTPUT_TAPE } from "@gramble/interpreter/src/utils/constants";
+import { StringDict } from "@gramble/interpreter/src/utils/func";
+// File level control over verbose output
+const VERBOSE = VERBOSE_TEST_L2;
+
+type ReplaceTest = Partial<GrammarTestAux> & { io?: [string, string][] };
+
+function test(params: ReplaceTest): () => void {
+    if (params.io !== undefined) {
+        params.results = params.io.map(([i,o]) => {
+            const result: StringDict = {};
+            if (i.length > 0) result["$i"] = i;
+            if (o.length > 0) result["$o"] = o;
+            return result;
+        });
+    }
+    return function() {
+        return testGrammarAux({...params});
+    };
+}
+
+const I = (s: string) => Lit(INPUT_TAPE, s);
+const InputChars = (ss: string[]) => Rep(CharSet(INPUT_TAPE, ss));
+const O = (s: string) => Lit(OUTPUT_TAPE, s);
+
+describe(`${grammarTestSuiteName(module)}`, function() {
+
+    logTestSuite(this.title);
+
+    describe("0a. Generation from a replace a->X with vocab a,b", test({
+        grammar: Count({"$i":3}, Join(InputChars(["a","b"]), Replace("a", "X"))),
+        io: [
+            ["", ""],
+            ["a", "X"],
+            ["aa", "XX"],
+            ["aaa", "XXX"],
+            ["aab", "XXb"],
+            ["ab", "Xb"],
+            ["aba", "XbX"],
+            ["abb", "Xbb"],
+            ["b", "b"],
+            ["ba", "bX"],
+            ["baa", "bXX"],
+            ["bab", "bXb"],
+            ["bb", "bb"],
+            ["bba", "bbX"],
+            ["bbb", "bbb"]
+        ]
+    }));
+    
+    describe("0b. Generation from a replace a->X with vocab a,b, beginsWith", test({
+        grammar: Count({"$i":3}, Join(InputChars(["a","b"]), Replace("a", "X", Epsilon(), Epsilon(), true))),
+        io: [
+            ["", ""],
+            ["a", "X"],
+            ["aa", "Xa"],
+            ["aaa", "Xaa"],
+            ["aab", "Xab"],
+            ["ab", "Xb"],
+            ["aba", "Xba"],
+            ["abb", "Xbb"],
+            ["b", "b"],
+            ["ba", "ba"],
+            ["baa", "baa"],
+            ["bab", "bab"],
+            ["bb", "bb"],
+            ["bba", "bba"],
+            ["bbb", "bbb"]
+        ]
+    }));
+
+    describe("0c. Generation from a replace a->X with vocab a,b, endsWith", test({
+        grammar: Count({"$i":3}, Join(InputChars(["a","b"]), Replace("a", "X",  Epsilon(), Epsilon(), false, true))),
+        io: [
+            ["", ""],
+            ["a", "X"],
+            ["aa", "aX"],
+            ["aaa", "aaX"],
+            ["aab", "aab"],
+            ["ab", "ab"],
+            ["aba", "abX"],
+            ["abb", "abb"],
+            ["b", "b"],
+            ["ba", "bX"],
+            ["baa", "baX"],
+            ["bab", "bab"],
+            ["bb", "bb"],
+            ["bba", "bbX"],
+            ["bbb", "bbb"]
+        ]
+    }));
+
+    describe("0d. Generation from a replace a->X with vocab a,b, beginsWith endsWith", test({
+        grammar: Count({"$i":3}, Join(InputChars(["a","b"]), Replace("a", "X",  Epsilon(), Epsilon(), true, true))),
+        io: [
+            ["", ""],
+            ["a", "X"],
+            ["aa", "aa"],
+            ["aaa", "aaa"],
+            ["aab", "aab"],
+            ["ab", "ab"],
+            ["aba", "aba"],
+            ["abb", "abb"],
+            ["b", "b"],
+            ["ba", "ba"],
+            ["baa", "baa"],
+            ["bab", "bab"],
+            ["bb", "bb"],
+            ["bba", "bba"],
+            ["bbb", "bbb"]
+        ]
+    }));
+
+
+    describe("1a. Replace one character", test({
+        grammar: Join(I("a"), Replace("a", "X")),
+        io: [
+            ["a", "X"]
+        ],
+    }));
+
+    describe("1b. Replace a character at the beginning", test({
+        grammar: Join(I("abc"), Replace("a", "X")),
+        io: [
+            ["abc", "Xbc"]
+        ],
+    }));
+
+    describe("1c. Replace a character in the middle", test({
+        grammar: Join(I("abc"), Replace("b", "X")),
+        io: [
+            ["abc", "aXc"]
+        ],
+    }));
+    
+    describe("1d. Replace a character at the end", test({
+        grammar: Join(I("abc"), Replace("c", "X")),
+        io: [
+            ["abc", "abX"]
+        ],
+    }));
+
+    describe("1e. Replace a character several times", test({
+        grammar: Join(I("abaca"), Replace("a", "X")),
+        io: [
+            ["abaca", "XbXcX"]
+        ],
+    }));
+    
+    describe("1e. Replace rule not applying", test({
+        grammar: Join(I("bcd"), Replace("a", "X")),
+        io: [
+            ["bcd", "bcd"]
+        ],
+    }));
+
+    describe("2a. Replace a multiple-character pattern with a single", test({
+        grammar: Join(I("azbc"), Replace("az", "X")),
+        io: [
+            ["azbc", "Xbc"]
+        ],
+    }));
+    
+    describe("2b. Replace a multiple-character pattern with a single, several times", test({
+        grammar: Join(I("azbazcaz"), Replace("az", "X")),
+        io: [
+            ["azbazcaz", "XbXcX"]
+        ],
+    }));
+    
+    describe("2c. Replace a multiple-character pattern with a single, several times, with distractors", test({
+        grammar: Join(I("azabzaazcaaz"), Replace("az", "X")),
+        io: [
+            ["azabzaazcaaz", "XabzaXcaX"]
+        ],
+    }));
+    
+    describe("2d. Replace a single-character pattern with multiple, at the beginning", test({
+        grammar: Join(I("abc"), Replace("a", "XY")),
+        io: [
+            ["abc", "XYbc"]
+        ],
+    }));
+    
+    describe("2e. Replace a single-character pattern with multiple, at the end", test({
+        grammar: Join(I("abc"), Replace("c", "XY")),
+        io: [
+            ["abc", "abXY"]
+        ],
+    }));
+    
+    describe("2f. Replace a single-character pattern with multiple, several times", test({
+        grammar: Join(I("abaca"), Replace("a", "XY")),
+        io: [
+            ["abaca", "XYbXYcXY"]
+        ],
+        verbose: VERBOSE_DEBUG
+    }));
+
+    describe("2d. Replace a single-character pattern with multiple, at the beginning", test({
+        grammar: Join(Input("abc"), Replace("a", "XY")),
+        io: [
+            ["abc", "XYbc"]
+        ],
+    }));
+    
+    describe("2e. Replace a single-character pattern with multiple, at the end", test({
+        grammar: Join(Input("abc"), Replace("c", "XY")),
+        io: [
+            ["abc", "abXY"]
+        ],
+    }));
+    
+    describe("2f. Replace a single-character pattern with multiple, several times", test({
+        grammar: Join(Input("abaca"), Replace("a", "XY")),
+        io: [
+            ["abaca", "XYbXYcXY"]
+        ],
+        verbose: VERBOSE_DEBUG
+    }));
+
+    describe("3a. Replace with a pre-condition", test({
+        grammar: Join(I("azbc"), Replace("z", "X", "a")),
+        io: [
+            ["azbc", "aXbc"]
+        ],
+    }));
+
+    describe("3b. Replace with a pre-condition, several times", test({
+        grammar: Join(I("azbazcaz"), Replace("z", "X", "a")),
+        io: [
+            ["azbazcaz", "aXbaXcaX"]
+        ],
+   }));
+    
+    describe("3c. Replace with a pre-condition, several times, with distractors", test({
+        grammar: Join(I("azabzaazcaaz"), Replace("z", "X", "a")),
+        io: [
+            ["azabzaazcaaz", "aXabzaaXcaaX"]
+        ],
+    }));
+    
+    describe("3d. Replace with a pre-condition, not applying", test({
+        grammar: Join(I("zbc"), Replace("z", "X", "a")),
+        io: [
+            ["zbc", "zbc"]
+        ],
+    }));
+   
+    describe("4a. Replace with a post-condition", test({
+        grammar: Join(I("azbc"), Replace("a", "X", Epsilon(), "z")),
+        io: [
+            ["azbc", "Xzbc"]
+        ],
+    }));
+
+    describe("4b. Replace with a post-condition, several times", test({
+        grammar: Join(I("azbazcaz"), Replace("a", "X", Epsilon(), "z")),
+        io: [
+            ["azbazcaz", "XzbXzcXz"]
+        ],
+    }));
+
+    describe("4c. Replace with a post-condition, several times, with distractors", test({
+        grammar: Join(I("azabzaazcaaz"), Replace("a", "X", Epsilon(), "z")),
+        io: [
+            ["azabzaazcaaz", "XzabzaXzcaXz"]
+        ],
+    }));
+    
+    describe("4d. Replace with a post-condition, not applying", test({
+        grammar: Join(I("abc"), Replace("a", "X", Epsilon(), "z")),
+        io: [
+            ["abc", "abc"]
+        ],
+    }));
+    
+    describe("5a. Replace with pre and post", test({
+        grammar: Join(I("mazbc"), Replace("a", "X", "m", "z")),
+        io: [
+            ["mazbc", "mXzbc"]
+        ],
+    }));
+
+    describe("5b. Replace with pre and post, several times", test({
+        grammar: Join(I("mazbmazcmaz"), Replace("a", "X", "m", "z")),
+        io: [
+            ["mazbmazcmaz", "mXzbmXzcmXz"]
+        ],
+    }));
+
+    describe("5c. Replace with pre and post, several times, with distractors", test({
+        grammar: Join(I("mazmbzmmazcmmaz"), Replace("a", "X", "m", "z")),
+        io: [
+            ["mazmbzmmazcmmaz", "mXzmbzmmXzcmmXz"]
+        ],
+    }));
+    
+    describe("6a. Replace one character, beginsWith", test({
+        grammar: Join(I("a"), Replace("a", "X", Epsilon(), Epsilon(), true)),
+        io: [
+            ["a", "X"]
+        ],
+    }));
+
+    describe("6b. Replace a character at the beginning, beginsWith", test({
+        grammar: Join(I("abc"), Replace("a", "X", Epsilon(), Epsilon(), true)),
+        io: [
+            ["abc", "Xbc"]
+        ],
+    }));
+
+    describe("6c. Replace a character in the middle, beginsWith", test({
+        grammar: Join(I("abc"), Replace("b", "X", Epsilon(), Epsilon(), true)),
+        io: [
+            ["abc", "abc"]
+        ],
+    }));
+    
+    describe("6d. Replace a character at the end, beginsWith", test({
+        grammar: Join(I("abc"), Replace("c", "X", Epsilon(), Epsilon(), true)),
+        io: [
+            ["abc", "abc"]
+        ],
+    }));
+
+    describe("6e. Replace rule not applying, beginsWith", test({
+        grammar: Join(I("bcd"), Replace("a", "X", Epsilon(), Epsilon(), true)),
+        io: [
+            ["bcd", "bcd"]
+        ],
+    }));
+
+    describe("7a. Replace a multiple-character pattern with a single, beginsWith", test({
+        grammar: Join(I("azbc"), Replace("az", "X", Epsilon(), Epsilon(), true)),
+        io: [
+            ["azbc", "Xbc"]
+        ],
+    }));
+    
+    describe("7b. Replace a multiple-character pattern with a single, beginsWith, with distractors", test({
+        grammar: Join(I("azbazcaz"), Replace("az", "X", Epsilon(), Epsilon(), true)),
+        io: [
+            ["azbazcaz", "Xbazcaz"]
+        ],
+    }));
+
+    describe("8a. Replace with a pre-condition, beginsWith", test({
+        grammar: Join(I("azbc"), Replace("z", "X", "a", Epsilon(), true)),
+        io: [
+            ["azbc", "aXbc"]
+        ],
+    }));
+
+    describe("8b. Replace with a pre-condition, beginsWith, with distractors", test({
+        grammar: Join(I("azbazcaz"), Replace("z", "X", "a", Epsilon(), true)),
+        io: [
+            ["azbazcaz", "aXbazcaz"]
+        ],
+   }));
+   
+   describe("8c. Replace with a pre-condition not applying, beginsWith", test({
+        grammar: Join(I("czbazcaz"), Replace("z", "X", "a", Epsilon(), true)),
+        io: [
+            ["czbazcaz", "czbazcaz"]
+        ],
+    }));
+    
+    describe("9a. Replace with a post-condition, beginsWith", test({
+        grammar: Join(I("azbc"), Replace("a", "X", Epsilon(), "z", true)),
+        io: [
+            ["azbc", "Xzbc"]
+        ],
+    }));
+
+    describe("9b. Replace with a post-condition, beginsWith, with distractors", test({
+        grammar: Join(I("azbazcaz"), Replace("a", "X", Epsilon(), "z", true)),
+        io: [
+            ["azbazcaz", "Xzbazcaz"]
+        ],
+    }));
+
+    describe("9c. Replace with a post-condition not applying, beginsWith", test({
+        grammar: Join(I("abazcaz"), Replace("a", "X", Epsilon(), "z", true)),
+        io: [
+            ["abazcaz", "abazcaz"]
+        ],
+    }));
+    
+    describe("10a. Replace with pre and post, beginsWith", test({
+        grammar: Join(I("mazbc"), Replace("a", "X", "m", "z", true)),
+        io: [
+            ["mazbc", "mXzbc"]
+        ],
+    }));
+
+    describe("10b. Replace with pre and post, beginsWith, with distractors", test({
+        grammar: Join(I("mazbmazcmaz"), Replace("a", "X", "m", "z", true)),
+        io: [
+            ["mazbmazcmaz", "mXzbmazcmaz"]
+        ],
+    }));
+
+    describe("10c. Replace with pre and post not applying, beginsWith", test({
+        grammar: Join(I("mabmazcmaz"), Replace("a", "X", "m", "z", true)),
+        io: [
+            ["mabmazcmaz", "mabmazcmaz"]
+        ],
+    }));
+
+    // ENDSWITH
+
+    
+    describe("11a. Replace one character, endsWith", test({
+        grammar: Join(I("a"), Replace("a", "X", Epsilon(), Epsilon(), false, true)),
+        io: [
+            ["a", "X"]
+        ],
+    }));
+
+    describe("11b. Replace a character at the beginning, endsWith", test({
+        grammar: Join(I("abc"), Replace("a", "X", Epsilon(), Epsilon(), false, true)),
+        io: [
+            ["abc", "abc"]
+        ],
+    }));
+
+    describe("11c. Replace a character in the middle, endsWith", test({
+        grammar: Join(I("abc"), Replace("b", "X", Epsilon(), Epsilon(), false, true)),
+        io: [
+            ["abc", "abc"]
+        ],
+    }));
+    
+    describe("11d. Replace a character at the end, endsWith", test({
+        grammar: Join(I("abc"), Replace("c", "X", Epsilon(), Epsilon(), false, true)),
+        io: [
+            ["abc", "abX"]
+        ],
+    }));
+
+    describe("11e. Replace rule not applying, endsWith", test({
+        grammar: Join(I("bcd"), Replace("a", "X", Epsilon(), Epsilon(), false, true)),
+        io: [
+            ["bcd", "bcd"]
+        ],
+    }));
+
+    describe("12a. Replace a multiple-character pattern with a single, endsWith", test({
+        grammar: Join(I("bcaz"), Replace("az", "X", Epsilon(), Epsilon(), false, true)),
+        io: [
+            ["bcaz", "bcX"]
+        ],
+    }));
+    
+    describe("12b. Replace a multiple-character pattern with a single, endsWith, with distractors", test({
+        grammar: Join(I("azbazcaz"), Replace("az", "X", Epsilon(), Epsilon(), false, true)),
+        io: [
+            ["azbazcaz", "azbazcX"]
+        ],
+    }));
+
+    describe("13a. Replace with a pre-condition, endsWith", test({
+        grammar: Join(I("bcaz"), Replace("z", "X", "a", Epsilon(), false, true)),
+        io: [
+            ["bcaz", "bcaX"]
+        ],
+    }));
+
+    describe("13b. Replace with a pre-condition, endsWith, with distractors", test({
+        grammar: Join(I("azbazcaz"), Replace("z", "X", "a", Epsilon(), false, true)),
+        io: [
+            ["azbazcaz", "azbazcaX"]
+        ],
+   }));
+   
+   describe("13c. Replace with a pre-condition not applying, endsWith", test({
+        grammar: Join(I("azbazacz"), Replace("z", "X", "a", Epsilon(), false, true)),
+        io: [
+            ["azbazacz", "azbazacz"]
+        ],
+    }));
+    
+    describe("14a. Replace with a post-condition, endsWith", test({
+        grammar: Join(I("bcaz"), Replace("a", "X", Epsilon(), "z", false, true)),
+        io: [
+            ["bcaz", "bcXz"]
+        ],
+    }));
+
+    describe("14b. Replace with a post-condition, endsWith, with distractors", test({
+        grammar: Join(I("azbazcaz"), Replace("a", "X", Epsilon(), "z", false, true)),
+        io: [
+            ["azbazcaz", "azbazcXz"]
+        ],
+    }));
+
+    describe("14c. Replace with a post-condition not applying, endsWith", test({
+        grammar: Join(I("abazcabz"), Replace("a", "X", Epsilon(), "z", false, true)),
+        io: [
+            ["abazcabz", "abazcabz"]
+        ],
+    }));
+    
+    describe("15a. Replace with pre and post, endsWith", test({
+        grammar: Join(I("bcmaz"), Replace("a", "X", "m", "z", false, true)),
+        io: [
+            ["bcmaz", "bcmXz"]
+        ],
+    }));
+
+    describe("15b. Replace with pre and post, endsWith, with distractors", test({
+        grammar: Join(I("mazbmazcmaz"), Replace("a", "X", "m", "z", false, true)),
+        io: [
+            ["mazbmazcmaz", "mazbmazcmXz"]
+        ],
+    }));
+
+    describe("15c. Replace with pre and post not applying, endsWith", test({
+        grammar: Join(I("mazmazcmabz"), Replace("a", "X", "m", "z", false, true)),
+        io: [
+            ["mazmazcmabz", "mazmazcmabz"]
+        ],
+    }));
+
+    // BEGIN AND ENDS
+
+    describe("16a. Replace one character, beginsWith endsWith", test({
+        grammar: Join(I("a"), Replace("a", "X", Epsilon(), Epsilon(), true, true)),
+        io: [
+            ["a", "X"]
+        ],
+    }));
+
+    describe("16b. Replace a character at the beginning, beginsWith endsWith", test({
+        grammar: Join(I("abc"), Replace("a", "X", Epsilon(), Epsilon(), true, true)),
+        io: [
+            ["abc", "abc"]
+        ],
+    }));
+
+    describe("16c. Replace a character in the middle, beginsWith endsWith", test({
+        grammar: Join(I("abc"), Replace("b", "X", Epsilon(), Epsilon(), true, true)),
+        io: [
+            ["abc", "abc"]
+        ],
+    }));
+    
+    describe("16d. Replace a character at the end, beginsWith endsWith", test({
+        grammar: Join(I("abc"), Replace("c", "X", Epsilon(), Epsilon(), true, true)),
+        io: [
+            ["abc", "abc"]
+        ],
+    }));
+
+    describe("16e. Replace rule not applying, beginsWith endsWith", test({
+        grammar: Join(I("bcd"), Replace("a", "X", Epsilon(), Epsilon(), true, true)),
+        io: [
+            ["bcd", "bcd"]
+        ],
+    }));
+
+    describe("17a. Replace a multiple-character pattern with a single, beginsWith endsWith", test({
+        grammar: Join(I("az"), Replace("az", "X", Epsilon(), Epsilon(), true, true)),
+        io: [
+            ["az", "X"]
+        ],
+    }));
+    
+    describe("17b. Replace a multiple-character pattern with a single, beginsWith endsWith, with distractors", test({
+        grammar: Join(I("azbazcaz"), Replace("az", "X", Epsilon(), Epsilon(), true, true)),
+        io: [
+            ["azbazcaz", "azbazcaz"]
+        ],
+    }));
+
+    describe("17a. Replace with a pre-condition, beginsWith endsWith", test({
+        grammar: Join(I("az"), Replace("z", "X", "a", Epsilon(), true, true)),
+        io: [
+            ["az", "aX"]
+        ],
+    }));
+
+    describe("17b. Replace with a pre-condition, beginsWith endsWith, with distractors", test({
+        grammar: Join(I("azbazcaz"), Replace("z", "X", "a", Epsilon(), true, true)),
+        io: [
+            ["azbazcaz", "azbazcaz"]
+        ],
+   }));
+    
+    describe("18a. Replace with a post-condition, beginsWith endsWith", test({
+        grammar: Join(I("az"), Replace("a", "X", Epsilon(), "z", true, true)),
+        io: [
+            ["az", "Xz"]
+        ],
+    }));
+
+    describe("18b. Replace with a post-condition, beginsWith endsWith, with distractors", test({
+        grammar: Join(I("azbazcaz"), Replace("a", "X", Epsilon(), "z", true, true)),
+        io: [
+            ["azbazcaz", "azbazcaz"]
+        ],
+    }));
+    
+    describe("19a. Replace with pre and post, beginsWith endsWith", test({
+        grammar: Join(I("maz"), Replace("a", "X", "m", "z", true, true)),
+        io: [
+            ["maz", "mXz"]
+        ],
+    }));
+
+    describe("19b. Replace with pre and post, endsWith, with distractors", test({
+        grammar: Join(I("mazbmazcmaz"), Replace("a", "X", "m", "z", true, true)),
+        io: [
+            ["mazbmazcmaz", "mazbmazcmaz"]
+        ],
+    }));
+
+    // Optional replace
+    
+    describe("20a. Generation from a replace a->X with vocab a,b", test({
+        grammar: Count({"$i":3}, Join(InputChars(["a","b"]), 
+                                OptionalReplace("a", "X"))),
+        io: [
+            ["", ""],
+            ["a", "X"],
+            ["a", "a"],
+            ["aa", "XX"],
+            ["aa", "aX"],
+            ["aa", "Xa"],
+            ["aa", "aa"],
+            ["aaa", "XXX"],
+            ["aaa", "XXa"],
+            ["aaa", "XaX"],
+            ["aaa", "Xaa"],
+            ["aaa", "aXX"],
+            ["aaa", "aXa"],
+            ["aaa", "aaX"],
+            ["aaa", "aaa"],
+            ["aab", "XXb"],
+            ["aab", "Xab"],
+            ["aab", "aXb"],
+            ["aab", "aab"],
+            ["ab", "Xb"],
+            ["ab", "ab"],
+            ["aba", "XbX"],
+            ["aba", "Xba"],
+            ["aba", "abX"],
+            ["aba", "aba"],
+            ["abb", "Xbb"],
+            ["abb", "abb"],
+            ["b", "b"],
+            ["ba", "bX"],
+            ["ba", "ba"],
+            ["baa", "bXX"],
+            ["baa", "bXa"],
+            ["baa", "baX"],
+            ["baa", "baa"],
+            ["bab", "bXb"],
+            ["bab", "bab"],
+            ["bb", "bb"],
+            ["bba", "bbX"],
+            ["bba", "bba"],
+            ["bbb", "bbb"]
+        ]
+    }));
+    
+    describe("20b. Generation from a replace a->X with vocab a,b, beginsWith", test({
+        grammar: Count({"$i":3}, Join(InputChars(["a","b"]), 
+                            OptionalReplace("a", "X", Epsilon(), Epsilon(), true))),
+        io: [
+            ["", ""],
+            ["a", "X"],
+            ["a", "a"],
+            ["aa", "Xa"],
+            ["aa", "aa"],
+            ["aaa", "Xaa"],
+            ["aaa", "aaa"],
+            ["aab", "Xab"],
+            ["aab", "aab"],
+            ["ab", "Xb"],
+            ["ab", "ab"],
+            ["aba", "Xba"],
+            ["aba", "aba"],
+            ["abb", "Xbb"],
+            ["abb", "abb"],
+            ["b", "b"],
+            ["ba", "ba"],
+            ["baa", "baa"],
+            ["bab", "bab"],
+            ["bb", "bb"],
+            ["bba", "bba"],
+            ["bbb", "bbb"]
+        ]
+    }));
+
+    describe("20c. Generation from a replace a->X with vocab a,b, endsWith", test({
+        grammar: Count({"$i":3}, Join(InputChars(["a","b"]), 
+                            OptionalReplace("a", "X",  Epsilon(), Epsilon(), false, true))),
+        io: [
+            ["", ""],
+            ["a", "X"],
+            ["a", "a"],
+            ["aa", "aX"],
+            ["aa", "aa"],
+            ["aaa", "aaX"],
+            ["aaa", "aaa"],
+            ["aab", "aab"],
+            ["ab", "ab"],
+            ["aba", "abX"],
+            ["aba", "aba"],
+            ["abb", "abb"],
+            ["b", "b"],
+            ["ba", "bX"],
+            ["ba", "ba"],
+            ["baa", "baX"],
+            ["baa", "baa"],
+            ["bab", "bab"],
+            ["bb", "bb"],
+            ["bba", "bbX"],
+            ["bba", "bba"],
+            ["bbb", "bbb"]
+        ]
+    }));
+
+    describe("20d. Generation from a replace a->X with vocab a,b, beginsWith endsWith", test({
+        grammar: Count({"$i":3}, Join(InputChars(["a","b"]), 
+                                OptionalReplace("a", "X",  Epsilon(), Epsilon(), true, true))),
+        io: [
+            ["", ""],
+            ["a", "X"],
+            ["a", "a"],
+            ["aa", "aa"],
+            ["aaa", "aaa"],
+            ["aab", "aab"],
+            ["ab", "ab"],
+            ["aba", "aba"],
+            ["abb", "abb"],
+            ["b", "b"],
+            ["ba", "ba"],
+            ["baa", "baa"],
+            ["bab", "bab"],
+            ["bb", "bb"],
+            ["bba", "bba"],
+            ["bbb", "bbb"]
+        ]
+    }));
+
+    describe("21a. Replacement, beginning of word, with output join", test({
+        grammar: Join(Seq(I("abc"), O("Xbc")), 
+                    Replace("a", "X")),
+        io: [
+            ["abc", "Xbc"]
+        ],
+        priority: ["$i", "$o"]
+    }));
+    
+    describe("21b. Replacement, middle of word, with output join", test({
+        grammar: Join(Seq(I("abc"), O("aXc")), 
+                    Replace("b", "X")),
+        io: [
+            ["abc", "aXc"]
+        ],
+        priority: ["$i", "$o"]
+    }));
+
+    describe("21c. Replacement, end of word, with output join", test({
+        grammar: Join(Seq(I("abc"), O("abX")), 
+                    Replace("c", "X")),
+        io: [
+            ["abc", "abX"]
+        ],
+        priority: ["$i", "$o"]
+    }));
+
+    describe("22a. Replace a multiple-character pattern with a single, beginning of word, with output join", test({
+        grammar: Join(Seq(I("azbc"), O("Xbc")), 
+                    Replace("az", "X")),
+        io: [
+            ["azbc", "Xbc"]
+        ],
+        priority: ["$i", "$o"]
+    }));
+
+    describe("22b. Replace a multiple-character pattern with a single, end of word, with output join", test({
+        grammar: Join(Seq(I("abcz"), O("abX")), 
+                    Replace("cz", "X")),
+        io: [
+            ["abcz", "abX"]
+        ],
+        priority: ["$i", "$o"],
+    }));
+
+    describe("22c. Replace a multiple-character pattern with a single, several times", test({
+        grammar: Join(Seq(I("azbazcaz"), O("XbXcX")),
+                    Replace("az", "X")),
+        io: [
+            ["azbazcaz", "XbXcX"]
+        ],
+        priority: ["$i", "$o"]
+    }));
+    
+    describe("22d. Replace a multiple-character pattern with a single, several times, with distractors", test({
+        grammar: Join(Seq(I("azabzaazcaaz"), O("XabzaXcaX")),
+                    Replace("az", "X")),
+        io: [
+            ["azabzaazcaaz", "XabzaXcaX"]
+        ],
+        priority: ["$i", "$o"]
+    }));
+    
+    describe("23a. Replace a single-character pattern with multiple, at the beginning", test({
+        grammar: Join(Seq(I("abc"), O("XYbc")),
+                    Replace("a", "XY")),
+        io: [
+            ["abc", "XYbc"]
+        ],
+        priority: ["$i", "$o"]
+    }));
+    
+    describe("23b. Replace a single-character pattern with multiple, at the end", test({
+        grammar: Join(Seq(I("abc"), O("abXY")),
+                    Replace("c", "XY")),
+        io: [
+            ["abc", "abXY"]
+        ],
+        priority: ["$i", "$o"]
+    }));
+    
+    describe("23c. Replace a single-character pattern with multiple, several times", test({
+        grammar: Join(Seq(I("abaca"), O("XYbXYcXY")),
+                    Replace("a", "XY")),
+        io: [
+            ["abaca", "XYbXYcXY"]
+        ],
+        priority: ["$i", "$o"]
+    }));
+});