import {
    BoundingSet, Count, Cursor, Epsilon,
    OptionalReplace, OptionalRewrite, Query, Replace, 
    Rewrite, 
    Uni, WithVocab
} from "../../interpreter/src/grammarConvenience";

import { StringDict } from "../../interpreter/src/utils/func";
import { SILENT, VERBOSE_DEBUG, VERBOSE_TIME } from "../../interpreter/src/utils/logging";

import {
    grammarTestSuiteName,
    testGrammar,
    t3,
} from "./testGrammarUtil";

import { 
    logTestSuite, VERBOSE_TEST_L2, verbose,
} from '../testUtil';
import { allowedParams } from "@gramble/interpreter/src/ops";

// File level control over verbose output
// const VERBOSE = VERBOSE_TEST_L2;
const VERBOSE = false;

function vb(verbosity: number): number {
    return VERBOSE ? verbosity : SILENT;
}

const EMPTY: string = '';

// Some tests can be skipped.
// Set SKIP_GENERATION to false to force running of those tests.
const SKIP_GENERATION = true;

function inputs(expectedOutputs: StringDict[]): StringDict[] {
    let inputs: StringDict[] = [];
    for (const item of expectedOutputs) {
        if (item['$o'] != undefined) {
            let input: StringDict = {...item};
            delete input['$o'];
            inputs.push(input);
        } else {
            inputs.push(item);
        }
    }
    return inputs;
}

function outputs(expectedOutputs: StringDict[]): StringDict[] {
    let outputs: StringDict[] = [];
    for (const item of expectedOutputs) {
        if (item['$o'] != undefined) {
            let output: StringDict = {...item};
            if (output['t3'] == EMPTY)
                delete output['t3'];
            outputs.push(output);
        }
    }
    return outputs;
}

const EMPTY_CONTEXT = Epsilon();

describe(`${grammarTestSuiteName(module)}`, function() {

    logTestSuite(this.title);

    // Notes:
    //  # denotes a word boundary, i.e. starts with or ends with
    //  Replace requires input and output vocabs to be identical.

    testGrammar({
<<<<<<< HEAD
        desc: '1. Replace e by a in hello: e -> a {0+BS} || #h_llo#',
        grammar: Rewrite("e", "a", "h", "llo", true, true),
=======
        desc: '1. Replace e by a in hello: (BS) e -> a || #h_llo#',
        grammar: Replace("e", "a", "h", "llo", EMPTY_CONTEXT, true, true),
>>>>>>> 55ea1c74
        //vocab: {"$i":5, "$o":5},
        query: BoundingSet('hello', '', '', true, true),
        results: [
            {"$i": 'hello', "$o": 'hallo'},
        ],
    });

    testGrammar({
<<<<<<< HEAD
        desc: '2a. Replace i by a in hill: Cnt_6 i -> a {1} || h_ll#',
        grammar: Count({$i:6, $o:6},
                     Replace("i", "a", "h", "ll", EMPTY_CONTEXT, false, true, 1, 1)),
        results: [
            {$i: 'hill', $o: 'hall'},
            {$i: 'ahill', $o: 'ahall'},   {$i: 'ihill', $o: 'ihall'},
            {$i: 'hhill', $o: 'hhall'},   {$i: 'lhill', $o: 'lhall'},
            {$i: 'aahill', $o: 'aahall'}, {$i: 'aihill', $o: 'aihall'},
            {$i: 'ahhill', $o: 'ahhall'}, {$i: 'alhill', $o: 'alhall'},
            {$i: 'iahill', $o: 'iahall'}, {$i: 'iihill', $o: 'iihall'},
            {$i: 'ihhill', $o: 'ihhall'}, {$i: 'ilhill', $o: 'ilhall'},
            {$i: 'hahill', $o: 'hahall'}, {$i: 'hihill', $o: 'hihall'},
            {$i: 'hhhill', $o: 'hhhall'}, {$i: 'hlhill', $o: 'hlhall'},
            {$i: 'lahill', $o: 'lahall'}, {$i: 'lihill', $o: 'lihall'},
            {$i: 'lhhill', $o: 'lhhall'}, {$i: 'llhill', $o: 'llhall'},
        ],
    });
    */

    testGrammar({
        desc: '2. Replace i by a in hill: Cnt_6 i -> a {0+BS} || h_ll#',
        grammar: Count({$i:6},
            Rewrite("i", "a", "h", "ll", false, true)),
=======
        desc: '2a. Replace i by a in hill: maxChars_i:6(BS) i -> a || h_ll#',
        grammar: Replace("i", "a", "h", "ll", EMPTY_CONTEXT, false, true),
>>>>>>> 55ea1c74
        query: BoundingSet('hill', '', '', false, true),
        maxChars: {$i:6},
        results: [
            {$i: 'hill', $o: 'hall'},
            {$i: 'ahill', $o: 'ahall'},   {$i: 'ihill', $o: 'ihall'},
            {$i: 'hhill', $o: 'hhall'},   {$i: 'lhill', $o: 'lhall'},
            {$i: 'aahill', $o: 'aahall'}, {$i: 'aihill', $o: 'aihall'},
            {$i: 'ahhill', $o: 'ahhall'}, {$i: 'alhill', $o: 'alhall'},
            {$i: 'iahill', $o: 'iahall'}, {$i: 'iihill', $o: 'iihall'},
            {$i: 'ihhill', $o: 'ihhall'}, {$i: 'ilhill', $o: 'ilhall'},
            {$i: 'hahill', $o: 'hahall'}, {$i: 'hihill', $o: 'hihall'},
            {$i: 'hhhill', $o: 'hhhall'}, {$i: 'hlhill', $o: 'hlhall'},
            {$i: 'lahill', $o: 'lahall'}, {$i: 'lihill', $o: 'lihall'},
            {$i: 'lhhill', $o: 'lhhall'}, {$i: 'llhill', $o: 'llhall'},
        ],
    });

    const io_2b: StringDict[] = [
        // Valid Inputs - Replacement
        // We'll spot some of the 21 valid replacements for Count(5).
        {$i: 'hil', $o: 'hal'},
        {$i: 'ahil', $o: 'ahal'},   {$i: 'ihil', $o: 'ihal'},
        {$i: 'aahil', $o: 'aahal'}, {$i: 'ahhil', $o: 'ahhal'},
        {$i: 'hhhil', $o: 'hhhal'}, {$i: 'hihil', $o: 'hihal'},
        {$i: 'iihil', $o: 'iihal'}, {$i: 'ilhil', $o: 'ilhal'},
        {$i: 'lahil', $o: 'lahal'}, {$i: 'llhil', $o: 'llhal'},
        // Valid Inputs - Copy through
        // We'll spot check a few of the 1347 valid copy through outputs for Count(5).
        {$i: 'a', $o: 'a'},         {$i: 'h', $o: 'h'},
        {$i: 'i', $o: 'i'},         {$i: 'l', $o: 'l'},
        {$i: 'aa', $o: 'aa'},       {$i: 'ah', $o: 'ah'},
        {$i: 'hh', $o: 'hh'},       {$i: 'hi', $o: 'hi'},
        {$i: 'ii', $o: 'ii'},       {$i: 'il', $o: 'il'},
        {$i: 'la', $o: 'la'},       {$i: 'll', $o: 'll'},
        // ...
        {$i: 'hli', $o: 'hli'},     {$i: 'ilh', $o: 'ilh'},
        {$i: 'hila', $o: 'hila'},   {$i: 'hilhi', $o: 'hilhi'},
        {$i: 'hilll', $o: 'hilll'},
        // Invalid Inputs
        {$i: 'hilhil'},
    ];

    testGrammar({
        desc: '2b. Replace i by a in hil: Spotchk_5 i -> a || h_l#',
        grammar: Count({$i:5},
                     Rewrite("i", "a", "h", "l", false, true)),
        //vocab: {$i:4, $o:4},
        query: inputs(io_2b),
        results: outputs(io_2b),
    });

    testGrammar({
<<<<<<< HEAD
        desc: '4. Replace i by a in hill: Cnt_6 i -> a {0+BS} || #h_ll',
        grammar: Count({$i:6},
                     Rewrite("i", "a", "h", "ll", true, false)),
=======
        desc: '3a. Replace i by a in hill: maxChars_i:6(BS) i -> a || #h_ll',
        grammar: Replace("i", "a", "h", "ll", EMPTY_CONTEXT, true, false, 1),
>>>>>>> 55ea1c74
        query: BoundingSet('hill', '', '', true, false),
        maxChars: {$i:6},
        results: [
            {$i: 'hill', $o: 'hall'},
            {$i: 'hilla', $o: 'halla'},   {$i: 'hillh', $o: 'hallh'},
            {$i: 'hilli', $o: 'halli'},   {$i: 'hilll', $o: 'halll'},
            {$i: 'hillaa', $o: 'hallaa'}, {$i: 'hillah', $o: 'hallah'},
            {$i: 'hillai', $o: 'hallai'}, {$i: 'hillal', $o: 'hallal'},
            {$i: 'hillia', $o: 'hallia'}, {$i: 'hillih', $o: 'hallih'},
            {$i: 'hillii', $o: 'hallii'}, {$i: 'hillil', $o: 'hallil'},
            {$i: 'hillha', $o: 'hallha'}, {$i: 'hillhh', $o: 'hallhh'},
            {$i: 'hillhi', $o: 'hallhi'}, {$i: 'hillhl', $o: 'hallhl'},
            {$i: 'hillla', $o: 'hallla'}, {$i: 'hilllh', $o: 'halllh'},
            {$i: 'hillli', $o: 'hallli'}, {$i: 'hillll', $o: 'hallll'},
        ],
    });

    const io_3b: StringDict[] = [
        // Valid Inputs - Replacement
        // We'll spot some of the 21 valid replacements for Count(5).
        {$i: 'hil', $o: 'hal'},
        {$i: 'hila', $o: 'hala'},   {$i: 'hili', $o: 'hali'},
        {$i: 'hilaa', $o: 'halaa'}, {$i: 'hilah', $o: 'halah'},
        {$i: 'hilhh', $o: 'halhh'}, {$i: 'hilhi', $o: 'halhi'},
        {$i: 'hilii', $o: 'halii'}, {$i: 'hilil', $o: 'halil'},
        {$i: 'hilla', $o: 'halla'}, {$i: 'hilll', $o: 'halll'},
        // Valid Inputs - Copy through
        // We'll spot check a few of the 1344 valid copy through outputs for Count(5).
        {$i: 'a', $o: 'a'},         {$i: 'h', $o: 'h'},
        {$i: 'i', $o: 'i'},         {$i: 'l', $o: 'l'},
        {$i: 'aa', $o: 'aa'},       {$i: 'ah', $o: 'ah'},
        {$i: 'hh', $o: 'hh'},       {$i: 'hi', $o: 'hi'},
        {$i: 'ii', $o: 'ii'},       {$i: 'il', $o: 'il'},
        {$i: 'la', $o: 'la'},       {$i: 'll', $o: 'll'},
        // ...
        {$i: 'hli', $o: 'hli'},     {$i: 'ilh', $o: 'ilh'},
        {$i: 'ahil', $o: 'ahil'},   {$i: 'hihil', $o: 'hihil'},
        {$i: 'hhhil', $o: 'hhhil'},
        // Invalid Inputs
        {$i: 'hilhil'},
    ];

    testGrammar({
        desc: '3b. Replace i by a in hil: Spotchk_i:5 i -> a || #h_l',
        grammar: Count({$i:5},
<<<<<<< HEAD
                     Rewrite("i", "a", "h", "l", true, false)),
        query: inputs(io_5),
        results: outputs(io_5),
    });

    /*
    testGrammar({
        desc: '6a. Replace i by a in hill: Cnt_5 i -> a {1} || h_ll',
        grammar: Count({$i:5, $o:5},
                     Replace("i", "a", "h", "ll", EMPTY_CONTEXT, false, false, 1, 1)),
        results: [
            {$i: 'hill', $o: 'hall'},
            {$i: 'hilla', $o: 'halla'}, {$i: 'hillh', $o: 'hallh'},
            {$i: 'hilli', $o: 'halli'}, {$i: 'hilll', $o: 'halll'},
            {$i: 'ahill', $o: 'ahall'}, {$i: 'hhill', $o: 'hhall'},
            {$i: 'ihill', $o: 'ihall'}, {$i: 'lhill', $o: 'lhall'},
        ],
    });

    testGrammar({
        desc: '6b. Replace i by a in hill: Cnt_5 i -> a {1+} || h_ll',
        grammar: Count({$i:5, $o:5},
                     Replace("i", "a", "h", "ll", EMPTY_CONTEXT, false, false, 1)),
        results: [
            {$i: 'hill', $o: 'hall'},
            {$i: 'hilla', $o: 'halla'}, {$i: 'hillh', $o: 'hallh'},
            {$i: 'hilli', $o: 'halli'}, {$i: 'hilll', $o: 'halll'},
            {$i: 'ahill', $o: 'ahall'}, {$i: 'hhill', $o: 'hhall'},
            {$i: 'ihill', $o: 'ihall'}, {$i: 'lhill', $o: 'lhall'},
        ],
    });
    */

    /*
    testGrammar({
        desc: '6. Replace i by a in hill: Cnt_6 i -> a {0+BS} || h_ll',
        grammar: Count({$i:6},
                     Replace("i", "a", "h", "ll")),
        query: BoundingSet('hill'),
        results: [
            {$i: 'hill', $o: 'hall'},
            {$i: 'hilla', $o: 'halla'},   {$i: 'hillh', $o: 'hallh'},
            {$i: 'hilli', $o: 'halli'},   {$i: 'hilll', $o: 'halll'},
            {$i: 'ahill', $o: 'ahall'},   {$i: 'hhill', $o: 'hhall'},
            {$i: 'ihill', $o: 'ihall'},   {$i: 'lhill', $o: 'lhall'},
            {$i: 'hillaa', $o: 'hallaa'}, {$i: 'hillah', $o: 'hallah'},
            {$i: 'hillai', $o: 'hallai'}, {$i: 'hillal', $o: 'hallal'},
            {$i: 'hillha', $o: 'hallha'}, {$i: 'hillhh', $o: 'hallhh'},
            {$i: 'hillhi', $o: 'hallhi'}, {$i: 'hillhl', $o: 'hallhl'},
            {$i: 'hillia', $o: 'hallia'}, {$i: 'hillih', $o: 'hallih'},
            {$i: 'hillii', $o: 'hallii'}, {$i: 'hillil', $o: 'hallil'},
            {$i: 'hillla', $o: 'hallla'}, {$i: 'hilllh', $o: 'halllh'},
            {$i: 'hillli', $o: 'hallli'}, {$i: 'hillll', $o: 'hallll'},
            {$i: 'ahilla', $o: 'ahalla'}, {$i: 'ahillh', $o: 'ahallh'},
            {$i: 'ahilli', $o: 'ahalli'}, {$i: 'ahilll', $o: 'ahalll'},
            {$i: 'hhilla', $o: 'hhalla'}, {$i: 'hhillh', $o: 'hhallh'},
            {$i: 'hhilli', $o: 'hhalli'}, {$i: 'hhilll', $o: 'hhalll'},
            {$i: 'ihilla', $o: 'ihalla'}, {$i: 'ihillh', $o: 'ihallh'},
            {$i: 'ihilli', $o: 'ihalli'}, {$i: 'ihilll', $o: 'ihalll'},
            {$i: 'lhilla', $o: 'lhalla'}, {$i: 'lhillh', $o: 'lhallh'},
            {$i: 'lhilli', $o: 'lhalli'}, {$i: 'lhilll', $o: 'lhalll'},
            {$i: 'aahill', $o: 'aahall'}, {$i: 'ahhill', $o: 'ahhall'},
            {$i: 'aihill', $o: 'aihall'}, {$i: 'alhill', $o: 'alhall'},
            {$i: 'hahill', $o: 'hahall'}, {$i: 'hhhill', $o: 'hhhall'},
            {$i: 'hihill', $o: 'hihall'}, {$i: 'hlhill', $o: 'hlhall'},
            {$i: 'iahill', $o: 'iahall'}, {$i: 'ihhill', $o: 'ihhall'},
            {$i: 'iihill', $o: 'iihall'}, {$i: 'ilhill', $o: 'ilhall'},
            {$i: 'lahill', $o: 'lahall'}, {$i: 'lhhill', $o: 'lhhall'},
            {$i: 'lihill', $o: 'lihall'}, {$i: 'llhill', $o: 'llhall'},
        ],
    });
    */

    /*
    testGrammar({
        desc: '7a. Replace i by a in hil: Cnt_5 i -> a {0+BS} || h_l',
        grammar: Count({$i:5},
                     Replace("i", "a", "h", "l")),
        query: BoundingSet('hil'),
        results: [
            {$i: 'hil', $o: 'hal'},
            {$i: 'hila', $o: 'hala'},   {$i: 'hilh', $o: 'halh'},
            {$i: 'hili', $o: 'hali'},   {$i: 'hill', $o: 'hall'},
            {$i: 'ahil', $o: 'ahal'},   {$i: 'hhil', $o: 'hhal'},
            {$i: 'ihil', $o: 'ihal'},   {$i: 'lhil', $o: 'lhal'},
            {$i: 'ahila', $o: 'ahala'}, {$i: 'ahilh', $o: 'ahalh'},
            {$i: 'ahili', $o: 'ahali'}, {$i: 'ahill', $o: 'ahall'},
            {$i: 'hhila', $o: 'hhala'}, {$i: 'hhilh', $o: 'hhalh'},
            {$i: 'hhili', $o: 'hhali'}, {$i: 'hhill', $o: 'hhall'},
            {$i: 'ihila', $o: 'ihala'}, {$i: 'ihilh', $o: 'ihalh'},
            {$i: 'ihili', $o: 'ihali'}, {$i: 'ihill', $o: 'ihall'},
            {$i: 'lhila', $o: 'lhala'}, {$i: 'lhilh', $o: 'lhalh'},
            {$i: 'lhili', $o: 'lhali'}, {$i: 'lhill', $o: 'lhall'},
            {$i: 'hilaa', $o: 'halaa'}, {$i: 'hilah', $o: 'halah'},
            {$i: 'hilai', $o: 'halai'}, {$i: 'hilal', $o: 'halal'},
            {$i: 'hilha', $o: 'halha'}, {$i: 'hilhh', $o: 'halhh'},
            {$i: 'hilhi', $o: 'halhi'}, {$i: 'hilhl', $o: 'halhl'},
            {$i: 'hilia', $o: 'halia'}, {$i: 'hilih', $o: 'halih'},
            {$i: 'hilii', $o: 'halii'}, {$i: 'hilil', $o: 'halil'},
            {$i: 'hilla', $o: 'halla'}, {$i: 'hillh', $o: 'hallh'},
            {$i: 'hilli', $o: 'halli'}, {$i: 'hilll', $o: 'halll'},
            {$i: 'aahil', $o: 'aahal'}, {$i: 'ahhil', $o: 'ahhal'},
            {$i: 'aihil', $o: 'aihal'}, {$i: 'alhil', $o: 'alhal'},
            {$i: 'hahil', $o: 'hahal'}, {$i: 'hhhil', $o: 'hhhal'},
            {$i: 'hihil', $o: 'hihal'}, {$i: 'hlhil', $o: 'hlhal'},
            {$i: 'iahil', $o: 'iahal'}, {$i: 'ihhil', $o: 'ihhal'},
            {$i: 'iihil', $o: 'iihal'}, {$i: 'ilhil', $o: 'ilhal'},
            {$i: 'lahil', $o: 'lahal'}, {$i: 'lhhil', $o: 'lhhal'},
            {$i: 'lihil', $o: 'lihal'}, {$i: 'llhil', $o: 'llhal'},
        ],
=======
                     Replace("i", "a", "h", "l", EMPTY_CONTEXT, true, false)),
        query: inputs(io_3b),
        results: outputs(io_3b),
>>>>>>> 55ea1c74
    });

    testGrammar({
<<<<<<< HEAD
        desc: '7b. Replace i by a in hil: Spotchk_9 i -> a {0+} || h_l',
        grammar: Count({$i:9},
                     Replace("i", "a", "h", "l")),
        query: Query(inputs(io_7b)),
        results: outputs(io_7b),
    })
    */

    testGrammar({
        desc: '8a. Replace i by a in hil: Cnt_5 i -> a {0+BS} || h_l',
        grammar: Count({$i:5},
                     Rewrite("i", "a", "h", "l")),
=======
        desc: '4a. Replace i by a in hil: maxChars_i:5(BS) i -> a || h_l',
        grammar: Replace("i", "a", "h", "l"),
>>>>>>> 55ea1c74
        //vocab: {$i:4, $o:4},
        query: BoundingSet('hil'),
        maxChars: {$i:5},
        results: [
            {$i: 'hil', $o: 'hal'},
            {$i: 'hila', $o: 'hala'},   {$i: 'hilh', $o: 'halh'},
            {$i: 'hili', $o: 'hali'},   {$i: 'hill', $o: 'hall'},
            {$i: 'ahil', $o: 'ahal'},   {$i: 'hhil', $o: 'hhal'},
            {$i: 'ihil', $o: 'ihal'},   {$i: 'lhil', $o: 'lhal'},
            {$i: 'ahila', $o: 'ahala'}, {$i: 'ahilh', $o: 'ahalh'},
            {$i: 'ahili', $o: 'ahali'}, {$i: 'ahill', $o: 'ahall'},
            {$i: 'hhila', $o: 'hhala'}, {$i: 'hhilh', $o: 'hhalh'},
            {$i: 'hhili', $o: 'hhali'}, {$i: 'hhill', $o: 'hhall'},
            {$i: 'ihila', $o: 'ihala'}, {$i: 'ihilh', $o: 'ihalh'},
            {$i: 'ihili', $o: 'ihali'}, {$i: 'ihill', $o: 'ihall'},
            {$i: 'lhila', $o: 'lhala'}, {$i: 'lhilh', $o: 'lhalh'},
            {$i: 'lhili', $o: 'lhali'}, {$i: 'lhill', $o: 'lhall'},
            {$i: 'hilaa', $o: 'halaa'}, {$i: 'hilah', $o: 'halah'},
            {$i: 'hilai', $o: 'halai'}, {$i: 'hilal', $o: 'halal'},
            {$i: 'hilha', $o: 'halha'}, {$i: 'hilhh', $o: 'halhh'},
            {$i: 'hilhi', $o: 'halhi'}, {$i: 'hilhl', $o: 'halhl'},
            {$i: 'hilia', $o: 'halia'}, {$i: 'hilih', $o: 'halih'},
            {$i: 'hilii', $o: 'halii'}, {$i: 'hilil', $o: 'halil'},
            {$i: 'hilla', $o: 'halla'}, {$i: 'hillh', $o: 'hallh'},
            {$i: 'hilli', $o: 'halli'}, {$i: 'hilll', $o: 'halll'},
            {$i: 'aahil', $o: 'aahal'}, {$i: 'ahhil', $o: 'ahhal'},
            {$i: 'aihil', $o: 'aihal'}, {$i: 'alhil', $o: 'alhal'},
            {$i: 'hahil', $o: 'hahal'}, {$i: 'hhhil', $o: 'hhhal'},
            {$i: 'hihil', $o: 'hihal'}, {$i: 'hlhil', $o: 'hlhal'},
            {$i: 'iahil', $o: 'iahal'}, {$i: 'ihhil', $o: 'ihhal'},
            {$i: 'iihil', $o: 'iihal'}, {$i: 'ilhil', $o: 'ilhal'},
            {$i: 'lahil', $o: 'lahal'}, {$i: 'lhhil', $o: 'lhhal'},
            {$i: 'lihil', $o: 'lihal'}, {$i: 'llhil', $o: 'llhal'},
        ],
    });

    // Full Generation:
    //  Count=7: 21845 results
    //  Count=8: 87381 results
    //  Count=9: 349525 results
    //  Count=11: 5592405 results
    //  Count=13: 89478485 results
    //  Count=14: 357913941 results
    // Here we spot check some of the possible 357913941 results for
    // 14 characters or less.
    const io_4b: StringDict[] = [
        // Some Valid Inputs - Replacement
        {$i: 'hil', $o: 'hal'},               {$i: 'ahil', $o: 'ahal'},
        {$i: 'hhil', $o: 'hhal'},             {$i: 'hilh', $o: 'halh'},
        {$i: 'hili', $o: 'hali'},             {$i: 'hill', $o: 'hall'},
        {$i: 'lhil', $o: 'lhal'},             {$i: 'aahil', $o: 'aahal'},
        {$i: 'hhilh', $o: 'hhalh'},           {$i: 'hhill', $o: 'hhall'},
        {$i: 'hihil', $o: 'hihal'},           {$i: 'hilha', $o: 'halha'},
        {$i: 'hilll', $o: 'halll'},           {$i: 'ihili', $o: 'ihali'},
        {$i: 'lhilh', $o: 'lhalh'},           {$i: 'lhill', $o: 'lhall'},
        {$i: 'hihill', $o: 'hihall'},         {$i: 'hilhil', $o: 'halhal'},
        {$i: 'aahilaa', $o: 'aahalaa'},       {$i: 'ahalhil', $o: 'ahalhal'},
        {$i: 'ahilhal', $o: 'ahalhal'},       {$i: 'alhilal', $o: 'alhalal'},
        {$i: 'halhila', $o: 'halhala'},       {$i: 'hhilhil', $o: 'hhalhal'},
        {$i: 'hihilhi', $o: 'hihalhi'},       {$i: 'hiilhil', $o: 'hiilhal'},
        {$i: 'hilahil', $o: 'halahal'},       {$i: 'hilhiil', $o: 'halhiil'},
        {$i: 'hilhilh', $o: 'halhalh'},       {$i: 'hilhill', $o: 'halhall'},
        {$i: 'hilihil', $o: 'halihal'},       {$i: 'hillhil', $o: 'hallhal'},
        {$i: 'ilhilil', $o: 'ilhalil'},       {$i: 'lhilhil', $o: 'lhalhal'},
        {$i: 'hhilhhil', $o: 'hhalhhal'},     {$i: 'hhilhilh', $o: 'hhalhalh'},
        {$i: 'hhilhill', $o: 'hhalhall'},     {$i: 'hhilihil', $o: 'hhalihal'},
        {$i: 'hhillhil', $o: 'hhallhal'},     {$i: 'hihilhil', $o: 'hihalhal'},
        {$i: 'hilhhilh', $o: 'halhhalh'},     {$i: 'hilhhill', $o: 'halhhall'},
        {$i: 'hilhihil', $o: 'halhihal'},     {$i: 'hilhilhi', $o: 'halhalhi'},
        {$i: 'hillhilh', $o: 'hallhalh'},     {$i: 'hillhill', $o: 'hallhall'},
        {$i: 'lhilhhil', $o: 'lhalhhal'},     {$i: 'lhilhilh', $o: 'lhalhalh'},
        {$i: 'lhilhill', $o: 'lhalhall'},     {$i: 'lhillhil', $o: 'lhallhal'},
        {$i: 'hhilhhilh', $o: 'hhalhhalh'},   {$i: 'hhilhhill', $o: 'hhalhhall'},
        {$i: 'hhilhihil', $o: 'hhalhihal'},   {$i: 'hhilhilhi', $o: 'hhalhalhi'},
        {$i: 'hhillhilh', $o: 'hhallhalh'},   {$i: 'hhillhill', $o: 'hhallhall'},
        {$i: 'hihilhhil', $o: 'hihalhhal'},   {$i: 'hihilhill', $o: 'hihalhall'},
        {$i: 'hilhilhil', $o: 'halhalhal'},   {$i: 'hillhilhi', $o: 'hallhalhi'},
        {$i: 'hillihilh', $o: 'hallihalh'},   {$i: 'hlihillll', $o: 'hlihallll'},
        {$i: 'ihilihili', $o: 'ihalihali'},   {$i: 'lhilhhilh', $o: 'lhalhhalh'},
        {$i: 'lhilhhill', $o: 'lhalhhall'},   {$i: 'lhillhilh', $o: 'lhallhalh'},
        {$i: 'lhillhill', $o: 'lhallhall'},   {$i: 'lihhillih', $o: 'lihhallih'},
        {$i: 'hilhilhilh', $o: 'halhalhalh'}, {$i: 'hlihilllll', $o: 'hlihalllll'},
        {$i: 'lahhilllll', $o: 'lahhalllll'}, {$i: 'lhilhallhil', $o: 'lhalhallhal'},
        {$i: 'hilhilhhiill', $o: 'halhalhhiill'},
        {$i: 'hillihlihlih', $o: 'hallihlihlih'},
        {$i: 'lihlihlihhil', $o: 'lihlihlihhal'},
        {$i: 'ihilihilihili', $o: 'ihalihalihali'},
        {$i: 'lhilhilhhlhil', $o: 'lhalhalhhlhal'},
        {$i: 'lhilhilhlhill', $o: 'lhalhalhlhall'},
        {$i: 'lhilhilhhlhill', $o: 'lhalhalhhlhall'},
        // Valid Inputs - Copy through
        {$i: 'h', $o: 'h'},                   {$i: 'hi', $o: 'hi'},
        {$i: 'hal', $o: 'hal'},               {$i: 'lih', $o: 'lih'},
        {$i: 'hli', $o: 'hli'},               {$i: 'lhal', $o: 'lhal'},
        {$i: 'lihli', $o: 'lihli'},           {$i: 'iihhll', $o: 'iihhll'},
        {$i: 'aahhiill', $o: 'aahhiill'},     {$i: 'hahahaha', $o: 'hahahaha'},
        {$i: 'hihihihi', $o: 'hihihihi'},     {$i: 'halhalhal', $o: 'halhalhal'},
        {$i: 'iiihhhlll', $o: 'iiihhhlll'},   {$i: 'lihlihlih', $o: 'lihlihlih'},
        {$i: 'aaaiiihhhlll', $o: 'aaaiiihhhlll'},
        {$i: 'hahahiililil', $o: 'hahahiililil'},
        {$i: 'hilhilhilhil', $o: 'halhalhalhal'}, 
        {$i: 'lllliiiihhhh', $o: 'lllliiiihhhh'},
        {$i: 'ahilhilhilhila', $o: 'ahalhalhalhala'},
        // Invalid Inputs
        {$i: 'hilhilhilhilhil'},  {$i: 'ahilhilhilhilhila'},
        {$i: 'hlhillhhilhlhillh'},
    ];

    testGrammar({
        desc: '4b. Replace i by a in hil: Spotchk_14 i -> a || h_l',
        grammar: Count({$i:14},
                     Rewrite( "i", "a", "h", "l")),
        //vocab: {$i:4, $o:4},
        query: inputs(io_4b),
        results: outputs(io_4b),
    });

    testGrammar({
        desc: '5a. Replace i by a in hi: Cnt_3 i -> a || h_',
        grammar: Count({$i:3},
                     Rewrite("i", "a", "h", "")),
        //vocab: {$i:3, $o:3},
        results: [
            {},
            // Replacement
            {$i: 'hi', $o: 'ha'},
            {$i: 'ahi', $o: 'aha'}, {$i: 'ihi', $o: 'iha'},
            {$i: 'hia', $o: 'haa'}, {$i: 'hii', $o: 'hai'},
            {$i: 'hih', $o: 'hah'}, {$i: 'hhi', $o: 'hha'},
            // Copy through only
            {$i: 'a', $o: 'a'},     {$i: 'i', $o: 'i'},
            {$i: 'h', $o: 'h'},     {$i: 'aa', $o: 'aa'},
            {$i: 'ai', $o: 'ai'},   {$i: 'ah', $o: 'ah'},
            {$i: 'ia', $o: 'ia'},   {$i: 'ii', $o: 'ii'},
            {$i: 'ih', $o: 'ih'},   {$i: 'ha', $o: 'ha'},
            {$i: 'hh', $o: 'hh'},   {$i: 'aaa', $o: 'aaa'},
            {$i: 'aai', $o: 'aai'}, {$i: 'aah', $o: 'aah'},
            {$i: 'aia', $o: 'aia'}, {$i: 'aii', $o: 'aii'},
            {$i: 'aih', $o: 'aih'}, {$i: 'aha', $o: 'aha'},
            {$i: 'ahh', $o: 'ahh'}, {$i: 'iaa', $o: 'iaa'},
            {$i: 'iai', $o: 'iai'}, {$i: 'iah', $o: 'iah'},
            {$i: 'iia', $o: 'iia'}, {$i: 'iii', $o: 'iii'},
            {$i: 'iih', $o: 'iih'}, {$i: 'iha', $o: 'iha'},
            {$i: 'ihh', $o: 'ihh'}, {$i: 'haa', $o: 'haa'},
            {$i: 'hai', $o: 'hai'}, {$i: 'hah', $o: 'hah'},
            {$i: 'hha', $o: 'hha'}, {$i: 'hhh', $o: 'hhh'},
        ],
    });

    // Full Generation:
    //  Count=4: 121 results
    //  Count=6: 1093 results
    //  Count=8: 9841 results
    //  Count=9: 29524 results
    //  Count=10: 88573 results
    // Here we spot check some of the possible 88573 results for
    // 10 characters or less.
    const io_5b_5c: StringDict[] = [
        // Some Valid Inputs - Replacement
        {$i: 'hi', $o: 'ha'},                 {$i: 'hih', $o: 'hah'},
        {$i: 'ahia', $o: 'ahaa'},             {$i: 'ihih', $o: 'ihah'},
        {$i: 'hhhihh', $o: 'hhhahh'},         {$i: 'hhhihi', $o: 'hhhaha'},
        {$i: 'hhihhi', $o: 'hhahha'},         {$i: 'hhihih', $o: 'hhahah'},
        {$i: 'hihahi', $o: 'hahaha'},         {$i: 'hihhhi', $o: 'hahhha'},
        {$i: 'hihhih', $o: 'hahhah'},         {$i: 'hihihi', $o: 'hahaha'},
        {$i: 'hihiii', $o: 'hahaii'},         {$i: 'hihhhih', $o: 'hahhhah'},
        {$i: 'hihhihh', $o: 'hahhahh'},       {$i: 'ihihiii', $o: 'ihahaii'},
        {$i: 'ihiihii', $o: 'ihaihai'},       {$i: 'ahihihihi', $o: 'ahahahaha'},
        {$i: 'hhhihhhih', $o: 'hhhahhhah'},   {$i: 'hhhihhihh', $o: 'hhhahhahh'},
        {$i: 'hhihhhiha', $o: 'hhahhhaha'},   {$i: 'hhihhhihh', $o: 'hhahhhahh'},
        {$i: 'aaaaaahihi', $o: 'aaaaaahaha'}, {$i: 'aahiaahiaa', $o: 'aahaaahaaa'},
        {$i: 'hhhhhhhihi', $o: 'hhhhhhhaha'}, {$i: 'hhhihhhihh', $o: 'hhhahhhahh'},
        {$i: 'hihihhhhhh', $o: 'hahahhhhhh'}, {$i: 'hihihihihi', $o: 'hahahahaha'},
        {$i: 'hihiiiiiii', $o: 'hahaiiiiii'}, {$i: 'hiiiiiiihi', $o: 'haiiiiiiha'},
        {$i: 'ihhiiihiih', $o: 'ihhaiihaih'}, {$i: 'iihiiihiii', $o: 'iihaiihaii'},
        {$i: 'iiihihhhhi', $o: 'iiihahhhha'}, {$i: 'iiihihihhh', $o: 'iiihahahhh'},
        {$i: 'iiiiiihihi', $o: 'iiiiiihaha'},
        // Some Valid Inputs - Copy through
        {$i: 'a', $o: 'a'},                   {$i: 'ha', $o: 'ha'},
        {$i: 'hh', $o: 'hh'},                 {$i: 'iii', $o: 'iii'},
        {$i: 'hhhaaa', $o: 'hhhaaa'},         {$i: 'iiihhh', $o: 'iiihhh'},
        {$i: 'iiiihhhh', $o: 'iiiihhhh'},     {$i: 'hahahahaha', $o: 'hahahahaha'},
        {$i: 'iiiiihhhhh', $o: 'iiiiihhhhh'},
        // Some Invalid Inputs
        {$i: 'hihihihhhhh'},  {$i: 'iiiiihihihi'},
    ];

    testGrammar({
        desc: '5b. Replace i by a in hi: Spotchk_10 i -> a || h_',
        grammar: Count({$i:10},
                     Rewrite("i", "a", "h", "")),
        //vocab: {$i:3, $o:3},
        query: inputs(io_5b_5c),
        results: outputs(io_5b_5c),
    });

    testGrammar({
        desc: '5c. Replace i by a in hi: Spotchk_10 i -> a || h_ε',
        grammar: Count({$i:10},
                    Rewrite("i", "a", "h", EMPTY_CONTEXT)),
        //vocab: {$i:3, $o:3},
        query: inputs(io_5b_5c),
        results: outputs(io_5b_5c),
    });

    testGrammar({
        desc: '6a. Replace i by a in il: Cnt_3 i -> a || ε_l',
        grammar: Count({$i:3},
                    Rewrite("i", "a", EMPTY_CONTEXT, "l")),
        //vocab: {$i:3, $o:3},
        results: [
            {},
            // Replacement
            {$i: 'il', $o: 'al'},
            {$i: 'ail', $o: 'aal'}, {$i: 'iil', $o: 'ial'},
            {$i: 'ila', $o: 'ala'}, {$i: 'ili', $o: 'ali'},
            {$i: 'ill', $o: 'all'}, {$i: 'lil', $o: 'lal'},
            // Copy through only
            {$i: 'a', $o: 'a'},     {$i: 'i', $o: 'i'},
            {$i: 'l', $o: 'l'},     {$i: 'aa', $o: 'aa'},
            {$i: 'ai', $o: 'ai'},   {$i: 'al', $o: 'al'},
            {$i: 'ia', $o: 'ia'},   {$i: 'ii', $o: 'ii'},
            {$i: 'la', $o: 'la'},   {$i: 'li', $o: 'li'},
            {$i: 'll', $o: 'll'},   {$i: 'aaa', $o: 'aaa'},
            {$i: 'aai', $o: 'aai'}, {$i: 'aal', $o: 'aal'},
            {$i: 'aia', $o: 'aia'}, {$i: 'aii', $o: 'aii'},
            {$i: 'ala', $o: 'ala'}, {$i: 'ali', $o: 'ali'},
            {$i: 'all', $o: 'all'}, {$i: 'iaa', $o: 'iaa'},
            {$i: 'iai', $o: 'iai'}, {$i: 'ial', $o: 'ial'},
            {$i: 'iia', $o: 'iia'}, {$i: 'iii', $o: 'iii'},
            {$i: 'laa', $o: 'laa'}, {$i: 'lai', $o: 'lai'},
            {$i: 'lal', $o: 'lal'}, {$i: 'lia', $o: 'lia'},
            {$i: 'lii', $o: 'lii'}, {$i: 'lla', $o: 'lla'},
            {$i: 'lli', $o: 'lli'}, {$i: 'lll', $o: 'lll'},
        ],
    });

    // Full Generation:
    //  Count=4: 121 results
    //  Count=6: 1093 results
    //  Count=8: 9841 results
    //  Count=9: 29524 results
    //  Count=10: 88573 results
    // Here we spot check some of the possible 88573 results for
    // 10 characters or less.
    const io_6b: StringDict[] = [
        // Some Valid Inputs - Replacement
        {$i: 'il', $o: 'al'},                 {$i: 'lil', $o: 'lal'},
        {$i: 'ilal', $o: 'alal'},             {$i: 'ilil', $o: 'alal'},
        {$i: 'aillil', $o: 'aallal'},         {$i: 'iiilil', $o: 'iialal'},
        {$i: 'ilalil', $o: 'alalal'},         {$i: 'ililil', $o: 'alalal'},
        {$i: 'illill', $o: 'allall'},         {$i: 'illlil', $o: 'alllal'},
        {$i: 'lilill', $o: 'lalall'},         {$i: 'llilil', $o: 'llalal'},
        {$i: 'llilll', $o: 'llalll'},         {$i: 'aililil', $o: 'aalalal'},
        {$i: 'iiliili', $o: 'ialiali'},       {$i: 'iililii', $o: 'ialalii'},
        {$i: 'illilll', $o: 'allalll'},       {$i: 'illlill', $o: 'alllall'},
        {$i: 'ilililill', $o: 'alalalall'},   {$i: 'lilllilal', $o: 'lalllalal'},
        {$i: 'lilllilll', $o: 'lalllalll'},   {$i: 'llilaaill', $o: 'llalaaall'},
        {$i: 'llillilll', $o: 'llallalll'},   {$i: 'llilllill', $o: 'llalllall'},
        {$i: 'aaaililaaa', $o: 'aaaalalaaa'}, {$i: 'iiiiiiilil', $o: 'iiiiiialal'},
        {$i: 'iiiilillll', $o: 'iiialallll'}, {$i: 'iiiillllil', $o: 'iiiallllal'},
        {$i: 'iiiliiilii', $o: 'iialiialii'}, {$i: 'iliiiiiiil', $o: 'aliiiiiial'},
        {$i: 'ililiiiiii', $o: 'alaliiiiii'}, {$i: 'ililililil', $o: 'alalalalal'},
        {$i: 'ililllllll', $o: 'alalllllll'}, {$i: 'liiliiilli', $o: 'lialiialli'},
        {$i: 'llilllilll', $o: 'llalllalll'}, {$i: 'llllllilil', $o: 'llllllalal'},
        // Some Valid Inputs - Copy through
        {$i: 'l', $o: 'l'},                   {$i: 'al', $o: 'al'},
        {$i: 'll', $o: 'll'},                 {$i: 'iii', $o: 'iii'},
        {$i: 'lllaaa', $o: 'lllaaa'},         {$i: 'llliii', $o: 'llliii'},
        {$i: 'lllliiii', $o: 'lllliiii'},     {$i: 'alalalalal', $o: 'alalalalal'},
        {$i: 'llllliiiii', $o: 'llllliiiii'},
        // Some Invalid Inputs
        {$i: 'iiiiiiiilil'},  {$i: 'ilillllllll'},
    ];

    testGrammar({
        desc: '6b. Replace i by a in il: Spotchk_10 i -> a || ε_l',
        grammar: Count({$i:10},
                     Rewrite("i", "a", EMPTY_CONTEXT, "l")),
        //vocab: {$i:3, $o:3},
        query: inputs(io_6b),
        results: outputs(io_6b),
    });

    testGrammar({
        desc: '7a. Replace i by a: Cnt_3 i -> a (vocab $i:ahi)',
        grammar: Count({$i:3},
                     WithVocab({$i:'ahi'},
                        Rewrite("i", "a", EMPTY_CONTEXT, EMPTY_CONTEXT))),
        //vocab: {$i:3, $o:3},
        results: [
            {},
            // Replacement
            {$i: 'i', $o: 'a'},     {$i: 'ai', $o: 'aa'},
            {$i: 'hi', $o: 'ha'},   {$i: 'ia', $o: 'aa'},
            {$i: 'ih', $o: 'ah'},   {$i: 'ii', $o: 'aa'},
            {$i: 'aai', $o: 'aaa'}, {$i: 'ahi', $o: 'aha'},
            {$i: 'aia', $o: 'aaa'}, {$i: 'aih', $o: 'aah'},
            {$i: 'aii', $o: 'aaa'}, {$i: 'hai', $o: 'haa'},
            {$i: 'hhi', $o: 'hha'}, {$i: 'hia', $o: 'haa'},
            {$i: 'hih', $o: 'hah'}, {$i: 'hii', $o: 'haa'},
            {$i: 'iaa', $o: 'aaa'}, {$i: 'iah', $o: 'aah'},
            {$i: 'iai', $o: 'aaa'}, {$i: 'iha', $o: 'aha'},
            {$i: 'ihh', $o: 'ahh'}, {$i: 'ihi', $o: 'aha'},
            {$i: 'iia', $o: 'aaa'}, {$i: 'iih', $o: 'aah'},
            {$i: 'iii', $o: 'aaa'},
            // Copy through only
            {$i: 'a', $o: 'a'},     {$i: 'h', $o: 'h'},
            {$i: 'aa', $o: 'aa'},   {$i: 'ah', $o: 'ah'},
            {$i: 'ha', $o: 'ha'},   {$i: 'hh', $o: 'hh'},
            {$i: 'aaa', $o: 'aaa'}, {$i: 'aah', $o: 'aah'},
            {$i: 'aha', $o: 'aha'}, {$i: 'ahh', $o: 'ahh'},
            {$i: 'haa', $o: 'haa'}, {$i: 'hah', $o: 'hah'},
            {$i: 'hha', $o: 'hha'}, {$i: 'hhh', $o: 'hhh'},
        ],
    });

    // Full Generation:
    //  Count=8: 9841 results
    //  Count=9: 29524 results
    //  Count=10: 88573 results
    // Here we spot check some of the possible 88573 results for
    // 10 characters or less,
    const io_7b: StringDict[] = [
        // Some Valid Inputs - Replacement
        {$i: 'i', $o: 'a'},                   {$i: 'hi', $o: 'ha'},
        {$i: 'ii', $o: 'aa'},                 {$i: 'iaa', $o: 'aaa'},
        {$i: 'iii', $o: 'aaa'},               {$i: 'ihhi', $o: 'ahha'},
        {$i: 'iihh', $o: 'aahh'},             {$i: 'iiii', $o: 'aaaa'},
        {$i: 'aihhi', $o: 'aahha'},           {$i: 'aihia', $o: 'aahaa'},
        {$i: 'hiiih', $o: 'haaah'},           {$i: 'iaaii', $o: 'aaaaa'},
        {$i: 'ihihi', $o: 'ahaha'},           {$i: 'hihhii', $o: 'hahhaa'},
        {$i: 'ihhiaa', $o: 'ahhaaa'},         {$i: 'ihiiha', $o: 'ahaaha'},
        {$i: 'hhiiihh', $o: 'hhaaahh'},       {$i: 'hihihih', $o: 'hahahah'},
        {$i: 'iaaiaai', $o: 'aaaaaaa'},       {$i: 'iaaiihh', $o: 'aaaaahh'},
        {$i: 'ihhiihh', $o: 'ahhaahh'},       {$i: 'ihihiha', $o: 'ahahaha'},
        {$i: 'iiiiiii', $o: 'aaaaaaa'},       {$i: 'hhihhihh', $o: 'hhahhahh'},
        {$i: 'hihaihai', $o: 'hahaahaa'},     {$i: 'haiiaaiaa', $o: 'haaaaaaaa'},
        {$i: 'hhihaihih', $o: 'hhahaahah'},   {$i: 'aaaaaaaaai', $o: 'aaaaaaaaaa'},
        {$i: 'aaiaaiaaia', $o: 'aaaaaaaaaa'}, {$i: 'aaiahiaihh', $o: 'aaaahaaahh'},
        {$i: 'aaihaihaih', $o: 'aaahaahaah'}, {$i: 'hahihahiha', $o: 'hahahahaha'},
        {$i: 'hihihihihi', $o: 'hahahahaha'}, {$i: 'ihahahahai', $o: 'ahahahahaa'},
        {$i: 'iihahahaha', $o: 'aahahahaha'},
        // Some Valid Inputs - Copy through
        {$i: 'a', $o: 'a'},                   {$i: 'hh', $o: 'hh'},
        {$i: 'aaaa', $o: 'aaaa'},             {$i: 'hhaa', $o: 'hhaa'},
        {$i: 'hahahaha', $o: 'hahahaha'},     {$i: 'ahahahahah', $o: 'ahahahahah'},
        {$i: 'hahahahaha', $o: 'hahahahaha'}, {$i: 'hhhhhaaaaa', $o: 'hhhhhaaaaa'},
        // Some Invalid Inputs
        {$i: 'aaaaaahhhhh'},  {$i: 'hiahiahiahi'},

    ];

    testGrammar({
        desc: '7b. Replace i by a: Spotchk_10 i -> a (vocab $i:ahi)',
        grammar: Count({$i:10},
        			 WithVocab({$i:'ahi'},
                        Rewrite("i", "a", EMPTY_CONTEXT, EMPTY_CONTEXT))),
        //vocab: {$i:3, $o:3},
        query: inputs(io_7b),
        results: outputs(io_7b),
    });

    // Full Generation:
    //  $i Count=8: 9841 results
    //  $i Count=9: 29524 results
    //  $i Count=10: 88573 results
    //  $i Count=11: 265720 results
    //  $i Count=12: 797161 results
    // Here we spot check some of the possible 797161 results for
    // $i with 12 characters or less.
    const io_8: StringDict[] = [
        // Some Valid Inputs - Replacement
        {$i: 'hal', $o: 'haal'},                {$i: 'hala', $o: 'haala'},
        {$i: 'halh', $o: 'haalh'},              {$i: 'lhal', $o: 'lhaal'},
        {$i: 'ahala', $o: 'ahaala'},            {$i: 'hhala', $o: 'hhaala'},
        {$i: 'lhall', $o: 'lhaall'},            {$i: 'halhal', $o: 'haalhaal'},
        {$i: 'alhalal', $o: 'alhaalal'},        {$i: 'hahalha', $o: 'hahaalha'},
        {$i: 'halhala', $o: 'haalhaala'},       {$i: 'halhhal', $o: 'haalhhaal'},
        {$i: 'lhalhal', $o: 'lhaalhaal'},       {$i: 'ahalhala', $o: 'ahaalhaala'},
        {$i: 'ahalhhal', $o: 'ahaalhhaal'},     {$i: 'halahall', $o: 'haalahaall'},
        {$i: 'halhhala', $o: 'haalhhaala'},     {$i: 'hhalhall', $o: 'hhaalhaall'},
        {$i: 'hhallhal', $o: 'hhaallhaal'},     {$i: 'lhalhala', $o: 'lhaalhaala'},
        {$i: 'lhallhal', $o: 'lhaallhaal'},     {$i: 'ahalahala', $o: 'ahaalahaala'},
        {$i: 'halhalhal', $o: 'haalhaalhaal'},  {$i: 'hhalahala', $o: 'hhaalahaala'},
        {$i: 'lhalahall', $o: 'lhaalahaall'},   {$i: 'halaaaahal', $o: 'haalaaaahaal'},
        {$i: 'hhhalhalhh', $o: 'hhhaalhaalhh'}, {$i: 'lllhalahal', $o: 'lllhaalahaal'},
        {$i: 'aaaahalaaaa', $o: 'aaaahaalaaaa'},
        {$i: 'aaaaahalaaaa', $o: 'aaaaahaalaaaa'},
        {$i: 'halhalhalhal', $o: 'haalhaalhaalhaal'},
        {$i: 'halhhhlllhal', $o: 'haalhhhlllhaal'},
        // Some Valid Inputs - Copy through
        {$i: 'a', $o: 'a'},                     {$i: 'h', $o: 'h'},
        {$i: 'aa', $o: 'aa'},                   {$i: 'ha', $o: 'ha'},
        {$i: 'lah', $o: 'lah'},                 {$i: 'haal', $o: 'haal'},
        {$i: 'lahla', $o: 'lahla'},             {$i: 'aahhll', $o: 'aahhll'},
        {$i: 'aaahhhlll', $o: 'aaahhhlll'},
        {$i: 'hahahaalalal', $o: 'hahahaalalal'},
        {$i: 'hhhhaaaallll', $o: 'hhhhaaaallll'},
        {$i: 'llllaaaahhhh', $o: 'llllaaaahhhh'},
        // Some Invalid Inputs
        {$i: 'aaaaaahllllll'}, {$i: 'hhhhhhallllll'},
    ];

    testGrammar({
        desc: '8. Replace a by aa in hal: Spotchk_12 a -> aa || h_l',
        grammar: Count({$i:12},
            Rewrite("a", "aa", "h", "l")),
        //vocab: {$i:3, $o:3},
        query: inputs(io_8),
        results: outputs(io_8),
    });

    testGrammar({
<<<<<<< HEAD
        desc: '17. Replace a by aa in hal: Cnt_i:6 a -> aa {0+BS} || #h_l',
        grammar: Count({$i:6},
            Rewrite("a", "aa", "h", "l", true, false)),
=======
        desc: '9a. Replace a by aa in hal: maxChars_i:6(BS) a -> aa || #h_l',
        grammar: Replace("a", "aa", "h", "l", EMPTY_CONTEXT, true, false),
>>>>>>> 55ea1c74
        //vocab: {$i:3, $o:3},
        query: BoundingSet('hal', '', '', true, false),
        maxChars: {$i:6},
        results: [
            {$i: 'hal', $o: 'haal'},       {$i: 'halh', $o: 'haalh'},
            {$i: 'hala', $o: 'haala'},     {$i: 'hall', $o: 'haall'},
            {$i: 'halhh', $o: 'haalhh'},   {$i: 'halha', $o: 'haalha'},
            {$i: 'halhl', $o: 'haalhl'},   {$i: 'halah', $o: 'haalah'},
            {$i: 'halaa', $o: 'haalaa'},   {$i: 'halal', $o: 'haalal'},
            {$i: 'hallh', $o: 'haallh'},   {$i: 'halla', $o: 'haalla'},
            {$i: 'halll', $o: 'haalll'},   {$i: 'halhhh', $o: 'haalhhh'},
            {$i: 'halhha', $o: 'haalhha'}, {$i: 'halhhl', $o: 'haalhhl'},
            {$i: 'halhah', $o: 'haalhah'}, {$i: 'halhaa', $o: 'haalhaa'},
            {$i: 'halhal', $o: 'haalhal'}, {$i: 'halhlh', $o: 'haalhlh'},
            {$i: 'halhla', $o: 'haalhla'}, {$i: 'halhll', $o: 'haalhll'},
            {$i: 'halahh', $o: 'haalahh'}, {$i: 'halaha', $o: 'haalaha'},
            {$i: 'halahl', $o: 'haalahl'}, {$i: 'halaah', $o: 'haalaah'},
            {$i: 'halaaa', $o: 'haalaaa'}, {$i: 'halaal', $o: 'haalaal'},
            {$i: 'halalh', $o: 'haalalh'}, {$i: 'halala', $o: 'haalala'},
            {$i: 'halall', $o: 'haalall'}, {$i: 'hallhh', $o: 'haallhh'},
            {$i: 'hallha', $o: 'haallha'}, {$i: 'hallhl', $o: 'haallhl'},
            {$i: 'hallah', $o: 'haallah'}, {$i: 'hallaa', $o: 'haallaa'},
            {$i: 'hallal', $o: 'haallal'}, {$i: 'halllh', $o: 'haalllh'},
            {$i: 'hallla', $o: 'haallla'}, {$i: 'hallll', $o: 'haallll'},
        ],
    });

    const io_9b: StringDict[] = [
        // Some Valid Inputs - Replacement
        {$i: 'hal', $o: 'haal'},         {$i: 'halh', $o: 'haalh'},
        {$i: 'hala', $o: 'haala'},       {$i: 'hall', $o: 'haall'},
        {$i: 'halhal', $o: 'haalhal'},   {$i: 'halhalh', $o: 'haalhalh'},
        {$i: 'halhala', $o: 'haalhala'}, {$i: 'halhall', $o: 'haalhall'},
        {$i: 'halhhal', $o: 'haalhhal'}, {$i: 'halahal', $o: 'haalahal'},
        {$i: 'hallhal', $o: 'haallhal'},
        // Some Valid Inputs - Copy through
        {$i: 'h', $o: 'h'},             {$i: 'a', $o: 'a'},
        {$i: 'l', $o: 'l'},             {$i: 'hl', $o: 'hl'},
        {$i: 'ah', $o: 'ah'},           {$i: 'll', $o: 'll'},
        {$i: 'hah', $o: 'hah'},         {$i: 'haa', $o: 'haa'},
        {$i: 'alh', $o: 'alh'},         {$i: 'all', $o: 'all'},
        {$i: 'lal', $o: 'lal'},         {$i: 'lll', $o: 'lll'},
        {$i: 'hhhh', $o: 'hhhh'},       {$i: 'hhaa', $o: 'hhaa'},
        {$i: 'hhal', $o: 'hhal'},       {$i: 'haal', $o: 'haal'},
        {$i: 'ahah', $o: 'ahah'},       {$i: 'ahaa', $o: 'ahaa'},
        {$i: 'ahal', $o: 'ahal'},       {$i: 'allh', $o: 'allh'},
        {$i: 'lhah', $o: 'lhah'},       {$i: 'lhal', $o: 'lhal'},
        {$i: 'lhla', $o: 'lhla'},       {$i: 'llll', $o: 'llll'},
        {$i: 'hhalh', $o: 'hhalh'},     {$i: 'alhalal', $o: 'alhalal'},
        {$i: 'hahalha', $o: 'hahalha'}, {$i: 'lhhalhl', $o: 'lhhalhl'},
        // Some Invalid Inputs
        {$i: 'halhalhal'},
    ];

    testGrammar({
        desc: '9b. Replace a by aa in hal: Spotchk_7 a -> aa || #h_l',
        grammar: Count({$i:7},
            Rewrite("a", "aa", "h", "l", true, false)),
        //vocab: {$i:3, $o:3},
        query: inputs(io_9b),
        results: outputs(io_9b),
    });

    testGrammar({
<<<<<<< HEAD
        desc: '19. Replace a by aa in hal: Cnt_i:6 a -> aa {0+BS} || h_l#',
        grammar: Count({$i:6},
            Rewrite("a", "aa", "h", "l", false, true)),
=======
        desc: '10a. Replace a by aa in hal: maxChars_i:6(BS) a -> aa || h_l#',
        grammar: Replace("a", "aa", "h", "l", EMPTY_CONTEXT, false, true),
>>>>>>> 55ea1c74
        //vocab: {$i:3, $o:3},
        query: BoundingSet('hal', '', '', false, true),
        maxChars: {$i:6},
        results: [
            {$i: 'hal', $o: 'haal'},       {$i: 'hhal', $o: 'hhaal'},
            {$i: 'ahal', $o: 'ahaal'},     {$i: 'lhal', $o: 'lhaal'},
            {$i: 'hhhal', $o: 'hhhaal'},   {$i: 'hahal', $o: 'hahaal'},
            {$i: 'hlhal', $o: 'hlhaal'},   {$i: 'ahhal', $o: 'ahhaal'},
            {$i: 'aahal', $o: 'aahaal'},   {$i: 'alhal', $o: 'alhaal'},
            {$i: 'lhhal', $o: 'lhhaal'},   {$i: 'lahal', $o: 'lahaal'},
            {$i: 'llhal', $o: 'llhaal'},   {$i: 'hhhhal', $o: 'hhhhaal'},
            {$i: 'hhahal', $o: 'hhahaal'}, {$i: 'hhlhal', $o: 'hhlhaal'},
            {$i: 'hahhal', $o: 'hahhaal'}, {$i: 'haahal', $o: 'haahaal'},
            {$i: 'halhal', $o: 'halhaal'}, {$i: 'hlhhal', $o: 'hlhhaal'},
            {$i: 'hlahal', $o: 'hlahaal'}, {$i: 'hllhal', $o: 'hllhaal'},
            {$i: 'ahhhal', $o: 'ahhhaal'}, {$i: 'ahahal', $o: 'ahahaal'},
            {$i: 'ahlhal', $o: 'ahlhaal'}, {$i: 'aahhal', $o: 'aahhaal'},
            {$i: 'aaahal', $o: 'aaahaal'}, {$i: 'aalhal', $o: 'aalhaal'},
            {$i: 'alhhal', $o: 'alhhaal'}, {$i: 'alahal', $o: 'alahaal'},
            {$i: 'allhal', $o: 'allhaal'}, {$i: 'lhhhal', $o: 'lhhhaal'},
            {$i: 'lhahal', $o: 'lhahaal'}, {$i: 'lhlhal', $o: 'lhlhaal'},
            {$i: 'lahhal', $o: 'lahhaal'}, {$i: 'laahal', $o: 'laahaal'},
            {$i: 'lalhal', $o: 'lalhaal'}, {$i: 'llhhal', $o: 'llhhaal'},
            {$i: 'llahal', $o: 'llahaal'}, {$i: 'lllhal', $o: 'lllhaal'},
        ],
    });

    const io_10b: StringDict[] = [
        // Some Valid Inputs - Replacement
        {$i: 'hal', $o: 'haal'},         {$i: 'hhal', $o: 'hhaal'},
        {$i: 'ahal', $o: 'ahaal'},       {$i: 'lhal', $o: 'lhaal'},
        {$i: 'halhal', $o: 'halhaal'},   {$i: 'hhalhal', $o: 'hhalhaal'},
        {$i: 'ahalhal', $o: 'ahalhaal'}, {$i: 'lhalhal', $o: 'lhalhaal'},
        {$i: 'halhhal', $o: 'halhhaal'}, {$i: 'halahal', $o: 'halahaal'},
        {$i: 'hallhal', $o: 'hallhaal'},
        // Some Valid Inputs - Copy through
        {$i: 'h', $o: 'h'},            {$i: 'a', $o: 'a'},
        {$i: 'l', $o: 'l'},            {$i: 'hl', $o: 'hl'},
        {$i: 'ah', $o: 'ah'},          {$i: 'll', $o: 'll'},
        {$i: 'hah', $o: 'hah'},        {$i: 'haa', $o: 'haa'},
        {$i: 'alh', $o: 'alh'},        {$i: 'all', $o: 'all'},
        {$i: 'lal', $o: 'lal'},        {$i: 'lll', $o: 'lll'},
        {$i: 'hhhh', $o: 'hhhh'},      {$i: 'hhaa', $o: 'hhaa'},
        {$i: 'halh', $o: 'halh'},      {$i: 'hala', $o: 'hala'},
        {$i: 'hall', $o: 'hall'},      {$i: 'haal', $o: 'haal'},
        {$i: 'ahah', $o: 'ahah'},      {$i: 'ahaa', $o: 'ahaa'},
        {$i: 'ahll', $o: 'ahll'},      {$i: 'allh', $o: 'allh'},
        {$i: 'lhaa', $o: 'lhaa'},      {$i: 'lhah', $o: 'lhah'},
        {$i: 'lhla', $o: 'lhla'},      {$i: 'llll', $o: 'llll'},
        {$i: 'hhalh', $o: 'hhalh'},    {$i: 'alhalal', $o: 'alhalal'},
        {$i: 'hahalha', $o: 'hahalha'},
        // Some Invalid Inputs
        {$i: 'halhalhal'},
    ];

    testGrammar({
        desc: '10b. Replace a by aa in hal: Spotchk_7 a -> aa || h_l#',
        grammar: Count({$i:7},
            Rewrite("a", "aa", "h", "l", false, true)),
        //vocab: {$i:3, $o:3},
        query: inputs(io_10b),
        results: outputs(io_10b),
    });

    testGrammar({
        desc: '11a. Replace a by aa in ha: Cnt_i:4 a -> aa || h_ε',
        grammar: Count({$i:4},
            Rewrite("a", "aa", "h", EMPTY_CONTEXT)),
        //vocab: {$i:2, $o:2},
        results: [
            {},
            // Replacement 
            {$i: 'ha', $o: 'haa'},     {$i: 'aha', $o: 'ahaa'},
            {$i: 'haa', $o: 'haaa'},   {$i: 'hah', $o: 'haah'},
            {$i: 'hha', $o: 'hhaa'},   {$i: 'aaha', $o: 'aahaa'},
            {$i: 'ahaa', $o: 'ahaaa'}, {$i: 'ahah', $o: 'ahaah'},
            {$i: 'ahha', $o: 'ahhaa'}, {$i: 'haaa', $o: 'haaaa'},
            {$i: 'haah', $o: 'haaah'}, {$i: 'haha', $o: 'haahaa'},
            {$i: 'hahh', $o: 'haahh'}, {$i: 'hhaa', $o: 'hhaaa'},
            {$i: 'hhah', $o: 'hhaah'}, {$i: 'hhha', $o: 'hhhaa'},
            // Copy through only
            {$i: 'a', $o: 'a'},        {$i: 'h', $o: 'h'},
            {$i: 'aa', $o: 'aa'},      {$i: 'ah', $o: 'ah'},
            {$i: 'hh', $o: 'hh'},      {$i: 'aaa', $o: 'aaa'},
            {$i: 'aah', $o: 'aah'},    {$i: 'ahh', $o: 'ahh'},
            {$i: 'hhh', $o: 'hhh'},    {$i: 'aaaa', $o: 'aaaa'},
            {$i: 'aaah', $o: 'aaah'},  {$i: 'aahh', $o: 'aahh'},
            {$i: 'ahhh', $o: 'ahhh'},  {$i: 'hhhh', $o: 'hhhh'},
        ],
    });

    // Full Generation:
    //  $i Count=7: 255 results
    //  $i Count=8: 511 results
    //  $i Count=9: 1023 results
    //  $i Count=10: 2047 results
    // Here we spot check some of the possible 2047 results for
    // $i with 10 characters or less.
    const io_11b: StringDict[] = [
        // Some Valid Inputs - Replacement
        {$i: 'ha', $o: 'haa'},                  {$i: 'haa', $o: 'haaa'},
        {$i: 'hha', $o: 'hhaa'},                {$i: 'haha', $o: 'haahaa'},
        {$i: 'hhah', $o: 'hhaah'},              {$i: 'ahaha', $o: 'ahaahaa'},
        {$i: 'hahaa', $o: 'haahaaa'},           {$i: 'hahah', $o: 'haahaah'},
        {$i: 'hahha', $o: 'haahhaa'},           {$i: 'hhaha', $o: 'hhaahaa'},
        {$i: 'aahaaa', $o: 'aahaaaa'},          {$i: 'ahaaha', $o: 'ahaaahaa'},
        {$i: 'ahahaa', $o: 'ahaahaaa'},         {$i: 'haahaa', $o: 'haaahaaa'},
        {$i: 'hahaha', $o: 'haahaahaa'},        {$i: 'hahhah', $o: 'haahhaah'},
        {$i: 'hahhha', $o: 'haahhhaa'},         {$i: 'hhhahh', $o: 'hhhaahh'},
        {$i: 'hahahhh', $o: 'haahaahhh'},       {$i: 'hhahhah', $o: 'hhaahhaah'},
        {$i: 'ahahahah', $o: 'ahaahaahaah'},    {$i: 'hahahaha', $o: 'haahaahaahaa'},
        {$i: 'aaaaaahaha', $o: 'aaaaaahaahaa'}, {$i: 'aahahhhaaa', $o: 'aahaahhhaaaa'},
        {$i: 'haaaaaaaha', $o: 'haaaaaaaahaa'}, {$i: 'hahahahaha', $o: 'haahaahaahaahaa'},
        {$i: 'hahahhhhhh', $o: 'haahaahhhhhh'}, {$i: 'hahhhhhhha', $o: 'haahhhhhhhaa'},
        {$i: 'hahhhhhhhh', $o: 'haahhhhhhhh'},  {$i: 'hhhaaahaaa', $o: 'hhhaaaahaaaa'},
        {$i: 'hhhahhhahh', $o: 'hhhaahhhaahh'}, {$i: 'hhhhahahhh', $o: 'hhhhaahaahhh'},
        {$i: 'hhhhhaaaaa', $o: 'hhhhhaaaaaa'},
        // Some Valid Inputs - Copy through
        {$i: 'h', $o: 'h'},                     {$i: 'a', $o: 'a'},
        {$i: 'aaahhh', $o: 'aaahhh'},           {$i: 'aaaaaaaa', $o: 'aaaaaaaa'},
        {$i: 'aaaaahhhhh', $o: 'aaaaahhhhh'},   {$i: 'hhhhhhhhhh', $o: 'hhhhhhhhhh'},
        // Some Invalid Inputs
        {$i: 'aaaaaahhhhh'},  {$i: 'hhhhhahhhhh'},
        {$i: 'hhhhhhaaaaa'},
    ];

    testGrammar({
        desc: '11b. Replace a by aa in ha: Spotchk_10 a -> aa || h_ε',
        grammar: Count({$i:10},
            Rewrite("a", "aa", "h", EMPTY_CONTEXT)),
        //vocab: {$i:2, $o:2},
        query: inputs(io_11b),
        results: outputs(io_11b),
    });

    testGrammar({
        desc: '12a. Replace a by aa in al: Cnt_i:4 a -> aa || ε_l',
        grammar: Count({$i:4},
            Rewrite("a", "aa", EMPTY_CONTEXT, "l")),
        //vocab: {$i:2, $o:2},
        results: [
            {},
            // Replacement 
            {$i: 'al', $o: 'aal'},     {$i: 'aal', $o: 'aaal'},
            {$i: 'ala', $o: 'aala'},   {$i: 'all', $o: 'aall'},
            {$i: 'lal', $o: 'laal'},   {$i: 'aaal', $o: 'aaaal'},
            {$i: 'aala', $o: 'aaala'}, {$i: 'aall', $o: 'aaall'},
            {$i: 'alaa', $o: 'aalaa'}, {$i: 'alal', $o: 'aalaal'},
            {$i: 'alla', $o: 'aalla'}, {$i: 'alll', $o: 'aalll'},
            {$i: 'laal', $o: 'laaal'}, {$i: 'lala', $o: 'laala'},
            {$i: 'lall', $o: 'laall'}, {$i: 'llal', $o: 'llaal'},
            // Copy through only
            {$i: 'a', $o: 'a'},        {$i: 'l', $o: 'l'},
            {$i: 'aa', $o: 'aa'},      {$i: 'la', $o: 'la'},
            {$i: 'll', $o: 'll'},      {$i: 'aaa', $o: 'aaa'},
            {$i: 'laa', $o: 'laa'},    {$i: 'lla', $o: 'lla'},
            {$i: 'lll', $o: 'lll'},    {$i: 'aaaa', $o: 'aaaa'},
            {$i: 'laaa', $o: 'laaa'},  {$i: 'llaa', $o: 'llaa'},
            {$i: 'llla', $o: 'llla'},  {$i: 'llll', $o: 'llll'},
        ],
    });

    const io_12b: StringDict[] = [
        // Some Valid Inputs - Replacement
        {$i: 'al', $o: 'aal'},                  {$i: 'aal', $o: 'aaal'},
        {$i: 'ala', $o: 'aala'},                {$i: 'alal', $o: 'aalaal'},
        {$i: 'lall', $o: 'laall'},              {$i: 'aalal', $o: 'aaalaal'},
        {$i: 'alala', $o: 'aalaala'},           {$i: 'alall', $o: 'aalaall'},
        {$i: 'allal', $o: 'aallaal'},           {$i: 'lalal', $o: 'laalaal'},
        {$i: 'aaalaa', $o: 'aaaalaa'},          {$i: 'aalaal', $o: 'aaalaaal'},
        {$i: 'aalala', $o: 'aaalaala'},         {$i: 'alaala', $o: 'aalaaala'},
        {$i: 'alalal', $o: 'aalaalaal'},        {$i: 'allall', $o: 'aallaall'},
        {$i: 'alllal', $o: 'aalllaal'},         {$i: 'llalll', $o: 'llaalll'},
        {$i: 'alallll', $o: 'aalaallll'},       {$i: 'lallall', $o: 'laallaall'},
        {$i: 'aaaaaaalal', $o: 'aaaaaaaalaal'}, {$i: 'aaalllalaa', $o: 'aaaalllaalaa'},
        {$i: 'alaaaaaaal', $o: 'aalaaaaaaaal'}, {$i: 'alalalalal', $o: 'aalaalaalaalaal'},
        {$i: 'alalllllll', $o: 'aalaalllllll'}, {$i: 'alllllllal', $o: 'aalllllllaal'},
        {$i: 'alllllllll', $o: 'aalllllllll'},  {$i: 'lalalalala', $o: 'laalaalaalaala'},
        {$i: 'llalaaalaa', $o: 'llaalaaaalaa'}, {$i: 'llalllalll', $o: 'llaalllaalll'},
        {$i: 'lllalallll', $o: 'lllaalaallll'}, {$i: 'llllalaaaa', $o: 'llllaalaaaa'},
        // Some Valid Inputs - Copy through
        {$i: 'a', $o: 'a'},                     {$i: 'l', $o: 'l'},
        {$i: 'lllaaa', $o: 'lllaaa'},           {$i: 'aaaaaaaa', $o: 'aaaaaaaa'},
        {$i: 'lllllaaaaa', $o: 'lllllaaaaa'},   {$i: 'llllllllll', $o: 'llllllllll'},
        // Some Invalid Inputs
        {$i: 'lllllaaaaaa'},  {$i: 'lllllalllll'},
        {$i: 'lllllllllll'},
    ];

    testGrammar({
        desc: '12b. Replace a by aa in al: Spotchk_10 a -> aa || ε_l',
        grammar: Count({$i:10},
            Rewrite("a", "aa", EMPTY_CONTEXT, "l")),
        //vocab: {$i:2, $o:2},
        query: inputs(io_12b),
        results: outputs(io_12b),
    });

    testGrammar({
        desc: '13. Replace a by aa: Cnt_i:3 a -> aa (vocab $i:ahl)',
        grammar: Count({$i:3},
        			 WithVocab({$i:'ahl'},
                        Rewrite("a", "aa", EMPTY_CONTEXT, EMPTY_CONTEXT))),
        //vocab: {$i:3, $o:3},
        results: [
            {},
            // Replacement
            {$i: 'a', $o: 'aa'},       {$i: 'aa', $o: 'aaaa'},
            {$i: 'ah', $o: 'aah'},     {$i: 'al', $o: 'aal'},
            {$i: 'ha', $o: 'haa'},     {$i: 'la', $o: 'laa'},
            {$i: 'aaa', $o: 'aaaaaa'}, {$i: 'aah', $o: 'aaaah'},
            {$i: 'aal', $o: 'aaaal'},  {$i: 'aha', $o: 'aahaa'},
            {$i: 'ahh', $o: 'aahh'},   {$i: 'ahl', $o: 'aahl'},
            {$i: 'ala', $o: 'aalaa'},  {$i: 'alh', $o: 'aalh'},
            {$i: 'all', $o: 'aall'},   {$i: 'haa', $o: 'haaaa'},
            {$i: 'hah', $o: 'haah'},   {$i: 'hal', $o: 'haal'},
            {$i: 'hha', $o: 'hhaa'},   {$i: 'hla', $o: 'hlaa'},
            {$i: 'laa', $o: 'laaaa'},  {$i: 'lah', $o: 'laah'},
            {$i: 'lal', $o: 'laal'},   {$i: 'lha', $o: 'lhaa'},
            {$i: 'lla', $o: 'llaa'},
            // Copy through only
            {$i: 'h', $o: 'h'},        {$i: 'l', $o: 'l'},
            {$i: 'hh', $o: 'hh'},      {$i: 'hl', $o: 'hl'},
            {$i: 'lh', $o: 'lh'},      {$i: 'll', $o: 'll'},
            {$i: 'hhh', $o: 'hhh'},    {$i: 'hhl', $o: 'hhl'},
            {$i: 'hlh', $o: 'hlh'},    {$i: 'hll', $o: 'hll'},
            {$i: 'lhh', $o: 'lhh'},    {$i: 'lhl', $o: 'lhl'},
            {$i: 'llh', $o: 'llh'},    {$i: 'lll', $o: 'lll'},
        ],
    });

    // Full Generation:
    //  $o Count=8: 9841 results
    //  $o Count=9: 29524 results
    //  $o Count=10: 88573 results
    //  $o Count=11: 265720 results
    //  $o Count=12: 797161 results
    // Here we spot check some of the possible 797160 results for
    // $o with 12 characters or less.
    const io_14: StringDict[] = [
        // Some Valid Inputs
        {$i: 'haal', $o: 'hal'},                  {$i: 'haala', $o: 'hala'},
        {$i: 'haalh', $o: 'halh'},                {$i: 'lhaal', $o: 'lhal'},
        {$i: 'ahaala', $o: 'ahala'},              {$i: 'hhaala', $o: 'hhala'},
        {$i: 'lhaall', $o: 'lhall'},              {$i: 'alhaalal', $o: 'alhalal'},
        {$i: 'haalhaal', $o: 'halhal'},           {$i: 'hahaalha', $o: 'hahalha'},
        {$i: 'haalhaala', $o: 'halhala'},         {$i: 'haalhhaal', $o: 'halhhal'},
        {$i: 'lhaalhaal', $o: 'lhalhal'},         {$i: 'ahaalhaala', $o: 'ahalhala'},
        {$i: 'ahaalhhaal', $o: 'ahalhhal'},       {$i: 'haalahaall', $o: 'halahall'},
        {$i: 'haalhhaala', $o: 'halhhala'},       {$i: 'hhaalhaall', $o: 'hhalhall'},
        {$i: 'hhaallhaal', $o: 'hhallhal'},       {$i: 'lhaalhaala', $o: 'lhalhala'},
        {$i: 'lhaallhaal', $o: 'lhallhal'},       {$i: 'ahaalahaala', $o: 'ahalahala'},
        {$i: 'hhaalahaala', $o: 'hhalahala'},     {$i: 'lhaalahaall', $o: 'lhalahall'},
        {$i: 'aaaahaalaaaa', $o: 'aaaahalaaaa'},  {$i: 'haalaaaahaal', $o: 'halaaaahal'},
        {$i: 'haalhaalhaal', $o: 'halhalhal'},    {$i: 'hhhaalhaalhh', $o: 'hhhalhalhh'},
        {$i: 'lllhaalahaal', $o: 'lllhalahal'},   {$i: 'hhhhhhaalllll', $o: 'hhhhhhalllll'},
        // Some Valid Inputs - Copy through
        {$i: 'a', $o: 'a'},                       {$i: 'h', $o: 'h'},
        {$i: 'aa', $o: 'aa'},                     {$i: 'ha', $o: 'ha'},
        {$i: 'lah', $o: 'lah'},                   {$i: 'lahla', $o: 'lahla'},
        {$i: 'aahhll', $o: 'aahhll'},             {$i: 'aaahhhlll', $o: 'aaahhhlll'},
        {$i: 'hahalalaalal', $o: 'hahalalaalal'}, {$i: 'hhhhaaaallll', $o: 'hhhhaaaallll'},
        {$i: 'llllaaaahhhh', $o: 'llllaaaahhhh'},
        // Some Invalid Inputs
        {$i: 'hhhhhhaallllll'},  {$i: 'hhhhhhallllll'},
    ];

    testGrammar({
        desc: '14. Replace aa by a in haal: Spotchk_12 aa -> a || h_l',
        grammar: Count({$o:12},
            Rewrite("aa", "a", "h", "l")),
        //vocab: {$i:3, $o:3},
        query: inputs(io_14),
        results: outputs(io_14),
    });

    testGrammar({
        desc: '15a. Replace aa by a in haa: Cnt_o:4 aa -> a || h_ε',
        grammar: Count({$o:4},
            Rewrite("aa", "a", "h", EMPTY_CONTEXT)),
        //vocab: {$i:2, $o:2},
        results: [
            {},
            // Replacement 
            {$i: 'haa', $o: 'ha'},     {$i: 'ahaa', $o: 'aha'},
            {$i: 'haaa', $o: 'haa'},   {$i: 'haah', $o: 'hah'},
            {$i: 'hhaa', $o: 'hha'},   {$i: 'aahaa', $o: 'aaha'},
            {$i: 'ahaaa', $o: 'ahaa'}, {$i: 'ahaah', $o: 'ahah'},
            {$i: 'ahhaa', $o: 'ahha'}, {$i: 'haaaa', $o: 'haaa'},
            {$i: 'haaah', $o: 'haah'}, {$i: 'haaha', $o: 'haha'},
            {$i: 'haahh', $o: 'hahh'}, {$i: 'hahaa', $o: 'haha'},
            {$i: 'hhaaa', $o: 'hhaa'}, {$i: 'hhaah', $o: 'hhah'},
            {$i: 'hhhaa', $o: 'hhha'}, {$i: 'haahaa', $o: 'haha'},
            // Copy through only
            {$i: 'a', $o: 'a'},        {$i: 'h', $o: 'h'},
            {$i: 'aa', $o: 'aa'},      {$i: 'ah', $o: 'ah'},
            {$i: 'ha', $o: 'ha'},      {$i: 'hh', $o: 'hh'},
            {$i: 'aaa', $o: 'aaa'},    {$i: 'aah', $o: 'aah'},
            {$i: 'aha', $o: 'aha'},    {$i: 'ahh', $o: 'ahh'},
            {$i: 'hah', $o: 'hah'},    {$i: 'hha', $o: 'hha'},
            {$i: 'hhh', $o: 'hhh'},    {$i: 'aaaa', $o: 'aaaa'},
            {$i: 'aaah', $o: 'aaah'},  {$i: 'aaha', $o: 'aaha'},
            {$i: 'aahh', $o: 'aahh'},  {$i: 'ahah', $o: 'ahah'},
            {$i: 'ahha', $o: 'ahha'},  {$i: 'ahhh', $o: 'ahhh'},
            {$i: 'haha', $o: 'haha'},  {$i: 'hahh', $o: 'hahh'},
            {$i: 'hhah', $o: 'hhah'},  {$i: 'hhha', $o: 'hhha'},
            {$i: 'hhhh', $o: 'hhhh'},
        ],
    });

    // Full Generation:
    //  $o Count=10: 2048 results
    //  $o Count=11: 4096 results
    //  $o Count=12: 8192 results
    // Here we spot check some of the possible 8192 results for
    // $o with 12 characters or less.
    const io_15b: StringDict[] = [
        // Some Valid Inputs - Replacement
        {$i: 'haa', $o: 'ha'},                  {$i: 'haaa', $o: 'haa'},
        {$i: 'hhaa', $o: 'hha'},                {$i: 'hhaah', $o: 'hhah'},
        {$i: 'haahaa', $o: 'haha'},             {$i: 'aahaaaa', $o: 'aahaaa'},
        {$i: 'ahaahaa', $o: 'ahaha'},           {$i: 'haahaaa', $o: 'hahaa'},
        {$i: 'haahaah', $o: 'hahah'},           {$i: 'haahhaa', $o: 'hahha'},
        {$i: 'hhaahaa', $o: 'hhaha'},           {$i: 'hhhaahh', $o: 'hhhahh'},
        {$i: 'ahaaahaa', $o: 'ahaaha'},         {$i: 'ahaahaaa', $o: 'ahahaa'},
        {$i: 'haaahaaa', $o: 'haahaa'},         {$i: 'haahhaah', $o: 'hahhah'},
        {$i: 'haahhhaa', $o: 'hahhha'},         {$i: 'haahaahaa', $o: 'hahaha'},
        {$i: 'haahaahhh', $o: 'hahahhh'},       {$i: 'hhaahhaah', $o: 'hhahhah'},
        {$i: 'haahhhhhhhh', $o: 'hahhhhhhhh'},  {$i: 'hhaahaahaah', $o: 'hhahahah'},
        {$i: 'hhhhhaaaaaa', $o: 'hhhhhaaaaa'},  {$i: 'aaaaaahaahaa', $o: 'aaaaaahaha'},
        {$i: 'aahaahhhaaaa', $o: 'aahahhhaaa'}, {$i: 'haaaaaaaahaa', $o: 'haaaaaaaha'},
        {$i: 'haahaahhhhhh', $o: 'hahahhhhhh'}, {$i: 'haahhhhhhhaa', $o: 'hahhhhhhha'},
        {$i: 'hhhaaaahaaaa', $o: 'hhhaaahaaa'}, {$i: 'hhhaahhhaahh', $o: 'hhhahhhahh'},
        {$i: 'hhhhaahaahhh', $o: 'hhhhahahhh'},
        {$i: 'aahaahaahaahaahh', $o: 'aahahahahahh'},
        {$i: 'haahaahahahaahaa', $o: 'hahahahahaha'},
        {$i: 'haahaahhhhhaahaa', $o: 'hahahhhhhaha'},
        {$i: 'haahaahaahaahaahaa', $o: 'hahahahahaha'},
        // Some Valid Inputs - Copy through
        {$i: 'h', $o: 'h'},                     {$i: 'a', $o: 'a'},
        {$i: 'aaahhh', $o: 'aaahhh'},           {$i: 'aaaaaaaa', $o: 'aaaaaaaa'},
        {$i: 'aaaaahhhhh', $o: 'aaaaahhhhh'},   {$i: 'hahahahahaha', $o: 'hahahahahaha'},
        // Some Invalid Inputs
        {$i: 'hhhhhhhaaaaaaa'}, {$i: 'aaaaaaahhhhhh'},
    ];

    testGrammar({
        desc: '15b. Replace aa by a in haa: Spotchk_12 aa -> a || h_ε',
        grammar: Count({$o:12},
            Rewrite("aa", "a", "h", EMPTY_CONTEXT)),
        //vocab: {$i:2, $o:2},
        query: inputs(io_15b),
        results: outputs(io_15b),
    });

    testGrammar({
        desc: '16a. Replace aa by a in aal: Cnt_o:4 aa -> a || ε_l',
        grammar: Count({$o:4},
<<<<<<< HEAD
            Rewrite("aa", "a", EMPTY_CONTEXT, "l",
                             false, false)),
=======
                     Replace("aa", "a", EMPTY_CONTEXT, "l")),
>>>>>>> 55ea1c74
        //vocab: {$i:2, $o:2},
        results: [
            {},
            // Replacement 
            {$i: 'aal', $o: 'al'},     {$i: 'aaal', $o: 'aal'},
            {$i: 'aala', $o: 'ala'},   {$i: 'aall', $o: 'all'},
            {$i: 'laal', $o: 'lal'},   {$i: 'aaaal', $o: 'aaal'},
            {$i: 'aaala', $o: 'aala'}, {$i: 'aaall', $o: 'aall'},
            {$i: 'aalaa', $o: 'alaa'}, {$i: 'aalal', $o: 'alal'},
            {$i: 'aalla', $o: 'alla'}, {$i: 'aalll', $o: 'alll'},
            {$i: 'alaal', $o: 'alal'}, {$i: 'laaal', $o: 'laal'},
            {$i: 'laala', $o: 'lala'}, {$i: 'laall', $o: 'lall'},
            {$i: 'llaal', $o: 'llal'}, {$i: 'aalaal', $o: 'alal'},
            // Copy through only
            {$i: 'a', $o: 'a'},        {$i: 'l', $o: 'l'},
            {$i: 'aa', $o: 'aa'},      {$i: 'al', $o: 'al'},
            {$i: 'la', $o: 'la'},      {$i: 'll', $o: 'll'},
            {$i: 'aaa', $o: 'aaa'},    {$i: 'ala', $o: 'ala'},
            {$i: 'all', $o: 'all'},    {$i: 'laa', $o: 'laa'},
            {$i: 'lal', $o: 'lal'},    {$i: 'lla', $o: 'lla'},
            {$i: 'lll', $o: 'lll'},    {$i: 'aaaa', $o: 'aaaa'},
            {$i: 'alaa', $o: 'alaa'},  {$i: 'alal', $o: 'alal'},
            {$i: 'alla', $o: 'alla'},  {$i: 'alll', $o: 'alll'},
            {$i: 'laaa', $o: 'laaa'},  {$i: 'lala', $o: 'lala'},
            {$i: 'lall', $o: 'lall'},  {$i: 'llaa', $o: 'llaa'},
            {$i: 'llal', $o: 'llal'},  {$i: 'llla', $o: 'llla'},
            {$i: 'llll', $o: 'llll'},
        ],
    });

    // Full Generation:
    //  $o Count=10: 2048 results
    //  $o Count=11: 4096 results
    //  $o Count=12: 8192 results
    // Here we spot check some of the possible 8192 results for
    // $o with 12 characters or less.
    const io_16b: StringDict[] = [
        // Some Valid Inputs - Replacement
        {$i: 'aal', $o: 'al'},                  {$i: 'aaal', $o: 'aal'},
        {$i: 'aala', $o: 'ala'},                {$i: 'laall', $o: 'lall'},
        {$i: 'aalaal', $o: 'alal'},             {$i: 'aaaalaa', $o: 'aaalaa'},
        {$i: 'aaalaal', $o: 'aalal'},           {$i: 'aalaala', $o: 'alala'},
        {$i: 'aalaall', $o: 'alall'},           {$i: 'aallaal', $o: 'allal'},
        {$i: 'laalaal', $o: 'lalal'},           {$i: 'llaalll', $o: 'llalll'},
        {$i: 'aaalaaal', $o: 'aalaal'},         {$i: 'aaalaala', $o: 'aalala'},
        {$i: 'aalaaala', $o: 'alaala'},         {$i: 'aallaall', $o: 'allall'},
        {$i: 'aalllaal', $o: 'alllal'},         {$i: 'aalaalaal', $o: 'alalal'},
        {$i: 'aalaallll', $o: 'alallll'},       {$i: 'laallaall', $o: 'lallall'},
        {$i: 'aalllllllll', $o: 'alllllllll'},  {$i: 'laalaalaall', $o: 'lalalall'},
        {$i: 'llllaalaaaa', $o: 'llllalaaaa'},  {$i: 'aaaaaaaalaal', $o: 'aaaaaaalal'},
        {$i: 'aaaalllaalaa', $o: 'aaalllalaa'}, {$i: 'aalaaaaaaaal', $o: 'alaaaaaaal'},
        {$i: 'aalaalllllll', $o: 'alalllllll'}, {$i: 'aalllllllaal', $o: 'alllllllal'},
        {$i: 'llaalaaaalaa', $o: 'llalaaalaa'}, {$i: 'llaalllaalll', $o: 'llalllalll'},
        {$i: 'lllaalaallll', $o: 'lllalallll'},
        {$i: 'aaaaaaaaaaaal', $o: 'aaaaaaaaaaal'},
        {$i: 'aalaaaaaaaaaa', $o: 'alaaaaaaaaaa'},
        {$i: 'lllllaalaaaaa', $o: 'lllllalaaaaa'},
        {$i: 'llaallaallaalll', $o: 'llallallalll'},
        {$i: 'aalaalaalaalaalaal', $o: 'alalalalalal'},
        // Some Valid Inputs - Copy through
        {$i: 'a', $o: 'a'},                     {$i: 'l', $o: 'l'},
        {$i: 'lllaaa', $o: 'lllaaa'},           {$i: 'aaaaaaaa', $o: 'aaaaaaaa'},
        {$i: 'lllllaaaaa', $o: 'lllllaaaaa'},   {$i: 'alalalalalal', $o: 'alalalalalal'},
        {$i: 'llllllaaaaaa', $o: 'llllllaaaaaa'},
        // Some Invalid Inputs
        {$i: 'lllllllaaaaaa'},  {$i: 'llllllaalaaaaa'},
    ];

    testGrammar({
        desc: '16b. Replace aa by a in aal: Spotchk_12 aa -> a || ε_l',
        grammar: Count({$o:12},
            Rewrite("aa", "a", EMPTY_CONTEXT, "l")),
        //vocab: {$i:2, $o:2},
        query: inputs(io_16b),
        results: outputs(io_16b),
    });

    testGrammar({
        desc: '17. Replace aa by a: Cnt_o:3 aa -> a (vocab $i:ahl)',
        grammar: Count({$o:3},
        			 WithVocab({$i:'ahl'},
                        Rewrite("aa", "a", EMPTY_CONTEXT, EMPTY_CONTEXT))),
        //vocab: {$i:3, $o:3},
        results: [
            {},
            // Replacement
            {$i: 'aa', $o: 'a'},      {$i: 'aaa', $o: 'aa'},
            {$i: 'aah', $o: 'ah'},    {$i: 'aal', $o: 'al'},
            {$i: 'haa', $o: 'ha'}, {$i: 'laa', $o: 'la'},
            // See test 26a for a discussion of the following 2 results.
            {$i: 'aaaa', $o: 'aa'},  // (aa)(aa) -> (a)(a)
            {$i: 'aaaa', $o: 'aaa'}, // a(aa)a -> a(a)a which is valid
            {$i: 'aaah', $o: 'aah'},  {$i: 'aaal', $o: 'aal'},
            {$i: 'aaha', $o: 'aha'},  {$i: 'aahh', $o: 'ahh'},
            {$i: 'aahl', $o: 'ahl'},  {$i: 'aala', $o: 'ala'},
            {$i: 'aalh', $o: 'alh'},  {$i: 'aall', $o: 'all'},
            {$i: 'ahaa', $o: 'aha'},  {$i: 'alaa', $o: 'ala'},
            {$i: 'haaa', $o: 'haa'},  {$i: 'haah', $o: 'hah'},
            {$i: 'haal', $o: 'hal'},  {$i: 'hhaa', $o: 'hha'},
            {$i: 'hlaa', $o: 'hla'},  {$i: 'laaa', $o: 'laa'},
            {$i: 'laah', $o: 'lah'},  {$i: 'laal', $o: 'lal'},
            {$i: 'lhaa', $o: 'lha'},  {$i: 'llaa', $o: 'lla'},
            {$i: 'aaaaa', $o: 'aaa'}, {$i: 'aaaah', $o: 'aah'},
            {$i: 'aaaal', $o: 'aal'}, {$i: 'aahaa', $o: 'aha'},
            {$i: 'aalaa', $o: 'ala'}, {$i: 'haaaa', $o: 'haa'},
            {$i: 'laaaa', $o: 'laa'}, {$i: 'aaaaaa', $o: 'aaa'},
            // Copy through only
            {$i: 'a', $o: 'a'},       {$i: 'h', $o: 'h'},
            {$i: 'l', $o: 'l'},       {$i: 'ah', $o: 'ah'},
            {$i: 'al', $o: 'al'},     {$i: 'ha', $o: 'ha'},
            {$i: 'hh', $o: 'hh'},     {$i: 'hl', $o: 'hl'},
            {$i: 'la', $o: 'la'},     {$i: 'lh', $o: 'lh'},
            {$i: 'll', $o: 'll'},     {$i: 'aha', $o: 'aha'},
            {$i: 'ahh', $o: 'ahh'},   {$i: 'ahl', $o: 'ahl'},
            {$i: 'ala', $o: 'ala'},   {$i: 'alh', $o: 'alh'},
            {$i: 'all', $o: 'all'},   {$i: 'hah', $o: 'hah'},
            {$i: 'hal', $o: 'hal'},   {$i: 'hha', $o: 'hha'},
            {$i: 'hhh', $o: 'hhh'},   {$i: 'hhl', $o: 'hhl'},
            {$i: 'hla', $o: 'hla'},   {$i: 'hlh', $o: 'hlh'},
            {$i: 'hll', $o: 'hll'},   {$i: 'lah', $o: 'lah'},
            {$i: 'lal', $o: 'lal'},   {$i: 'lha', $o: 'lha'},
            {$i: 'lhh', $o: 'lhh'},   {$i: 'lhl', $o: 'lhl'},
            {$i: 'lla', $o: 'lla'},   {$i: 'llh', $o: 'llh'},
            {$i: 'lll', $o: 'lll'},
        ],
        allowDuplicateOutputs: true,
    });

    testGrammar({
        desc: '18a. Insert a in h_l: Cnt_i:3 ε -> a || h_l',
        grammar: Count({$i:3},
                    Rewrite("", "a", "h", "l")),
        //vocab: {$i:3, $o:3},
        results: [
            {},
            // Insertion
            {$i: 'hl', $o: 'hal'},
            {$i: 'ahl', $o: 'ahal'}, {$i: 'hhl', $o: 'hhal'},
            {$i: 'hla', $o: 'hala'}, {$i: 'hlh', $o: 'halh'},
            {$i: 'hll', $o: 'hall'}, {$i: 'lhl', $o: 'lhal'},
            // Copy through only
            {$i: 'a', $o: 'a'},      {$i: 'h', $o: 'h'},
            {$i: 'l', $o: 'l'},      {$i: 'aa', $o: 'aa'},
            {$i: 'ah', $o: 'ah'},    {$i: 'al', $o: 'al'},
            {$i: 'ha', $o: 'ha'},    {$i: 'hh', $o: 'hh'},
            {$i: 'la', $o: 'la'},    {$i: 'lh', $o: 'lh'},
            {$i: 'll', $o: 'll'},    {$i: 'aaa', $o: 'aaa'},
            {$i: 'aah', $o: 'aah'},  {$i: 'aal', $o: 'aal'},
            {$i: 'aha', $o: 'aha'},  {$i: 'ahh', $o: 'ahh'},
            {$i: 'ala', $o: 'ala'},  {$i: 'alh', $o: 'alh'},
            {$i: 'all', $o: 'all'},  {$i: 'haa', $o: 'haa'},
            {$i: 'hah', $o: 'hah'},  {$i: 'hal', $o: 'hal'},
            {$i: 'hha', $o: 'hha'},  {$i: 'hhh', $o: 'hhh'},
            {$i: 'laa', $o: 'laa'},  {$i: 'lah', $o: 'lah'},
            {$i: 'lal', $o: 'lal'},  {$i: 'lha', $o: 'lha'},
            {$i: 'lhh', $o: 'lhh'},  {$i: 'lla', $o: 'lla'},
            {$i: 'llh', $o: 'llh'},  {$i: 'lll', $o: 'lll'},
        ],
    });

    // Full Generation:
    //  $i Count=8: 9841 results
    //  $i Count=9: 29524 results
    //  $i Count=10: 88573 results
    // Here we spot check some of the possible 88573 results for
    // $i with 10 characters or less.
    const io_18b: StringDict[] = [
        // Some Valid Inputs - Insertion
        {$i: 'hl', $o: 'hal'},                  {$i: 'ahl', $o: 'ahal'},
        {$i: 'hla', $o: 'hala'},                {$i: 'ahla', $o: 'ahala'},
        {$i: 'lhlh', $o: 'lhalh'},              {$i: 'lhll', $o: 'lhall'},
        {$i: 'hlhl', $o: 'halhal'},             {$i: 'hlahl', $o: 'halahal'},
        {$i: 'hlhhlh', $o: 'halhhalh'},         {$i: 'hlhlhl', $o: 'halhalhal'},
        {$i: 'hhlhhll', $o: 'hhalhhall'},       {$i: 'hhhhhlllll', $o: 'hhhhhalllll'},
        {$i: 'hlhhhhhhhl', $o: 'halhhhhhhhal'}, {$i: 'hlhlhlhlhl', $o: 'halhalhalhalhal'},
        // Some Valid Inputs - Copy through
        {$i: 'h', $o: 'h'},                     {$i: 'hahaha', $o: 'hahaha'},
        {$i: 'lllllhhhhh', $o: 'lllllhhhhh'},   {$i: 'halhalhalh', $o: 'halhalhalh'},
        // Some Invalid Inputs
        {$i: 'hhhhhhhhhhh'},  {$i: 'hlaaaaaaaaa'},
    ];

    testGrammar({
        desc: '18b. Insert a in h_l: Spotchk_10 ε -> a || h_l',
        grammar: Count({$i:10},
            Rewrite("", "a", "h", "l")),
        //vocab: {$i:3, $o:3},
        query: inputs(io_18b),
        results: outputs(io_18b),
    });

    testGrammar({
        desc: '19a. Delete a in hal: Cnt_o:3 a -> ε || h_l',
        grammar: Count({$o:3},
            Rewrite("a", "", "h", "l")),
        //vocab: {$i:3, $o:3},
        results: [
            {},
            // Deletion
            {$i: 'hal', $o: 'hl'},
            {$i: 'ahal', $o: 'ahl'}, {$i: 'hhal', $o: 'hhl'},
            {$i: 'hala', $o: 'hla'}, {$i: 'halh', $o: 'hlh'},
            {$i: 'hall', $o: 'hll'}, {$i: 'lhal', $o: 'lhl'},
            // Copy through only
            {$i: 'a', $o: 'a'},      {$i: 'h', $o: 'h'},
            {$i: 'l', $o: 'l'},      {$i: 'aa', $o: 'aa'},
            {$i: 'ah', $o: 'ah'},    {$i: 'al', $o: 'al'},
            {$i: 'ha', $o: 'ha'},    {$i: 'hh', $o: 'hh'},
            {$i: 'hl', $o: 'hl'},    {$i: 'la', $o: 'la'},
            {$i: 'lh', $o: 'lh'},    {$i: 'll', $o: 'll'},
            {$i: 'aaa', $o: 'aaa'},  {$i: 'aah', $o: 'aah'},
            {$i: 'aal', $o: 'aal'},  {$i: 'aha', $o: 'aha'},
            {$i: 'ahh', $o: 'ahh'},  {$i: 'ahl', $o: 'ahl'},
            {$i: 'ala', $o: 'ala'},  {$i: 'alh', $o: 'alh'},
            {$i: 'all', $o: 'all'},  {$i: 'haa', $o: 'haa'},
            {$i: 'hah', $o: 'hah'},  {$i: 'hha', $o: 'hha'},
            {$i: 'hhh', $o: 'hhh'},  {$i: 'hhl', $o: 'hhl'},
            {$i: 'hla', $o: 'hla'},  {$i: 'hlh', $o: 'hlh'},
            {$i: 'hll', $o: 'hll'},  {$i: 'laa', $o: 'laa'},
            {$i: 'lah', $o: 'lah'},  {$i: 'lal', $o: 'lal'},
            {$i: 'lha', $o: 'lha'},  {$i: 'lhh', $o: 'lhh'},
            {$i: 'lhl', $o: 'lhl'},  {$i: 'lla', $o: 'lla'},
            {$i: 'llh', $o: 'llh'},  {$i: 'lll', $o: 'lll'},
        ],
    });

    // Full Generation:
    //  $o Count=8: 15853 results
    //  $o Count=9: 50637 results
    //  $o Count=10: 161304 results
    // Here we spot check some of the possible 161304 results for
    // $o with 10 characters or less.
    const io_19b: StringDict[] = [
        // Some Valid Inputs - Deletion
        {$i: 'hal', $o: 'hl'},                  {$i: 'lhalh', $o: 'lhlh'},
        {$i: 'lhall', $o: 'lhll'},              {$i: 'halhal', $o: 'hlhl'},
        {$i: 'halhhalh', $o: 'hlhhlh'},         {$i: 'halhalhal', $o: 'hlhlhl'},
        {$i: 'hhalhhall', $o: 'hhlhhll'},       {$i: 'halhlhlhlhl', $o: 'hlhlhlhlhl'},
        {$i: 'hhhhhalllll', $o: 'hhhhhlllll'},  {$i: 'hlhlhalhlhl', $o: 'hlhlhlhlhl'},
        {$i: 'hlhlhlhlhal', $o: 'hlhlhlhlhl'},  {$i: 'halhhhhhhhal', $o: 'hlhhhhhhhl'},
        {$i: 'halhlhlhlhal', $o: 'hlhlhlhlhl'}, {$i: 'halhalhalhalhal', $o: 'hlhlhlhlhl'},
        // Some Valid Inputs - Copy through
        {$i: 'h', $o: 'h'},                     {$i: 'hlhl', $o: 'hlhl'},
        {$i: 'lllllhhhhh', $o: 'lllllhhhhh'},
        // Some Invalid Inputs
        {$i: 'hlhlhlhlhla'},  {$i: 'halhlhlhlhlh'},
    ];

    testGrammar({
        desc: '19b. Delete a in hal: Spotchk_10 a -> ε || h_l',
        grammar: Count({$o:10},
            Rewrite("a", "", "h", "l")),
        //vocab: {$i:3, $o:3},
        query: inputs(io_19b),
        results: outputs(io_19b),
    });

    const io_20a: StringDict[] = [
        // Some Valid Inputs - Replacement
        {$i: 'hil', $o: 'hal'},             {$i: 'hiy', $o: 'hay'},
        {$i: 'ahil', $o: 'ahal'},           {$i: 'ahiy', $o: 'ahay'},
        {$i: 'hhil', $o: 'hhal'},           {$i: 'hhiy', $o: 'hhay'},
        {$i: 'hila', $o: 'hala'},           {$i: 'hiya', $o: 'haya'},
        {$i: 'hhill', $o: 'hhall'},         {$i: 'hhiyy', $o: 'hhayy'},
        {$i: 'hilhil', $o: 'halhal'},       {$i: 'hilhiy', $o: 'halhay'},
        {$i: 'hiyhiy', $o: 'hayhay'},       {$i: 'hilhilhil', $o: 'halhalhal'},
        {$i: 'hilhiyhil', $o: 'halhayhal'}, {$i: 'hiyhiyhiy', $o: 'hayhayhay'},
        {$i: 'ihiyihili', $o: 'ihayihali'}, {$i: 'hlhhilllll', $o: 'hlhhalllll'},
        {$i: 'hlhhiyyyyy', $o: 'hlhhayyyyy'},
        // Some Valid Inputs - Copy through
        {$i: 'hl', $o: 'hl'},               {$i: 'hah', $o: 'hah'},
        {$i: 'hih', $o: 'hih'},             {$i: 'lil', $o: 'lil'},
        {$i: 'hhiiill', $o: 'hhiiill'},     {$i: 'hhhiiillla', $o: 'hhhiiillla'},
        {$i: 'hihhihhiha', $o: 'hihhihhiha'},
        // Some Invalid Inputs
        {$i: 'hhhiiilllyy'},  {$i: 'iihiyihilii'},
        {$i: 'hilhiyhilhiy'},
    ];

    testGrammar({
        desc: '20a. Replace i by a in hil and hiy: Spotchk_10 i -> a || h_l|y',
        grammar: Count({$i:10},
            Rewrite("i", "a", "h", Uni("l", "y"))),
        //vocab: {$i:5, $o:5},
        query: inputs(io_20a),
        results: outputs(io_20a),
    });

    const io_20b: StringDict[] = [
        // Some Valid Inputs - Replacement
        {$i: 'hil', $o: 'hal'},             {$i: 'yil', $o: 'yal'},
        {$i: 'ahil', $o: 'ahal'},           {$i: 'ayil', $o: 'ayal'},
        {$i: 'ihil', $o: 'ihal'},           {$i: 'iyil', $o: 'iyal'},
        {$i: 'hili', $o: 'hali'},           {$i: 'yili', $o: 'yali'},
        {$i: 'hhill', $o: 'hhall'},         {$i: 'yyill', $o: 'yyall'},
        {$i: 'hilhil', $o: 'halhal'},       {$i: 'hilyil', $o: 'halyal'},
        {$i: 'yilyil', $o: 'yalyal'},       {$i: 'hilhilhil', $o: 'halhalhal'},
        {$i: 'hilyilhil', $o: 'halyalhal'}, {$i: 'iyilihili', $o: 'iyalihali'},
        {$i: 'yilyilyil', $o: 'yalyalyal'}, {$i: 'hlhhilllll', $o: 'hlhhalllll'},
        {$i: 'ylyyilllll', $o: 'ylyyalllll'},
        // Some Valid Inputs - Copy through
        {$i: 'hl', $o: 'hl'},               {$i: 'hah', $o: 'hah'},
        {$i: 'hih', $o: 'hih'},             {$i: 'lil', $o: 'lil'},
        {$i: 'hhiiill', $o: 'hhiiill'},     {$i: 'hhhiiillla', $o: 'hhhiiillla'},
        {$i: 'lillillila', $o: 'lillillila'},
        // Some Invalid Inputs
        {$i: 'hhhiiilllyy'},  {$i: 'iiyilihilii'},
        {$i: 'hilyilhilyil'},
    ];

    testGrammar({
        desc: '20b. Replace i by a in hil and yil: Spotchk_10 i -> a || h|y_l',
        grammar: Count({$i:10},
            Rewrite("i", "a", Uni("h", "y"), "l")),
        //vocab: {$i:5, $o:5},
        query: inputs(io_20b),
        results: outputs(io_20b),
    });

    const io_21a: StringDict[] = [
        // Some Valid Inputs - Replacement
        {$i: 'hil', $o: 'hal'},               {$i: 'hol', $o: 'hal'},
        {$i: 'hhil', $o: 'hhal'},             {$i: 'hhol', $o: 'hhal'},
        {$i: 'hilo', $o: 'halo'},             {$i: 'holi', $o: 'hali'},
        {$i: 'hhill', $o: 'hhall'},           {$i: 'hholl', $o: 'hhall'},
        {$i: 'hilhil', $o: 'halhal'},         {$i: 'hilhol', $o: 'halhal'},
        {$i: 'holhol', $o: 'halhal'},         {$i: 'hilhilhil', $o: 'halhalhal'},
        {$i: 'hilholhil', $o: 'halhalhal'},   {$i: 'holhilhol', $o: 'halhalhal'},
        {$i: 'holholhol', $o: 'halhalhal'},   {$i: 'hlhhilllll', $o: 'hlhhalllll'},
        {$i: 'hlhholllll', $o: 'hlhhalllll'}, {$i: 'ihilhilhil', $o: 'ihalhalhal'},
        // Some Valid Inputs - Copy through
        {$i: 'hl', $o: 'hl'},                 {$i: 'hih', $o: 'hih'},
        {$i: 'lil', $o: 'lil'},               {$i: 'hhhiioolll', $o: 'hhhiioolll'},
        {$i: 'ihalhalhal', $o: 'ihalhalhal'},
        // Some Invalid Inputs
        {$i: 'ahilholhila'},  {$i: 'hhhiiooolll'},
    ];

    testGrammar({
        desc: '21a. Replace i or o by a in hil and hol: Spotchk_10 i|o -> a || h_l',
        grammar: Count({$i:10},
            Rewrite(Uni("i", "o"), "a","h", "l")),
        //vocab: {$i:5, $o:5},
        query: inputs(io_21a),
        results: outputs(io_21a),
    });

    testGrammar({
        desc: '21b. Replace i by a or o in aio: Cnt_3 ' +
              'i -> a|o {0+} || a_o',
        grammar: Count({$i:3},
            Rewrite("i", Uni("a", "o"), "a", "o")),
        //vocab: {$i:3, $o:3},
        results: [
            {},
            // Replacement
            {$i: 'aio', $o: 'aao'}, {$i: 'aio', $o: 'aoo'},
            // Copy through only
            {$i: 'i', $o: 'i'},     {$i: 'a', $o: 'a'},
            {$i: 'o', $o: 'o'},     {$i: 'ii', $o: 'ii'},
            {$i: 'ia', $o: 'ia'},   {$i: 'io', $o: 'io'},
            {$i: 'ai', $o: 'ai'},   {$i: 'aa', $o: 'aa'},
            {$i: 'ao', $o: 'ao'},   {$i: 'oi', $o: 'oi'},
            {$i: 'oa', $o: 'oa'},   {$i: 'oo', $o: 'oo'},
            {$i: 'iii', $o: 'iii'}, {$i: 'iia', $o: 'iia'},
            {$i: 'iio', $o: 'iio'}, {$i: 'iai', $o: 'iai'},
            {$i: 'iaa', $o: 'iaa'}, {$i: 'iao', $o: 'iao'},
            {$i: 'ioi', $o: 'ioi'}, {$i: 'ioa', $o: 'ioa'},
            {$i: 'ioo', $o: 'ioo'}, {$i: 'aii', $o: 'aii'},
            {$i: 'aia', $o: 'aia'}, {$i: 'aai', $o: 'aai'},
            {$i: 'aaa', $o: 'aaa'}, {$i: 'aao', $o: 'aao'},
            {$i: 'aoi', $o: 'aoi'}, {$i: 'aoa', $o: 'aoa'},
            {$i: 'aoo', $o: 'aoo'}, {$i: 'oii', $o: 'oii'},
            {$i: 'oia', $o: 'oia'}, {$i: 'oio', $o: 'oio'},
            {$i: 'oai', $o: 'oai'}, {$i: 'oaa', $o: 'oaa'},
            {$i: 'oao', $o: 'oao'}, {$i: 'ooi', $o: 'ooi'},
            {$i: 'ooa', $o: 'ooa'}, {$i: 'ooo', $o: 'ooo'},
        ],
    });

    const io_21c: StringDict[] = [
        // Some Valid Inputs - Replacement
        {$i: 'hil', $o: 'hal'},     {$i: 'hil', $o: 'hol'},
        {$i: 'hhil', $o: 'hhal'},   {$i: 'hhil', $o: 'hhol'},
        {$i: 'hila', $o: 'hala'},   {$i: 'hila', $o: 'hola'},
        {$i: 'hilo', $o: 'halo'},   {$i: 'hilo', $o: 'holo'},
        {$i: 'lhil', $o: 'lhal'},   {$i: 'lhil', $o: 'lhol'},
        {$i: 'hhilh', $o: 'hhalh'}, {$i: 'hhilh', $o: 'hholh'},
        {$i: 'hhill', $o: 'hhall'}, {$i: 'hhill', $o: 'hholl'},
        {$i: 'lhilh', $o: 'lhalh'}, {$i: 'lhilh', $o: 'lholh'},
        {$i: 'lhill', $o: 'lhall'}, {$i: 'lhill', $o: 'lholl'},
        {$i: 'ohilo', $o: 'ohalo'}, {$i: 'ohilo', $o: 'oholo'},
        // Some Valid Inputs - Copy through
        {$i: 'iii', $o: 'iii'},     {$i: 'aiohl', $o: 'aiohl'},
        {$i: 'lilii', $o: 'lilii'}, {$i: 'ohalo', $o: 'ohalo'},
        {$i: 'oholo', $o: 'oholo'},
        // Some Invalid Inputs
        {$i: 'halhal'},  {$i: 'hilhil'},
        {$i: 'holhol'},  {$i: 'oahilo'},
    ];

    testGrammar({
        desc: '21c. Replace i by a or o in hil: Spotchk_5 i -> a|o || h_l',
        grammar: Count({$i:5, $o:5},
            Rewrite("i", Uni("a", "o"), "h", "l")),
        //vocab: {$i:5, $o:5},
        query: inputs(io_21c),
        results: outputs(io_21c),
    });

    const io_22: StringDict[] = [
        // Some Valid Inputs - Replacement
        {$i: 'hil', $o: 'hal', t3: '[1SG]'},
        {$i: 'ahila', $o: 'ahala', t3: '[1SG]'},
        {$i: 'lhhilhl', $o: 'lhhalhl', t3: '[1SG]'},
        {$i: 'hilhilhil', $o: 'halhalhal', t3: '[1SG]'},
        {$i: 'lhillhhil', $o: 'lhallhhal', t3: '[1SG]'},
        {$i: 'hlhhilllll', $o: 'hlhhalllll', t3: '[1SG]'},
        {$i: 'lhilhhllhil', $o: 'lhalhhllhal', t3: '[1SG]'},
        {$i: 'hilhilhilhil', $o: 'halhalhalhal', t3: '[1SG]'},
        {$i: 'ahilhilhilhila', $o: 'ahalhalhalhala', t3: '[1SG]'},
        {$i: 'hilahilhilahil', $o: 'halahalhalahal', t3: '[1SG]'},
        {$i: 'hilhhhhllllhil', $o: 'halhhhhllllhal', t3: '[1SG]'},
        {$i: 'iihilaaaahilii', $o: 'iihalaaaahalii', t3: '[1SG]'},
        {$i: 'iihiliiiihilii', $o: 'iihaliiiihalii', t3: '[1SG]'},
        {$i: 'lhilhilhhlhill', $o: 'lhalhalhhlhall', t3: '[1SG]'},
        // Some Valid Inputs - Copy through
        {$i: 'hl', $o: 'hl', t3: '[1SG]'},
        {$i: 'hal', $o: 'hal', t3: '[1SG]'},
        {$i: 'hih', $o: 'hih', t3: '[1SG]'},
        {$i: 'lil', $o: 'lil', t3: '[1SG]'},
        {$i: 'halhalhalhal', $o: 'halhalhalhal', t3: '[1SG]'},
        {$i: 'hhhhhlllliiiii', $o: 'hhhhhlllliiiii', t3: '[1SG]'},
        {$i: 'hil', $o: 'hil', t3: '[1]'},
        {$i: 'hhill', $o: 'hhill', t3: '[1]'},
        {$i: 'lhhilhl', $o: 'lhhilhl', t3: '[1]'},
        {$i: 'hilhilhil', $o: 'hilhilhil', t3: '[1]'},
        {$i: 'lhillhhil', $o: 'lhillhhil', t3: '[1]'},
        {$i: 'hlhhilllll', $o: 'hlhhilllll', t3: '[1]'},
        {$i: 'lhilhhllhil', $o: 'lhilhhllhil', t3: '[1]'},
        {$i: 'hilhilhilhil', $o: 'hilhilhilhil', t3: '[1]'},
        {$i: 'ahilhilhilhila', $o: 'ahilhilhilhila', t3: '[1]'},
        {$i: 'hilahilhilahil', $o: 'hilahilhilahil', t3: '[1]'},
        {$i: 'hilhhhhllllhil', $o: 'hilhhhhllllhil', t3: '[1]'},
        {$i: 'iihilaaaahilii', $o: 'iihilaaaahilii', t3: '[1]'},
        {$i: 'iihiliiiihilii', $o: 'iihiliiiihilii', t3: '[1]'},
        {$i: 'lhilhilhhlhill', $o: 'lhilhilhhlhill', t3: '[1]'},
        {$i: 'hil', $o: 'hil', t3: EMPTY},
        {$i: 'hhill', $o: 'hhill', t3: EMPTY},
        {$i: 'lhhilhl', $o: 'lhhilhl', t3: EMPTY},
        {$i: 'hilhilhil', $o: 'hilhilhil', t3: EMPTY},
        {$i: 'lhillhhil', $o: 'lhillhhil', t3: EMPTY},
        {$i: 'hlhhilllll', $o: 'hlhhilllll', t3: EMPTY},
        {$i: 'lhilhhllhil', $o: 'lhilhhllhil', t3: EMPTY},
        {$i: 'hilhilhilhil', $o: 'hilhilhilhil', t3: EMPTY},
        {$i: 'ahilhilhilhila', $o: 'ahilhilhilhila', t3: EMPTY},
        {$i: 'hilahilhilahil', $o: 'hilahilhilahil', t3: EMPTY},
        {$i: 'hilhhhhllllhil', $o: 'hilhhhhllllhil', t3: EMPTY},
        {$i: 'iihilaaaahilii', $o: 'iihilaaaahilii', t3: EMPTY},
        {$i: 'iihiliiiihilii', $o: 'iihiliiiihilii', t3: EMPTY},
        {$i: 'lhilhilhhlhill', $o: 'lhilhilhhlhill', t3: EMPTY},
        // Some Invalid Inputs
        {$i: 'halhalhalhalhal', t3: '[1SG]'},
        {$i: 'hilhilhilhilhil', t3: '[1SG]'},
        {$i: 'hiliiihhhlllhil', t3: '[1SG]'},
        {$i: 'hiliiihhhlllhil', t3: '[1]'},
        {$i: 'hiliiihhhlllhil', t3: EMPTY},
    ];

    /*
    testGrammar({
        desc: '22. Replace i by a in hil: Spotchk_14 i -> a || h_l + t3:[1SG]',
        grammar: Count({$i:14, $o:14},
            Rewrite("i", "a", "h", "l", t3("[1SG]"))),
        //vocab: {
        //    $i:["a","h","i","l"], 
        //    $o:["a","h","i","l"], 
        //    t3:["[","1","S","G","]"]
        //},
<<<<<<< HEAD
        query: inputs(io_32),
        results: outputs(io_32),
    }); */
=======
        query: inputs(io_22),
        results: outputs(io_22),
    });
>>>>>>> 55ea1c74

    testGrammar({
        desc: '23a. Replace ε by a: Cnt_o:3 ε -> a || #_ ($o:ahl)',
        grammar: Count({$o:3},
        			 WithVocab({$o:'ahl'},
                        Rewrite("", "a", EMPTY_CONTEXT, EMPTY_CONTEXT,
                                        true, false))),
        //vocab: {$i:3, $o:3},
        results: [
            {$o: 'a'},  // equivalent to {$i: '', $o: 'a'}
            {$i: 'a', $o: 'aa'},   {$i: 'h', $o: 'ah'},
            {$i: 'l', $o: 'al'},   {$i: 'aa', $o: 'aaa'},
            {$i: 'ah', $o: 'aah'}, {$i: 'al', $o: 'aal'},
            {$i: 'ha', $o: 'aha'}, {$i: 'hh', $o: 'ahh'},
            {$i: 'hl', $o: 'ahl'}, {$i: 'la', $o: 'ala'},
            {$i: 'lh', $o: 'alh'}, {$i: 'll', $o: 'all'},
            // No copy-through because insertions can always occur at the start.
        ],
    });

    testGrammar({
        desc: '23b. Replace ε by a: Cnt_o:3 ε -> a || _# (vocab $o:ahl)',
        grammar: Count({$o:3},
        			 WithVocab({$o:'ahl'},
                        Rewrite("", "a", EMPTY_CONTEXT, EMPTY_CONTEXT,
                                 false, true))),
        //vocab: {$i:3, $o:3},
        results: [
            {$o: 'a'},  // equivalent to {$i: '', $o: 'a'}
            {$i: 'a', $o: 'aa'},   {$i: 'h', $o: 'ha'},
            {$i: 'l', $o: 'la'},   {$i: 'aa', $o: 'aaa'},
            {$i: 'ah', $o: 'aha'}, {$i: 'al', $o: 'ala'},
            {$i: 'ha', $o: 'haa'}, {$i: 'hh', $o: 'hha'},
            {$i: 'hl', $o: 'hla'}, {$i: 'la', $o: 'laa'},
            {$i: 'lh', $o: 'lha'}, {$i: 'll', $o: 'lla'},
            // No copy-through because insertions can always occur at the end.
        ],
    });

    testGrammar({
        desc: '23c. Replace ε by a: Cnt_i:2_o:3 ε -> a || #_# (vocab $o:ahl)',
        grammar: Count({$i:2, $o:3},
        			 WithVocab({$o:'ahl'},
                        Rewrite("", "a", EMPTY_CONTEXT, EMPTY_CONTEXT,
                                 true, true))),
        //vocab: {$i:3, $o:3},
        results: [
            // Insertions
            {$o: 'a'},  // equivalent to {$i: '', $o: 'a'}
            // Copy-through (begins & ends with can only be statisfied if there
            // is no content on $i)
            {$i: 'a', $o: 'a'},     {$i: 'h', $o: 'h'},
            {$i: 'l', $o: 'l'},     {$i: 'aa', $o: 'aa'},
            {$i: 'ah', $o: 'ah'},   {$i: 'al', $o: 'al'},
            {$i: 'ha', $o: 'ha'},   {$i: 'hh', $o: 'hh'},
            {$i: 'hl', $o: 'hl'},   {$i: 'la', $o: 'la'},
            {$i: 'lh', $o: 'lh'},   {$i: 'll', $o: 'll'},
        ],
    });

    testGrammar({
        desc: '23d. Replace ε by a: Cnt_3 ε -> a (vocab $o:ahl)',
        // This replacement is not allowed for Replace with optional=flase.
        grammar: Count({$i:3, $o:3},
        			 WithVocab({$o:'ahl'},
<<<<<<< HEAD
                     Rewrite("", "a", EMPTY_CONTEXT, EMPTY_CONTEXT,
                                 false, false))),
=======
                     	 Replace("", "a", EMPTY_CONTEXT, EMPTY_CONTEXT))),
>>>>>>> 55ea1c74
        //vocab: {$i:3, $o:3},
        results: [
            {},
        ],
        numErrors: 1,
    });

    testGrammar({
        desc: '23e. Replace ε by a, optional: Cnt_3 ε -> a (vocab $o:ahl)',
        grammar: Count({$i:3, $o:3},
        			 WithVocab({$o:'ahl'},
<<<<<<< HEAD
                     	 OptionalRewrite("", "a", EMPTY_CONTEXT, EMPTY_CONTEXT,
                                         false, false))),
=======
                     	 OptionalReplace("", "a", EMPTY_CONTEXT, EMPTY_CONTEXT))),
>>>>>>> 55ea1c74
        //vocab: {$i:3, $o:3},
        results: [
            // 1, 2 or 3 insertions
            {$o: 'a'},      // equivalent to {$i: '', $o: 'a'}
            {$o: 'aa'},     // equivalent to {$i: '', $o: 'aa'}
            {$o: 'aaa'},    // equivalent to {$i: '', $o: 'aaa'}
            {$i: 'a', $o: 'aa'},    {$i: 'h', $o: 'ah'},
            {$i: 'h', $o: 'ha'},    {$i: 'l', $o: 'al'},
            {$i: 'l', $o: 'la'},    {$i: 'a', $o: 'aaa'},
            {$i: 'h', $o: 'aah'},   {$i: 'h', $o: 'aha'},
            {$i: 'h', $o: 'haa'},   {$i: 'l', $o: 'aal'},
            {$i: 'l', $o: 'ala'},   {$i: 'l', $o: 'laa'},
            {$i: 'aa', $o: 'aaa'},  {$i: 'ah', $o: 'aah'},
            {$i: 'ah', $o: 'aha'},  {$i: 'al', $o: 'aal'},
            {$i: 'al', $o: 'ala'},  {$i: 'ha', $o: 'aha'},
            {$i: 'ha', $o: 'haa'},  {$i: 'hh', $o: 'ahh'},
            {$i: 'hh', $o: 'hah'},  {$i: 'hh', $o: 'hha'},
            {$i: 'hl', $o: 'ahl'},  {$i: 'hl', $o: 'hal'},
            {$i: 'hl', $o: 'hla'},  {$i: 'la', $o: 'ala'},
            {$i: 'la', $o: 'laa'},  {$i: 'lh', $o: 'alh'},
            {$i: 'lh', $o: 'lah'},  {$i: 'lh', $o: 'lha'},
            {$i: 'll', $o: 'all'},  {$i: 'll', $o: 'lal'},
            {$i: 'll', $o: 'lla'},
            // Copy-through: 0 insertions (because optional is set)
            {},         // equivalent to {$i: '', $o: ''}
            {$i: 'a', $o: 'a'},     {$i: 'h', $o: 'h'},
            {$i: 'l', $o: 'l'},     {$i: 'aa', $o: 'aa'},
            {$i: 'ah', $o: 'ah'},   {$i: 'al', $o: 'al'},
            {$i: 'ha', $o: 'ha'},   {$i: 'hh', $o: 'hh'},
            {$i: 'hl', $o: 'hl'},   {$i: 'la', $o: 'la'},
            {$i: 'lh', $o: 'lh'},   {$i: 'll', $o: 'll'},
            {$i: 'aaa', $o: 'aaa'}, {$i: 'aah', $o: 'aah'},
            {$i: 'aal', $o: 'aal'}, {$i: 'aha', $o: 'aha'},
            {$i: 'ahh', $o: 'ahh'}, {$i: 'ahl', $o: 'ahl'},
            {$i: 'ala', $o: 'ala'}, {$i: 'alh', $o: 'alh'},
            {$i: 'all', $o: 'all'}, {$i: 'haa', $o: 'haa'},
            {$i: 'hah', $o: 'hah'}, {$i: 'hal', $o: 'hal'},
            {$i: 'hha', $o: 'hha'}, {$i: 'hhh', $o: 'hhh'},
            {$i: 'hhl', $o: 'hhl'}, {$i: 'hla', $o: 'hla'},
            {$i: 'hlh', $o: 'hlh'}, {$i: 'hll', $o: 'hll'},
            {$i: 'laa', $o: 'laa'}, {$i: 'lah', $o: 'lah'},
            {$i: 'lal', $o: 'lal'}, {$i: 'lha', $o: 'lha'},
            {$i: 'lhh', $o: 'lhh'}, {$i: 'lhl', $o: 'lhl'},
            {$i: 'lla', $o: 'lla'}, {$i: 'llh', $o: 'llh'},
            {$i: 'lll', $o: 'lll'},
        ],
    });

    testGrammar({
        desc: '23f. Replace ε by a, optional: Cnt_i:1_2:5 ε -> a (vocab $i:ah)',
        grammar: Count({$i:1, $o:5},
        			 WithVocab({$i:'ah'},
<<<<<<< HEAD
                     OptionalRewrite("", "a", EMPTY_CONTEXT, EMPTY_CONTEXT,
                                         false, false))),
=======
                     	 OptionalReplace("", "a", EMPTY_CONTEXT, EMPTY_CONTEXT))),
>>>>>>> 55ea1c74
        //vocab: {$i:2, $o:2},
        results: [
            // 1-5 Insertions
            {$o: 'a'},      // equivalent to {$i: '', $o: 'a'}
            {$o: 'aa'},     // equivalent to {$i: '', $o: 'aa'}
            {$o: 'aaa'},    // equivalent to {$i: '', $o: 'aaa'}
            {$o: 'aaaa'},   // equivalent to {$i: '', $o: 'aaaa'}
            {$o: 'aaaaa'},  // equivalent to {$i: '', $o: 'aaaaa'}
            {$i: 'a', $o: 'aa'},    {$i: 'h', $o: 'ah'},
            {$i: 'h', $o: 'ha'},    {$i: 'a', $o: 'aaa'},
            {$i: 'h', $o: 'aah'},   {$i: 'h', $o: 'aha'},
            {$i: 'h', $o: 'haa'},   {$i: 'a', $o: 'aaaa'},
            {$i: 'h', $o: 'aaah'},  {$i: 'h', $o: 'aaha'},
            {$i: 'h', $o: 'ahaa'},  {$i: 'h', $o: 'haaa'},
            {$i: 'a', $o: 'aaaaa'}, {$i: 'h', $o: 'aaaah'},
            {$i: 'h', $o: 'aaaha'}, {$i: 'h', $o: 'aahaa'},
            {$i: 'h', $o: 'ahaaa'}, {$i: 'h', $o: 'haaaa'},
            // Copy-through: 0 insertions (because optional is set)
            {},             // equivalent to {$i: '', $o: ''}
            {$i: 'a', $o: 'a'},     {$i: 'h', $o: 'h'},
        ],
    });

    testGrammar({
        desc: '23g. Replace ε by a, optional: Cnt_i:2_o:4 ε -> a (vocab $i:ah)',
        grammar: Count({$i:2, $o:4},
        			 WithVocab({$i:'ah'},
<<<<<<< HEAD
                     OptionalRewrite("", "a", EMPTY_CONTEXT, EMPTY_CONTEXT,
                                         false, false))),
=======
                     	 OptionalReplace("", "a", EMPTY_CONTEXT, EMPTY_CONTEXT))),
>>>>>>> 55ea1c74
        //vocab: {$i:2, $o:2},
        results: [
            // 1-4 Insertions
            {$o: 'a'},      // equivalent to {$i: '', $o: 'a'}
            {$o: 'aa'},     // equivalent to {$i: '', $o: 'aa'}
            {$o: 'aaa'},    // equivalent to {$i: '', $o: 'aaa'}
            {$o: 'aaaa'},   // equivalent to {$i: '', $o: 'aaaa'}
            {$i: 'a', $o: 'aa'},    {$i: 'h', $o: 'ah'},
            {$i: 'h', $o: 'ha'},    {$i: 'a', $o: 'aaa'},
            {$i: 'h', $o: 'aah'},   {$i: 'h', $o: 'aha'},
            {$i: 'h', $o: 'haa'},   {$i: 'a', $o: 'aaaa'},
            {$i: 'h', $o: 'aaah'},  {$i: 'h', $o: 'aaha'},
            {$i: 'h', $o: 'ahaa'},  {$i: 'h', $o: 'haaa'},
            {$i: 'aa', $o: 'aaa'},  {$i: 'ah', $o: 'aah'},
            {$i: 'ah', $o: 'aha'},  {$i: 'ha', $o: 'aha'},
            {$i: 'ha', $o: 'haa'},  {$i: 'hh', $o: 'ahh'},
            {$i: 'hh', $o: 'hah'},  {$i: 'hh', $o: 'hha'},
            {$i: 'aa', $o: 'aaaa'}, {$i: 'ah', $o: 'aaah'},
            {$i: 'ah', $o: 'aaha'}, {$i: 'ah', $o: 'ahaa'},
            {$i: 'ha', $o: 'aaha'}, {$i: 'ha', $o: 'ahaa'},
            {$i: 'ha', $o: 'haaa'}, {$i: 'hh', $o: 'aahh'},
            {$i: 'hh', $o: 'ahah'}, {$i: 'hh', $o: 'ahha'},
            {$i: 'hh', $o: 'haah'}, {$i: 'hh', $o: 'haha'},
            {$i: 'hh', $o: 'hhaa'},
            // Copy-through: 0 insertions
            {},              // equivalent to {$i: '', $o: ''}
            {$i: 'a', $o: 'a'},     {$i: 'h', $o: 'h'},
            {$i: 'aa', $o: 'aa'},   {$i: 'ah', $o: 'ah'},
            {$i: 'ha', $o: 'ha'},   {$i: 'hh', $o: 'hh'},
        ],
    });

    testGrammar({
        desc: '23h. Replace ε|h by a, optional: Cnt_i:2_o:3 ε|h -> a (vocab $i:ahl)',
        grammar: Count({$i:2, $o:3},
        			 WithVocab({$i:'ahl'},
<<<<<<< HEAD
                     OptionalRewrite(Uni("", "h"), "a", EMPTY_CONTEXT, EMPTY_CONTEXT,
                                         false, false))),
=======
                     	 OptionalReplace(Uni("", "h"), "a",
                                         EMPTY_CONTEXT, EMPTY_CONTEXT))),
>>>>>>> 55ea1c74
        //vocab: {$i:3, $o:3},
        results: [
            // 1-3 Insertions, 0 Replacements
            {$o: 'a'},      // equivalent to {$i: '', $o: 'a'}
            {$o: 'aa'},     // equivalent to {$i: '', $o: 'aa'}
            {$o: 'aaa'},    // equivalent to {$i: '', $o: 'aaa'}
            {$i: "a", $o: "aa"},   {$i: "h", $o: "ah"},
            {$i: "h", $o: "ha"},   {$i: "l", $o: "al"},
            {$i: "l", $o: "la"},   {$i: "a", $o: "aaa"},
            {$i: "h", $o: "aah"},  {$i: "h", $o: "aha"},
            {$i: "h", $o: "haa"},  {$i: "l", $o: "aal"},
            {$i: "l", $o: "ala"},  {$i: "l", $o: "laa"},
            {$i: "aa", $o: "aaa"}, {$i: "ah", $o: "aah"},
            {$i: "ah", $o: "aha"}, {$i: "al", $o: "aal"},
            {$i: "al", $o: "ala"}, {$i: "ha", $o: "aha"},
            {$i: "ha", $o: "haa"}, {$i: "hh", $o: "ahh"},
            {$i: "hh", $o: "hah"}, {$i: "hh", $o: "hha"},
            {$i: "hl", $o: "ahl"}, {$i: "hl", $o: "hal"},
            {$i: "hl", $o: "hla"}, {$i: "la", $o: "ala"},
            {$i: "la", $o: "laa"}, {$i: "lh", $o: "alh"},
            {$i: "lh", $o: "lah"}, {$i: "lh", $o: "lha"},
            {$i: "ll", $o: "all"}, {$i: "ll", $o: "lal"},
            {$i: "ll", $o: "lla"},
            // 1-2 Replacements, 0 Insertions
            {$i: "h", $o: "a"},    {$i: "ah", $o: "aa"},
            {$i: "ha", $o: "aa"},  {$i: "hh", $o: "ah"},
            {$i: "hh", $o: "ha"},  {$i: "hh", $o: "aa"},
            {$i: "hl", $o: "al"},  {$i: "lh", $o: "la"},
            // Copy-through: 0 insertions, 0 replacements
            {},             // equivalent to {$i: '', $o: ''}
            {$i: "a", $o: "a"},    {$i: "h", $o: "h"},
            {$i: "l", $o: "l"},    {$i: "aa", $o: "aa"},
            {$i: "ah", $o: "ah"},  {$i: "al", $o: "al"},
            {$i: "ha", $o: "ha"},  {$i: "hh", $o: "hh"},
            {$i: "hl", $o: "hl"},  {$i: "la", $o: "la"},
            {$i: "lh", $o: "lh"},  {$i: "ll", $o: "ll"},
            // 1-2 Insertions, 1-2 Replacements
            {$i: "h", $o: "aa"},   {$i: "h", $o: "aaa"},
            {$i: "ah", $o: "aaa"}, {$i: "ha", $o: "aaa"},
            {$i: "hh", $o: "aaa"}, {$i: "hh", $o: "aah"},
            {$i: "hh", $o: "aha"}, {$i: "hh", $o: "haa"},
            {$i: "hl", $o: "aal"}, {$i: "hl", $o: "ala"},
            {$i: "lh", $o: "ala"}, {$i: "lh", $o: "laa"},
        ],
        allowDuplicateOutputs: false,
    });

    testGrammar({
        desc: '23i. Replace ε|h by a, optional: Cnt_i:3_o:4 ε|h -> a (vocab $i:ah)',
        grammar: Count({$i:3, $o:4},
        			 WithVocab({$i:'ah'},
<<<<<<< HEAD
                        OptionalRewrite(Uni("", "h"), "a", EMPTY_CONTEXT, EMPTY_CONTEXT,
                                         false, false))),
=======
                     	 OptionalReplace(Uni("", "h"), "a",
                                         EMPTY_CONTEXT, EMPTY_CONTEXT))),
>>>>>>> 55ea1c74
        //vocab: {$i:2, $o:2},
        results: [
            // 1-4 Insertions, 0 Replacements
            {$o: 'a'},      // equivalent to {$i: '', $o: 'a'}
            {$o: 'aa'},     // equivalent to {$i: '', $o: 'aa'}
            {$o: 'aaa'},    // equivalent to {$i: '', $o: 'aaa'}
            {$o: 'aaaa'},   // equivalent to {$i: '', $o: 'aaaa'}
            {$i: "a", $o: "aa"},     {$i: "h", $o: "ah"},
            {$i: "h", $o: "ha"},     {$i: "a", $o: "aaa"},
            {$i: "h", $o: "aah"},    {$i: "h", $o: "aha"},
            {$i: "h", $o: "haa"},    {$i: "a", $o: "aaaa"},
            {$i: "h", $o: "aaah"},   {$i: "h", $o: "aaha"},
            {$i: "h", $o: "ahaa"},   {$i: "h", $o: "haaa"},
            {$i: "aa", $o: "aaa"},   {$i: "ah", $o: "aah"},
            {$i: "ah", $o: "aha"},   {$i: "ha", $o: "aha"},
            {$i: "ha", $o: "haa"},   {$i: "hh", $o: "ahh"},
            {$i: "hh", $o: "hah"},   {$i: "hh", $o: "hha"},
            {$i: "aa", $o: "aaaa"},  {$i: "ah", $o: "aaah"},
            {$i: "ah", $o: "aaha"},  {$i: "ah", $o: "ahaa"},
            {$i: "ha", $o: "aaha"},  {$i: "ha", $o: "ahaa"},
            {$i: "ha", $o: "haaa"},  {$i: "hh", $o: "aahh"},
            {$i: "hh", $o: "ahah"},  {$i: "hh", $o: "ahha"},
            {$i: "hh", $o: "haah"},  {$i: "hh", $o: "haha"},
            {$i: "hh", $o: "hhaa"},  {$i: "aaa", $o: "aaaa"},
            {$i: "aah", $o: "aaah"}, {$i: "aah", $o: "aaha"},
            {$i: "aha", $o: "aaha"}, {$i: "aha", $o: "ahaa"},
            {$i: "ahh", $o: "aahh"}, {$i: "ahh", $o: "ahah"},
            {$i: "ahh", $o: "ahha"}, {$i: "haa", $o: "ahaa"},
            {$i: "haa", $o: "haaa"}, {$i: "hah", $o: "ahah"},
            {$i: "hah", $o: "haah"}, {$i: "hah", $o: "haha"},
            {$i: "hha", $o: "ahha"}, {$i: "hha", $o: "haha"},
            {$i: "hha", $o: "hhaa"}, {$i: "hhh", $o: "ahhh"},
            {$i: "hhh", $o: "hahh"}, {$i: "hhh", $o: "hhah"},
            {$i: "hhh", $o: "hhha"},
            // 1-3 Replacements, 0 Insertions
            {$i: "h", $o: "a"},      {$i: "ah", $o: "aa"},
            {$i: "ha", $o: "aa"},    {$i: "hh", $o: "aa"},
            {$i: "hh", $o: "ah"},    {$i: "hh", $o: "ha"},
            {$i: "aah", $o: "aaa"},  {$i: "aha", $o: "aaa"},
            {$i: "ahh", $o: "aaa"},  {$i: "ahh", $o: "aah"},
            {$i: "ahh", $o: "aha"},  {$i: "haa", $o: "aaa"},
            {$i: "hah", $o: "aaa"},  {$i: "hah", $o: "aah"},
            {$i: "hah", $o: "haa"},  {$i: "hha", $o: "aaa"},
            {$i: "hha", $o: "aha"},  {$i: "hha", $o: "haa"},
            {$i: "hhh", $o: "aaa"},  {$i: "hhh", $o: "aah"},
            {$i: "hhh", $o: "aha"},  {$i: "hhh", $o: "ahh"},
            {$i: "hhh", $o: "haa"},  {$i: "hhh", $o: "hah"},
            {$i: "hhh", $o: "hha"},
            // Copy-through: 0 insertions, 0 replacements
            {},             // equivalent to {$i: '', $o: ''}
            {$i: "a", $o: "a"},      {$i: "h", $o: "h"},
            {$i: "aa", $o: "aa"},    {$i: "ah", $o: "ah"},
            {$i: "ha", $o: "ha"},    {$i: "hh", $o: "hh"},
            {$i: "aaa", $o: "aaa"},  {$i: "aah", $o: "aah"},
            {$i: "aha", $o: "aha"},  {$i: "ahh", $o: "ahh"},
            {$i: "haa", $o: "haa"},  {$i: "hah", $o: "hah"},
            {$i: "hha", $o: "hha"},  {$i: "hhh", $o: "hhh"},
            // 1-3 Insertions, 1-3 Replacements
            {$i: "h", $o: "aa"},     {$i: "h", $o: "aaa"},
            {$i: "h", $o: "aaaa"},   {$i: "ah", $o: "aaa"},
            {$i: "ha", $o: "aaa"},   {$i: "hh", $o: "aaa"},
            {$i: "hh", $o: "aah"},   {$i: "hh", $o: "aha"},
            {$i: "hh", $o: "haa"},   {$i: "ah", $o: "aaaa"},
            {$i: "ha", $o: "aaaa"},  {$i: "hh", $o: "aaaa"},
            {$i: "hh", $o: "aaah"},  {$i: "hh", $o: "aaha"},
            {$i: "hh", $o: "ahaa"},  {$i: "hh", $o: "haaa"},
            {$i: "aah", $o: "aaaa"}, {$i: "aha", $o: "aaaa"},
            {$i: "ahh", $o: "aaaa"}, {$i: "ahh", $o: "aaah"},
            {$i: "ahh", $o: "aaha"}, {$i: "ahh", $o: "ahaa"},
            {$i: "haa", $o: "aaaa"}, {$i: "hah", $o: "aaaa"},
            {$i: "hah", $o: "aaah"}, {$i: "hah", $o: "aaha"},
            {$i: "hah", $o: "ahaa"}, {$i: "hah", $o: "haaa"},
            {$i: "hha", $o: "aaaa"}, {$i: "hha", $o: "aaha"},
            {$i: "hha", $o: "ahaa"}, {$i: "hha", $o: "haaa"},
            {$i: "hhh", $o: "aaaa"}, {$i: "hhh", $o: "aaah"},
            {$i: "hhh", $o: "aaha"}, {$i: "hhh", $o: "aahh"},
            {$i: "hhh", $o: "ahaa"}, {$i: "hhh", $o: "ahah"},
            {$i: "hhh", $o: "ahha"}, {$i: "hhh", $o: "haaa"},
            {$i: "hhh", $o: "haah"}, {$i: "hhh", $o: "haha"},
            {$i: "hhh", $o: "hhaa"},
        ],
    });

    testGrammar({
        desc: '24a. Replace a by ε: Cnt_o:2 a -> ε || #_ (vocab $i:ahl)',
        grammar: Count({$o:2},
        			 WithVocab({$i:'ahl'},
                     	 Replace("a", "", EMPTY_CONTEXT, EMPTY_CONTEXT,
                                 EMPTY_CONTEXT, true, false))),
        //vocab: {$i:3, $o:3},
        results: [
            // Deletions
            {$i: 'a'},  // equivalent to {$i: 'a', $o: ''}
            {$i: 'aa', $o: 'a'},    {$i: 'ah', $o: 'h'},
            {$i: 'al', $o: 'l'},    {$i: 'aaa', $o: 'aa'},
            {$i: 'aah', $o: 'ah'},  {$i: 'aal', $o: 'al'},
            {$i: 'aha', $o: 'ha'},  {$i: 'ahh', $o: 'hh'},
            {$i: 'ahl', $o: 'hl'},  {$i: 'ala', $o: 'la'},
            {$i: 'alh', $o: 'lh'},  {$i: 'all', $o: 'll'},
            // Copy-through
            {},         // equivalent to {$i: '', $o: ''}
            {$i: 'h', $o: 'h'},     {$i: 'l', $o: 'l'},
            {$i: 'ha', $o: 'ha'},   {$i: 'hh', $o: 'hh'},
            {$i: 'hl', $o: 'hl'},   {$i: 'la', $o: 'la'},
            {$i: 'lh', $o: 'lh'},   {$i: 'll', $o: 'll'},
        ],
    });

    testGrammar({
        desc: '24b. Replace a by ε: Cnt_o:2 a -> ε || _# (vocab $i:ahl)',
        grammar: Count({$o:2},
        			 WithVocab({$i:'ahl'},
                     	 Replace("a", "", EMPTY_CONTEXT, EMPTY_CONTEXT,
                                 EMPTY_CONTEXT, false, true))),
        //vocab: {$i:3, $o:3},
        results: [
            // Deletions
            {$i: 'a'},  // equivalent to {$i: 'a', $o: ''}
            {$i: 'aa', $o: 'a'},    {$i: 'ha', $o: 'h'},
            {$i: 'la', $o: 'l'},    {$i: 'aaa', $o: 'aa'},
            {$i: 'aha', $o: 'ah'},  {$i: 'ala', $o: 'al'},
            {$i: 'haa', $o: 'ha'},  {$i: 'hha', $o: 'hh'},
            {$i: 'hla', $o: 'hl'},  {$i: 'laa', $o: 'la'},
            {$i: 'lha', $o: 'lh'},  {$i: 'lla', $o: 'll'},
            // Copy-through
            {},         // equivalent to {$i: '', $o: ''}
            {$i: 'h', $o: 'h'},     {$i: 'l', $o: 'l'},
            {$i: 'ah', $o: 'ah'},   {$i: 'al', $o: 'al'},
            {$i: 'hh', $o: 'hh'},   {$i: 'hl', $o: 'hl'},
            {$i: 'lh', $o: 'lh'},   {$i: 'll', $o: 'll'},
        ],
    });

    testGrammar({
        desc: '24c. Replace a by ε: Cnt_o:2 a -> ε || #_# (vocab $i:ahl)',
        grammar: Count({$o:2},
        			 WithVocab({$i:'ahl'},
                     	 Replace("a", "", EMPTY_CONTEXT, EMPTY_CONTEXT,
                                EMPTY_CONTEXT, true, true))),
        //vocab: {$i:3, $o:3},
        results: [
            // Deletions
            {$i: 'a'},  // equivalent to {$i: 'a', $o: ''}
            // Copy-through
            {},         // equivalent to {$i: '', $o: ''}
            {$i: 'h', $o: 'h'},     {$i: 'l', $o: 'l'},
            {$i: 'aa', $o: 'aa'},   {$i: 'ah', $o: 'ah'},
            {$i: 'al', $o: 'al'},   {$i: 'ha', $o: 'ha'},
            {$i: 'hh', $o: 'hh'},   {$i: 'hl', $o: 'hl'},
            {$i: 'la', $o: 'la'},   {$i: 'lh', $o: 'lh'},
            {$i: 'll', $o: 'll'},
        ],
    });

    testGrammar({
        desc: '24d. Replace a by ε: Cnt_3 a -> ε (vocab $i:ahl)',
        grammar: Count({$i:3, $o:3},
        			 WithVocab({$i:'ahl'},
                     	 Replace("a", "", EMPTY_CONTEXT, EMPTY_CONTEXT))),
        //vocab: {$i:3, $o:3},
        results: [
            // Deletions
            {$i: 'a'},      // equivalent to {$i: 'a', $o: ''}
            {$i: 'aa'},     // equivalent to {$i: 'aa', $o: ''}
            {$i: 'aaa'},    // equivalent to {$i: 'aaa', $o: ''}
            {$i: 'ah', $o: 'h'},    {$i: 'al', $o: 'l'},
            {$i: 'ha', $o: 'h'},    {$i: 'la', $o: 'l'},
            {$i: 'aah', $o: 'h'},   {$i: 'aal', $o: 'l'},
            {$i: 'aha', $o: 'h'},   {$i: 'ala', $o: 'l'},
            {$i: 'haa', $o: 'h'},   {$i: 'laa', $o: 'l'},
            {$i: 'ahh', $o: 'hh'},  {$i: 'ahl', $o: 'hl'},
            {$i: 'alh', $o: 'lh'},  {$i: 'all', $o: 'll'},
            {$i: 'hah', $o: 'hh'},  {$i: 'hal', $o: 'hl'},
            {$i: 'hha', $o: 'hh'},  {$i: 'hla', $o: 'hl'},
            {$i: 'lah', $o: 'lh'},  {$i: 'lal', $o: 'll'},
            {$i: 'lha', $o: 'lh'},  {$i: 'lla', $o: 'll'},
            // Copy-through
            {},         // equivalent to {$i: '', $o: ''}
            {$i: 'h', $o: 'h'},     {$i: 'l', $o: 'l'},
            {$i: 'hh', $o: 'hh'},   {$i: 'hl', $o: 'hl'},
            {$i: 'lh', $o: 'lh'},   {$i: 'll', $o: 'll'},
            {$i: 'hhh', $o: 'hhh'}, {$i: 'hhl', $o: 'hhl'},
            {$i: 'hlh', $o: 'hlh'}, {$i: 'hll', $o: 'hll'},
            {$i: 'lhh', $o: 'lhh'}, {$i: 'lhl', $o: 'lhl'},
            {$i: 'llh', $o: 'llh'}, {$i: 'lll', $o: 'lll'},
        ],
    });

    // Tests to isolate an expression simplification issue in CorrespondExpr.

    testGrammar({
        desc: '25a. Replace aba by X: maxChars_i:3(BS) aba -> X',
        grammar: Replace("aba", "X", EMPTY_CONTEXT, EMPTY_CONTEXT),
        //vocab: {$i:3, $o:3},
        query: BoundingSet('aba'),
        maxChars: {$i:3},
        results: [
            {$i: 'aba', $o: 'X'},
        ],
    });

    // Constructing a test of the following form is problematic when also
    // specifying a BoundingSet query:
    //      grammar: Cursor(["$i", "$o"],
    //                  Count({$i:3},
    //                      Replace("aba", "X", EMPTY_CONTEXT, EMPTY_CONTEXT))),
    // It can result in a heap out-of-memory error. This is because we go down
    // a garden path generating the BoundingSet side of the query Join without
    // it being count limited. Adding a Count call in the query doesn't work
    // either because we end up with multiple cursors on the input tape resulting
    // in twice as many characters as expected being permitted -- this is because
    // the tapes within the two cursors on the same tape name are actually
    // different tapes.
    //
    // The correct way to construct the test is to:
    //  a) use the maxChars option instead of calling Count in the grammar
    //  b) use the priority option instead of calling Cursor in the grammar
    // In fact, it's always best to use the maxChars option to specify the count
    // limits when using BoundingSet.

    testGrammar({
        desc: '25b. Replace aba by X: maxChars_i:3(BS) aba -> X (priority: $i,$o)',
        grammar: Replace("aba", "X", EMPTY_CONTEXT, EMPTY_CONTEXT),
        //vocab: {$i:3, $o:3},
        query: BoundingSet('aba'),
        maxChars: {$i:3},
        priority: ["$i", "$o"],
        results: [
            {$i: 'aba', $o: 'X'},
        ],
    });

    testGrammar({
        desc: '25c. Replace aba by X: maxChars_i:3(BS) aba -> X (priority: $o,$i)',
        grammar: Replace("aba", "X", EMPTY_CONTEXT, EMPTY_CONTEXT),
        //vocab: {$i:3, $o:3},
        query: BoundingSet('aba'),
        maxChars: {$i:3},
        priority: ["$o", "$i"],
        results: [
            {$i: 'aba', $o: 'X'},
        ],
    });

    // 26a-b: Tests exploring the ways for replacements to yield multiple
    // outputs for an input.
    // This is a phenomenon that occurs with repeated overlapping patterns
    // in a string. For example, the pattern ABA in the string ABABABA can
    // be found as (ABA)B(ABA) or AB(ABA)BA.
    // Test 26a is based on test 17.

    testGrammar({
        desc: '26a. Replace aa by a: Cnt_6 aa -> a',
        grammar: Count({$i:6, $o:6},
                     Replace("aa", "a", EMPTY_CONTEXT, EMPTY_CONTEXT)),
        //vocab: {$i:1, $o:1},
        results: [
            // Replacements
            {$i: 'aa', $o: 'a'},
            {$i: 'aaa', $o: 'aa'},      // 2 ways: (aa)a, a(aa)
            {$i: 'aaaa', $o: 'aa'},     // (aa)(aa) -> (a)(a)
            {$i: 'aaaa', $o: 'aaa'},    // a(aa)a -> a(a)a which is valid
            {$i: 'aaaaa', $o: 'aaa'},   // 3 ways: a(aa)(aa), (aa)a(aa), (aa)(aa)a
            {$i: 'aaaaaa', $o: 'aaa'},  // (aa)(aa)(aa) -> (a)(a)(a)
            {$i: 'aaaaaa', $o: 'aaaa'}, // a(aa)a(aa) -> a(a)a(a)
                                        // (aa)a(aa)a -> (a)a(a)a
                                        // a(aa)(aa)a -> a(a)(a)a
            // Copy-through
            {},         // equivalent to {$i: '', $o: ''}
            {$i: 'a', $o: 'a'},
        ],
        allowDuplicateOutputs: true,
    });

    // Note: test 26b is affected by the issue explored in tests 25a-c.
    const io_26b: StringDict[] = [
        {$i: 'abababa', $o: 'abXba'},
        {$i: 'abababa', $o: 'XbX'},
    ];

    testGrammar({
        desc: '26b. Replace aba by X: Spotchk_8 aba -> X',
        grammar: Count({$i:8, $o:8},
                     Replace("aba", "X", EMPTY_CONTEXT, EMPTY_CONTEXT)),
        //vocab: {$i:3, $o:3},
        query: inputs(io_26b),
        results: outputs(io_26b),
    });

    testGrammar({
        desc: '27a. Replace i by a: Cnt_2 i -> a || #_ (vocab $i:hi)',
        grammar: Count({$i:2, $o:2},
        			 WithVocab({$i:'hi'},
                     	 Replace("i", "a", EMPTY_CONTEXT, EMPTY_CONTEXT,
                                 EMPTY_CONTEXT, true, false))),
        //vocab: {$i:3, $o:3},
        results: [
            {},
            {$i: 'a', $o: 'a'},   {$i: 'h', $o: 'h'},
            {$i: 'i', $o: 'a'},   {$i: 'aa', $o: 'aa'},
            {$i: 'ah', $o: 'ah'}, {$i: 'ai', $o: 'ai'},
            {$i: 'ha', $o: 'ha'}, {$i: 'hh', $o: 'hh'},
            {$i: 'hi', $o: 'hi'}, {$i: 'ia', $o: 'aa'},
            {$i: 'ih', $o: 'ah'}, {$i: 'ii', $o: 'ai'},
        ],
    });

    testGrammar({
        desc: '27b. Replace i by a: Cnt_2 i -> a || _# (vocab $i:hi)',
        grammar: Count({$i:2, $o:2},
        			 WithVocab({$i:'hi'},
                     	 Replace("i", "a", EMPTY_CONTEXT, EMPTY_CONTEXT,
                                 EMPTY_CONTEXT, false, true))),
        //vocab: {$i:3, $o:3},
        results: [
            {},
            {$i: 'a', $o: 'a'},   {$i: 'h', $o: 'h'},
            {$i: 'i', $o: 'a'},   {$i: 'aa', $o: 'aa'},
            {$i: 'ah', $o: 'ah'}, {$i: 'ai', $o: 'aa'},
            {$i: 'ha', $o: 'ha'}, {$i: 'hh', $o: 'hh'},
            {$i: 'hi', $o: 'ha'}, {$i: 'ia', $o: 'ia'},
            {$i: 'ih', $o: 'ih'}, {$i: 'ii', $o: 'ia'},
        ],
    });

    testGrammar({
        desc: '27c. Replace i by a: Cnt_2 i -> a || #_# (vocab $i:hi)',
        grammar: Count({$i:2, $o:2},
        			 WithVocab({$i:'hi'},
                     	 Replace("i", "a", EMPTY_CONTEXT, EMPTY_CONTEXT,
                                 EMPTY_CONTEXT, true, true))),
        //vocab: {$i:3, $o:3},
        results: [
            {},
            {$i: 'a', $o: 'a'},   {$i: 'h', $o: 'h'},
            {$i: 'i', $o: 'a'},   {$i: 'aa', $o: 'aa'},
            {$i: 'ah', $o: 'ah'}, {$i: 'ai', $o: 'ai'},
            {$i: 'ha', $o: 'ha'}, {$i: 'hh', $o: 'hh'},
            {$i: 'hi', $o: 'hi'}, {$i: 'ia', $o: 'ia'},
            {$i: 'ih', $o: 'ih'}, {$i: 'ii', $o: 'ii'},
        ],
    });
});<|MERGE_RESOLUTION|>--- conflicted
+++ resolved
@@ -71,13 +71,8 @@
     //  Replace requires input and output vocabs to be identical.
 
     testGrammar({
-<<<<<<< HEAD
-        desc: '1. Replace e by a in hello: e -> a {0+BS} || #h_llo#',
+        desc: '1. Replace e by a in hello: e -> a {BS} || #h_llo#',
         grammar: Rewrite("e", "a", "h", "llo", true, true),
-=======
-        desc: '1. Replace e by a in hello: (BS) e -> a || #h_llo#',
-        grammar: Replace("e", "a", "h", "llo", EMPTY_CONTEXT, true, true),
->>>>>>> 55ea1c74
         //vocab: {"$i":5, "$o":5},
         query: BoundingSet('hello', '', '', true, true),
         results: [
@@ -86,34 +81,8 @@
     });
 
     testGrammar({
-<<<<<<< HEAD
-        desc: '2a. Replace i by a in hill: Cnt_6 i -> a {1} || h_ll#',
-        grammar: Count({$i:6, $o:6},
-                     Replace("i", "a", "h", "ll", EMPTY_CONTEXT, false, true, 1, 1)),
-        results: [
-            {$i: 'hill', $o: 'hall'},
-            {$i: 'ahill', $o: 'ahall'},   {$i: 'ihill', $o: 'ihall'},
-            {$i: 'hhill', $o: 'hhall'},   {$i: 'lhill', $o: 'lhall'},
-            {$i: 'aahill', $o: 'aahall'}, {$i: 'aihill', $o: 'aihall'},
-            {$i: 'ahhill', $o: 'ahhall'}, {$i: 'alhill', $o: 'alhall'},
-            {$i: 'iahill', $o: 'iahall'}, {$i: 'iihill', $o: 'iihall'},
-            {$i: 'ihhill', $o: 'ihhall'}, {$i: 'ilhill', $o: 'ilhall'},
-            {$i: 'hahill', $o: 'hahall'}, {$i: 'hihill', $o: 'hihall'},
-            {$i: 'hhhill', $o: 'hhhall'}, {$i: 'hlhill', $o: 'hlhall'},
-            {$i: 'lahill', $o: 'lahall'}, {$i: 'lihill', $o: 'lihall'},
-            {$i: 'lhhill', $o: 'lhhall'}, {$i: 'llhill', $o: 'llhall'},
-        ],
-    });
-    */
-
-    testGrammar({
-        desc: '2. Replace i by a in hill: Cnt_6 i -> a {0+BS} || h_ll#',
-        grammar: Count({$i:6},
-            Rewrite("i", "a", "h", "ll", false, true)),
-=======
         desc: '2a. Replace i by a in hill: maxChars_i:6(BS) i -> a || h_ll#',
-        grammar: Replace("i", "a", "h", "ll", EMPTY_CONTEXT, false, true),
->>>>>>> 55ea1c74
+        grammar: Rewrite("i", "a", "h", "ll", false, true),
         query: BoundingSet('hill', '', '', false, true),
         maxChars: {$i:6},
         results: [
@@ -166,14 +135,8 @@
     });
 
     testGrammar({
-<<<<<<< HEAD
-        desc: '4. Replace i by a in hill: Cnt_6 i -> a {0+BS} || #h_ll',
-        grammar: Count({$i:6},
-                     Rewrite("i", "a", "h", "ll", true, false)),
-=======
         desc: '3a. Replace i by a in hill: maxChars_i:6(BS) i -> a || #h_ll',
-        grammar: Replace("i", "a", "h", "ll", EMPTY_CONTEXT, true, false, 1),
->>>>>>> 55ea1c74
+        grammar: Rewrite("i", "a", "h", "ll", true, false),
         query: BoundingSet('hill', '', '', true, false),
         maxChars: {$i:6},
         results: [
@@ -219,142 +182,14 @@
     testGrammar({
         desc: '3b. Replace i by a in hil: Spotchk_i:5 i -> a || #h_l',
         grammar: Count({$i:5},
-<<<<<<< HEAD
                      Rewrite("i", "a", "h", "l", true, false)),
-        query: inputs(io_5),
-        results: outputs(io_5),
-    });
-
-    /*
-    testGrammar({
-        desc: '6a. Replace i by a in hill: Cnt_5 i -> a {1} || h_ll',
-        grammar: Count({$i:5, $o:5},
-                     Replace("i", "a", "h", "ll", EMPTY_CONTEXT, false, false, 1, 1)),
-        results: [
-            {$i: 'hill', $o: 'hall'},
-            {$i: 'hilla', $o: 'halla'}, {$i: 'hillh', $o: 'hallh'},
-            {$i: 'hilli', $o: 'halli'}, {$i: 'hilll', $o: 'halll'},
-            {$i: 'ahill', $o: 'ahall'}, {$i: 'hhill', $o: 'hhall'},
-            {$i: 'ihill', $o: 'ihall'}, {$i: 'lhill', $o: 'lhall'},
-        ],
-    });
-
-    testGrammar({
-        desc: '6b. Replace i by a in hill: Cnt_5 i -> a {1+} || h_ll',
-        grammar: Count({$i:5, $o:5},
-                     Replace("i", "a", "h", "ll", EMPTY_CONTEXT, false, false, 1)),
-        results: [
-            {$i: 'hill', $o: 'hall'},
-            {$i: 'hilla', $o: 'halla'}, {$i: 'hillh', $o: 'hallh'},
-            {$i: 'hilli', $o: 'halli'}, {$i: 'hilll', $o: 'halll'},
-            {$i: 'ahill', $o: 'ahall'}, {$i: 'hhill', $o: 'hhall'},
-            {$i: 'ihill', $o: 'ihall'}, {$i: 'lhill', $o: 'lhall'},
-        ],
-    });
-    */
-
-    /*
-    testGrammar({
-        desc: '6. Replace i by a in hill: Cnt_6 i -> a {0+BS} || h_ll',
-        grammar: Count({$i:6},
-                     Replace("i", "a", "h", "ll")),
-        query: BoundingSet('hill'),
-        results: [
-            {$i: 'hill', $o: 'hall'},
-            {$i: 'hilla', $o: 'halla'},   {$i: 'hillh', $o: 'hallh'},
-            {$i: 'hilli', $o: 'halli'},   {$i: 'hilll', $o: 'halll'},
-            {$i: 'ahill', $o: 'ahall'},   {$i: 'hhill', $o: 'hhall'},
-            {$i: 'ihill', $o: 'ihall'},   {$i: 'lhill', $o: 'lhall'},
-            {$i: 'hillaa', $o: 'hallaa'}, {$i: 'hillah', $o: 'hallah'},
-            {$i: 'hillai', $o: 'hallai'}, {$i: 'hillal', $o: 'hallal'},
-            {$i: 'hillha', $o: 'hallha'}, {$i: 'hillhh', $o: 'hallhh'},
-            {$i: 'hillhi', $o: 'hallhi'}, {$i: 'hillhl', $o: 'hallhl'},
-            {$i: 'hillia', $o: 'hallia'}, {$i: 'hillih', $o: 'hallih'},
-            {$i: 'hillii', $o: 'hallii'}, {$i: 'hillil', $o: 'hallil'},
-            {$i: 'hillla', $o: 'hallla'}, {$i: 'hilllh', $o: 'halllh'},
-            {$i: 'hillli', $o: 'hallli'}, {$i: 'hillll', $o: 'hallll'},
-            {$i: 'ahilla', $o: 'ahalla'}, {$i: 'ahillh', $o: 'ahallh'},
-            {$i: 'ahilli', $o: 'ahalli'}, {$i: 'ahilll', $o: 'ahalll'},
-            {$i: 'hhilla', $o: 'hhalla'}, {$i: 'hhillh', $o: 'hhallh'},
-            {$i: 'hhilli', $o: 'hhalli'}, {$i: 'hhilll', $o: 'hhalll'},
-            {$i: 'ihilla', $o: 'ihalla'}, {$i: 'ihillh', $o: 'ihallh'},
-            {$i: 'ihilli', $o: 'ihalli'}, {$i: 'ihilll', $o: 'ihalll'},
-            {$i: 'lhilla', $o: 'lhalla'}, {$i: 'lhillh', $o: 'lhallh'},
-            {$i: 'lhilli', $o: 'lhalli'}, {$i: 'lhilll', $o: 'lhalll'},
-            {$i: 'aahill', $o: 'aahall'}, {$i: 'ahhill', $o: 'ahhall'},
-            {$i: 'aihill', $o: 'aihall'}, {$i: 'alhill', $o: 'alhall'},
-            {$i: 'hahill', $o: 'hahall'}, {$i: 'hhhill', $o: 'hhhall'},
-            {$i: 'hihill', $o: 'hihall'}, {$i: 'hlhill', $o: 'hlhall'},
-            {$i: 'iahill', $o: 'iahall'}, {$i: 'ihhill', $o: 'ihhall'},
-            {$i: 'iihill', $o: 'iihall'}, {$i: 'ilhill', $o: 'ilhall'},
-            {$i: 'lahill', $o: 'lahall'}, {$i: 'lhhill', $o: 'lhhall'},
-            {$i: 'lihill', $o: 'lihall'}, {$i: 'llhill', $o: 'llhall'},
-        ],
-    });
-    */
-
-    /*
-    testGrammar({
-        desc: '7a. Replace i by a in hil: Cnt_5 i -> a {0+BS} || h_l',
-        grammar: Count({$i:5},
-                     Replace("i", "a", "h", "l")),
-        query: BoundingSet('hil'),
-        results: [
-            {$i: 'hil', $o: 'hal'},
-            {$i: 'hila', $o: 'hala'},   {$i: 'hilh', $o: 'halh'},
-            {$i: 'hili', $o: 'hali'},   {$i: 'hill', $o: 'hall'},
-            {$i: 'ahil', $o: 'ahal'},   {$i: 'hhil', $o: 'hhal'},
-            {$i: 'ihil', $o: 'ihal'},   {$i: 'lhil', $o: 'lhal'},
-            {$i: 'ahila', $o: 'ahala'}, {$i: 'ahilh', $o: 'ahalh'},
-            {$i: 'ahili', $o: 'ahali'}, {$i: 'ahill', $o: 'ahall'},
-            {$i: 'hhila', $o: 'hhala'}, {$i: 'hhilh', $o: 'hhalh'},
-            {$i: 'hhili', $o: 'hhali'}, {$i: 'hhill', $o: 'hhall'},
-            {$i: 'ihila', $o: 'ihala'}, {$i: 'ihilh', $o: 'ihalh'},
-            {$i: 'ihili', $o: 'ihali'}, {$i: 'ihill', $o: 'ihall'},
-            {$i: 'lhila', $o: 'lhala'}, {$i: 'lhilh', $o: 'lhalh'},
-            {$i: 'lhili', $o: 'lhali'}, {$i: 'lhill', $o: 'lhall'},
-            {$i: 'hilaa', $o: 'halaa'}, {$i: 'hilah', $o: 'halah'},
-            {$i: 'hilai', $o: 'halai'}, {$i: 'hilal', $o: 'halal'},
-            {$i: 'hilha', $o: 'halha'}, {$i: 'hilhh', $o: 'halhh'},
-            {$i: 'hilhi', $o: 'halhi'}, {$i: 'hilhl', $o: 'halhl'},
-            {$i: 'hilia', $o: 'halia'}, {$i: 'hilih', $o: 'halih'},
-            {$i: 'hilii', $o: 'halii'}, {$i: 'hilil', $o: 'halil'},
-            {$i: 'hilla', $o: 'halla'}, {$i: 'hillh', $o: 'hallh'},
-            {$i: 'hilli', $o: 'halli'}, {$i: 'hilll', $o: 'halll'},
-            {$i: 'aahil', $o: 'aahal'}, {$i: 'ahhil', $o: 'ahhal'},
-            {$i: 'aihil', $o: 'aihal'}, {$i: 'alhil', $o: 'alhal'},
-            {$i: 'hahil', $o: 'hahal'}, {$i: 'hhhil', $o: 'hhhal'},
-            {$i: 'hihil', $o: 'hihal'}, {$i: 'hlhil', $o: 'hlhal'},
-            {$i: 'iahil', $o: 'iahal'}, {$i: 'ihhil', $o: 'ihhal'},
-            {$i: 'iihil', $o: 'iihal'}, {$i: 'ilhil', $o: 'ilhal'},
-            {$i: 'lahil', $o: 'lahal'}, {$i: 'lhhil', $o: 'lhhal'},
-            {$i: 'lihil', $o: 'lihal'}, {$i: 'llhil', $o: 'llhal'},
-        ],
-=======
-                     Replace("i", "a", "h", "l", EMPTY_CONTEXT, true, false)),
         query: inputs(io_3b),
         results: outputs(io_3b),
->>>>>>> 55ea1c74
-    });
-
-    testGrammar({
-<<<<<<< HEAD
-        desc: '7b. Replace i by a in hil: Spotchk_9 i -> a {0+} || h_l',
-        grammar: Count({$i:9},
-                     Replace("i", "a", "h", "l")),
-        query: Query(inputs(io_7b)),
-        results: outputs(io_7b),
-    })
-    */
-
-    testGrammar({
-        desc: '8a. Replace i by a in hil: Cnt_5 i -> a {0+BS} || h_l',
-        grammar: Count({$i:5},
-                     Rewrite("i", "a", "h", "l")),
-=======
+    });
+
+    testGrammar({
         desc: '4a. Replace i by a in hil: maxChars_i:5(BS) i -> a || h_l',
-        grammar: Replace("i", "a", "h", "l"),
->>>>>>> 55ea1c74
+        grammar: Rewrite("i", "a", "h", "l"),
         //vocab: {$i:4, $o:4},
         query: BoundingSet('hil'),
         maxChars: {$i:5},
@@ -554,7 +389,7 @@
     testGrammar({
         desc: '5c. Replace i by a in hi: Spotchk_10 i -> a || h_ε',
         grammar: Count({$i:10},
-                    Rewrite("i", "a", "h", EMPTY_CONTEXT)),
+                     Rewrite("i", "a", "h", EMPTY_CONTEXT)),
         //vocab: {$i:3, $o:3},
         query: inputs(io_5b_5c),
         results: outputs(io_5b_5c),
@@ -563,7 +398,7 @@
     testGrammar({
         desc: '6a. Replace i by a in il: Cnt_3 i -> a || ε_l',
         grammar: Count({$i:3},
-                    Rewrite("i", "a", EMPTY_CONTEXT, "l")),
+                     Rewrite("i", "a", EMPTY_CONTEXT, "l")),
         //vocab: {$i:3, $o:3},
         results: [
             {},
@@ -643,7 +478,7 @@
         desc: '7a. Replace i by a: Cnt_3 i -> a (vocab $i:ahi)',
         grammar: Count({$i:3},
                      WithVocab({$i:'ahi'},
-                        Rewrite("i", "a", EMPTY_CONTEXT, EMPTY_CONTEXT))),
+                         Rewrite("i", "a", EMPTY_CONTEXT, EMPTY_CONTEXT))),
         //vocab: {$i:3, $o:3},
         results: [
             {},
@@ -712,7 +547,7 @@
         desc: '7b. Replace i by a: Spotchk_10 i -> a (vocab $i:ahi)',
         grammar: Count({$i:10},
         			 WithVocab({$i:'ahi'},
-                        Rewrite("i", "a", EMPTY_CONTEXT, EMPTY_CONTEXT))),
+                         Rewrite("i", "a", EMPTY_CONTEXT, EMPTY_CONTEXT))),
         //vocab: {$i:3, $o:3},
         query: inputs(io_7b),
         results: outputs(io_7b),
@@ -762,21 +597,15 @@
     testGrammar({
         desc: '8. Replace a by aa in hal: Spotchk_12 a -> aa || h_l',
         grammar: Count({$i:12},
-            Rewrite("a", "aa", "h", "l")),
+                     Rewrite("a", "aa", "h", "l")),
         //vocab: {$i:3, $o:3},
         query: inputs(io_8),
         results: outputs(io_8),
     });
 
     testGrammar({
-<<<<<<< HEAD
-        desc: '17. Replace a by aa in hal: Cnt_i:6 a -> aa {0+BS} || #h_l',
-        grammar: Count({$i:6},
-            Rewrite("a", "aa", "h", "l", true, false)),
-=======
         desc: '9a. Replace a by aa in hal: maxChars_i:6(BS) a -> aa || #h_l',
-        grammar: Replace("a", "aa", "h", "l", EMPTY_CONTEXT, true, false),
->>>>>>> 55ea1c74
+        grammar: Rewrite("a", "aa", "h", "l", true, false),
         //vocab: {$i:3, $o:3},
         query: BoundingSet('hal', '', '', true, false),
         maxChars: {$i:6},
@@ -834,21 +663,15 @@
     testGrammar({
         desc: '9b. Replace a by aa in hal: Spotchk_7 a -> aa || #h_l',
         grammar: Count({$i:7},
-            Rewrite("a", "aa", "h", "l", true, false)),
+                     Rewrite("a", "aa", "h", "l", true, false)),
         //vocab: {$i:3, $o:3},
         query: inputs(io_9b),
         results: outputs(io_9b),
     });
 
     testGrammar({
-<<<<<<< HEAD
-        desc: '19. Replace a by aa in hal: Cnt_i:6 a -> aa {0+BS} || h_l#',
-        grammar: Count({$i:6},
-            Rewrite("a", "aa", "h", "l", false, true)),
-=======
         desc: '10a. Replace a by aa in hal: maxChars_i:6(BS) a -> aa || h_l#',
-        grammar: Replace("a", "aa", "h", "l", EMPTY_CONTEXT, false, true),
->>>>>>> 55ea1c74
+        grammar: Rewrite("a", "aa", "h", "l", false, true),
         //vocab: {$i:3, $o:3},
         query: BoundingSet('hal', '', '', false, true),
         maxChars: {$i:6},
@@ -916,7 +739,7 @@
     testGrammar({
         desc: '11a. Replace a by aa in ha: Cnt_i:4 a -> aa || h_ε',
         grammar: Count({$i:4},
-            Rewrite("a", "aa", "h", EMPTY_CONTEXT)),
+                     Rewrite("a", "aa", "h", EMPTY_CONTEXT)),
         //vocab: {$i:2, $o:2},
         results: [
             {},
@@ -978,7 +801,7 @@
     testGrammar({
         desc: '11b. Replace a by aa in ha: Spotchk_10 a -> aa || h_ε',
         grammar: Count({$i:10},
-            Rewrite("a", "aa", "h", EMPTY_CONTEXT)),
+                     Rewrite("a", "aa", "h", EMPTY_CONTEXT)),
         //vocab: {$i:2, $o:2},
         query: inputs(io_11b),
         results: outputs(io_11b),
@@ -987,7 +810,7 @@
     testGrammar({
         desc: '12a. Replace a by aa in al: Cnt_i:4 a -> aa || ε_l',
         grammar: Count({$i:4},
-            Rewrite("a", "aa", EMPTY_CONTEXT, "l")),
+                     Rewrite("a", "aa", EMPTY_CONTEXT, "l")),
         //vocab: {$i:2, $o:2},
         results: [
             {},
@@ -1051,7 +874,7 @@
         desc: '13. Replace a by aa: Cnt_i:3 a -> aa (vocab $i:ahl)',
         grammar: Count({$i:3},
         			 WithVocab({$i:'ahl'},
-                        Rewrite("a", "aa", EMPTY_CONTEXT, EMPTY_CONTEXT))),
+                         Rewrite("a", "aa", EMPTY_CONTEXT, EMPTY_CONTEXT))),
         //vocab: {$i:3, $o:3},
         results: [
             {},
@@ -1119,7 +942,7 @@
     testGrammar({
         desc: '14. Replace aa by a in haal: Spotchk_12 aa -> a || h_l',
         grammar: Count({$o:12},
-            Rewrite("aa", "a", "h", "l")),
+                     Rewrite("aa", "a", "h", "l")),
         //vocab: {$i:3, $o:3},
         query: inputs(io_14),
         results: outputs(io_14),
@@ -1128,7 +951,7 @@
     testGrammar({
         desc: '15a. Replace aa by a in haa: Cnt_o:4 aa -> a || h_ε',
         grammar: Count({$o:4},
-            Rewrite("aa", "a", "h", EMPTY_CONTEXT)),
+                     Rewrite("aa", "a", "h", EMPTY_CONTEXT)),
         //vocab: {$i:2, $o:2},
         results: [
             {},
@@ -1207,12 +1030,7 @@
     testGrammar({
         desc: '16a. Replace aa by a in aal: Cnt_o:4 aa -> a || ε_l',
         grammar: Count({$o:4},
-<<<<<<< HEAD
-            Rewrite("aa", "a", EMPTY_CONTEXT, "l",
-                             false, false)),
-=======
-                     Replace("aa", "a", EMPTY_CONTEXT, "l")),
->>>>>>> 55ea1c74
+                     Rewrite("aa", "a", EMPTY_CONTEXT, "l")),
         //vocab: {$i:2, $o:2},
         results: [
             {},
@@ -1284,7 +1102,7 @@
     testGrammar({
         desc: '16b. Replace aa by a in aal: Spotchk_12 aa -> a || ε_l',
         grammar: Count({$o:12},
-            Rewrite("aa", "a", EMPTY_CONTEXT, "l")),
+                     Rewrite("aa", "a", EMPTY_CONTEXT, "l")),
         //vocab: {$i:2, $o:2},
         query: inputs(io_16b),
         results: outputs(io_16b),
@@ -1294,7 +1112,7 @@
         desc: '17. Replace aa by a: Cnt_o:3 aa -> a (vocab $i:ahl)',
         grammar: Count({$o:3},
         			 WithVocab({$i:'ahl'},
-                        Rewrite("aa", "a", EMPTY_CONTEXT, EMPTY_CONTEXT))),
+                         Rewrite("aa", "a", EMPTY_CONTEXT, EMPTY_CONTEXT))),
         //vocab: {$i:3, $o:3},
         results: [
             {},
@@ -1344,7 +1162,7 @@
     testGrammar({
         desc: '18a. Insert a in h_l: Cnt_i:3 ε -> a || h_l',
         grammar: Count({$i:3},
-                    Rewrite("", "a", "h", "l")),
+                     Rewrite("", "a", "h", "l")),
         //vocab: {$i:3, $o:3},
         results: [
             {},
@@ -1398,7 +1216,7 @@
     testGrammar({
         desc: '18b. Insert a in h_l: Spotchk_10 ε -> a || h_l',
         grammar: Count({$i:10},
-            Rewrite("", "a", "h", "l")),
+                     Rewrite("", "a", "h", "l")),
         //vocab: {$i:3, $o:3},
         query: inputs(io_18b),
         results: outputs(io_18b),
@@ -1407,7 +1225,7 @@
     testGrammar({
         desc: '19a. Delete a in hal: Cnt_o:3 a -> ε || h_l',
         grammar: Count({$o:3},
-            Rewrite("a", "", "h", "l")),
+                     Rewrite("a", "", "h", "l")),
         //vocab: {$i:3, $o:3},
         results: [
             {},
@@ -1464,7 +1282,7 @@
     testGrammar({
         desc: '19b. Delete a in hal: Spotchk_10 a -> ε || h_l',
         grammar: Count({$o:10},
-            Rewrite("a", "", "h", "l")),
+                     Rewrite("a", "", "h", "l")),
         //vocab: {$i:3, $o:3},
         query: inputs(io_19b),
         results: outputs(io_19b),
@@ -1495,7 +1313,7 @@
     testGrammar({
         desc: '20a. Replace i by a in hil and hiy: Spotchk_10 i -> a || h_l|y',
         grammar: Count({$i:10},
-            Rewrite("i", "a", "h", Uni("l", "y"))),
+                     Rewrite("i", "a", "h", Uni("l", "y"))),
         //vocab: {$i:5, $o:5},
         query: inputs(io_20a),
         results: outputs(io_20a),
@@ -1526,7 +1344,7 @@
     testGrammar({
         desc: '20b. Replace i by a in hil and yil: Spotchk_10 i -> a || h|y_l',
         grammar: Count({$i:10},
-            Rewrite("i", "a", Uni("h", "y"), "l")),
+                     Rewrite("i", "a", Uni("h", "y"), "l")),
         //vocab: {$i:5, $o:5},
         query: inputs(io_20b),
         results: outputs(io_20b),
@@ -1554,7 +1372,7 @@
     testGrammar({
         desc: '21a. Replace i or o by a in hil and hol: Spotchk_10 i|o -> a || h_l',
         grammar: Count({$i:10},
-            Rewrite(Uni("i", "o"), "a","h", "l")),
+                     Rewrite(Uni("i", "o"), "a","h", "l")),
         //vocab: {$i:5, $o:5},
         query: inputs(io_21a),
         results: outputs(io_21a),
@@ -1564,7 +1382,7 @@
         desc: '21b. Replace i by a or o in aio: Cnt_3 ' +
               'i -> a|o {0+} || a_o',
         grammar: Count({$i:3},
-            Rewrite("i", Uni("a", "o"), "a", "o")),
+                     Rewrite("i", Uni("a", "o"), "a", "o")),
         //vocab: {$i:3, $o:3},
         results: [
             {},
@@ -1617,7 +1435,7 @@
     testGrammar({
         desc: '21c. Replace i by a or o in hil: Spotchk_5 i -> a|o || h_l',
         grammar: Count({$i:5, $o:5},
-            Rewrite("i", Uni("a", "o"), "h", "l")),
+                     Rewrite("i", Uni("a", "o"), "h", "l")),
         //vocab: {$i:5, $o:5},
         query: inputs(io_21c),
         results: outputs(io_21c),
@@ -1686,28 +1504,22 @@
     testGrammar({
         desc: '22. Replace i by a in hil: Spotchk_14 i -> a || h_l + t3:[1SG]',
         grammar: Count({$i:14, $o:14},
-            Rewrite("i", "a", "h", "l", t3("[1SG]"))),
+                    Rewrite("i", "a", "h", "l", t3("[1SG]"))),
         //vocab: {
         //    $i:["a","h","i","l"], 
         //    $o:["a","h","i","l"], 
         //    t3:["[","1","S","G","]"]
         //},
-<<<<<<< HEAD
-        query: inputs(io_32),
-        results: outputs(io_32),
-    }); */
-=======
         query: inputs(io_22),
         results: outputs(io_22),
     });
->>>>>>> 55ea1c74
+    */
 
     testGrammar({
         desc: '23a. Replace ε by a: Cnt_o:3 ε -> a || #_ ($o:ahl)',
         grammar: Count({$o:3},
         			 WithVocab({$o:'ahl'},
-                        Rewrite("", "a", EMPTY_CONTEXT, EMPTY_CONTEXT,
-                                        true, false))),
+                        Rewrite("", "a", EMPTY_CONTEXT, EMPTY_CONTEXT, true, false))),
         //vocab: {$i:3, $o:3},
         results: [
             {$o: 'a'},  // equivalent to {$i: '', $o: 'a'}
@@ -1725,8 +1537,7 @@
         desc: '23b. Replace ε by a: Cnt_o:3 ε -> a || _# (vocab $o:ahl)',
         grammar: Count({$o:3},
         			 WithVocab({$o:'ahl'},
-                        Rewrite("", "a", EMPTY_CONTEXT, EMPTY_CONTEXT,
-                                 false, true))),
+                        Rewrite("", "a", EMPTY_CONTEXT, EMPTY_CONTEXT, false, true))),
         //vocab: {$i:3, $o:3},
         results: [
             {$o: 'a'},  // equivalent to {$i: '', $o: 'a'}
@@ -1744,8 +1555,7 @@
         desc: '23c. Replace ε by a: Cnt_i:2_o:3 ε -> a || #_# (vocab $o:ahl)',
         grammar: Count({$i:2, $o:3},
         			 WithVocab({$o:'ahl'},
-                        Rewrite("", "a", EMPTY_CONTEXT, EMPTY_CONTEXT,
-                                 true, true))),
+                        Rewrite("", "a", EMPTY_CONTEXT, EMPTY_CONTEXT, true, true))),
         //vocab: {$i:3, $o:3},
         results: [
             // Insertions
@@ -1766,12 +1576,7 @@
         // This replacement is not allowed for Replace with optional=flase.
         grammar: Count({$i:3, $o:3},
         			 WithVocab({$o:'ahl'},
-<<<<<<< HEAD
-                     Rewrite("", "a", EMPTY_CONTEXT, EMPTY_CONTEXT,
-                                 false, false))),
-=======
-                     	 Replace("", "a", EMPTY_CONTEXT, EMPTY_CONTEXT))),
->>>>>>> 55ea1c74
+                         Rewrite("", "a", EMPTY_CONTEXT, EMPTY_CONTEXT))),
         //vocab: {$i:3, $o:3},
         results: [
             {},
@@ -1783,12 +1588,7 @@
         desc: '23e. Replace ε by a, optional: Cnt_3 ε -> a (vocab $o:ahl)',
         grammar: Count({$i:3, $o:3},
         			 WithVocab({$o:'ahl'},
-<<<<<<< HEAD
-                     	 OptionalRewrite("", "a", EMPTY_CONTEXT, EMPTY_CONTEXT,
-                                         false, false))),
-=======
-                     	 OptionalReplace("", "a", EMPTY_CONTEXT, EMPTY_CONTEXT))),
->>>>>>> 55ea1c74
+                     	 OptionalRewrite("", "a", EMPTY_CONTEXT, EMPTY_CONTEXT))),
         //vocab: {$i:3, $o:3},
         results: [
             // 1, 2 or 3 insertions
@@ -1841,12 +1641,7 @@
         desc: '23f. Replace ε by a, optional: Cnt_i:1_2:5 ε -> a (vocab $i:ah)',
         grammar: Count({$i:1, $o:5},
         			 WithVocab({$i:'ah'},
-<<<<<<< HEAD
-                     OptionalRewrite("", "a", EMPTY_CONTEXT, EMPTY_CONTEXT,
-                                         false, false))),
-=======
-                     	 OptionalReplace("", "a", EMPTY_CONTEXT, EMPTY_CONTEXT))),
->>>>>>> 55ea1c74
+                     	 OptionalRewrite("", "a", EMPTY_CONTEXT, EMPTY_CONTEXT))),
         //vocab: {$i:2, $o:2},
         results: [
             // 1-5 Insertions
@@ -1874,12 +1669,7 @@
         desc: '23g. Replace ε by a, optional: Cnt_i:2_o:4 ε -> a (vocab $i:ah)',
         grammar: Count({$i:2, $o:4},
         			 WithVocab({$i:'ah'},
-<<<<<<< HEAD
-                     OptionalRewrite("", "a", EMPTY_CONTEXT, EMPTY_CONTEXT,
-                                         false, false))),
-=======
-                     	 OptionalReplace("", "a", EMPTY_CONTEXT, EMPTY_CONTEXT))),
->>>>>>> 55ea1c74
+                     	 OptionalRewrite("", "a", EMPTY_CONTEXT, EMPTY_CONTEXT))),
         //vocab: {$i:2, $o:2},
         results: [
             // 1-4 Insertions
@@ -1916,13 +1706,8 @@
         desc: '23h. Replace ε|h by a, optional: Cnt_i:2_o:3 ε|h -> a (vocab $i:ahl)',
         grammar: Count({$i:2, $o:3},
         			 WithVocab({$i:'ahl'},
-<<<<<<< HEAD
-                     OptionalRewrite(Uni("", "h"), "a", EMPTY_CONTEXT, EMPTY_CONTEXT,
-                                         false, false))),
-=======
-                     	 OptionalReplace(Uni("", "h"), "a",
+                     	 OptionalRewrite(Uni("", "h"), "a",
                                          EMPTY_CONTEXT, EMPTY_CONTEXT))),
->>>>>>> 55ea1c74
         //vocab: {$i:3, $o:3},
         results: [
             // 1-3 Insertions, 0 Replacements
@@ -1974,13 +1759,8 @@
         desc: '23i. Replace ε|h by a, optional: Cnt_i:3_o:4 ε|h -> a (vocab $i:ah)',
         grammar: Count({$i:3, $o:4},
         			 WithVocab({$i:'ah'},
-<<<<<<< HEAD
-                        OptionalRewrite(Uni("", "h"), "a", EMPTY_CONTEXT, EMPTY_CONTEXT,
-                                         false, false))),
-=======
-                     	 OptionalReplace(Uni("", "h"), "a",
+                         OptionalRewrite(Uni("", "h"), "a",
                                          EMPTY_CONTEXT, EMPTY_CONTEXT))),
->>>>>>> 55ea1c74
         //vocab: {$i:2, $o:2},
         results: [
             // 1-4 Insertions, 0 Replacements
@@ -2068,8 +1848,7 @@
         desc: '24a. Replace a by ε: Cnt_o:2 a -> ε || #_ (vocab $i:ahl)',
         grammar: Count({$o:2},
         			 WithVocab({$i:'ahl'},
-                     	 Replace("a", "", EMPTY_CONTEXT, EMPTY_CONTEXT,
-                                 EMPTY_CONTEXT, true, false))),
+                     	 Rewrite("a", "", EMPTY_CONTEXT, EMPTY_CONTEXT, true, false))),
         //vocab: {$i:3, $o:3},
         results: [
             // Deletions
@@ -2093,8 +1872,7 @@
         desc: '24b. Replace a by ε: Cnt_o:2 a -> ε || _# (vocab $i:ahl)',
         grammar: Count({$o:2},
         			 WithVocab({$i:'ahl'},
-                     	 Replace("a", "", EMPTY_CONTEXT, EMPTY_CONTEXT,
-                                 EMPTY_CONTEXT, false, true))),
+                     	 Rewrite("a", "", EMPTY_CONTEXT, EMPTY_CONTEXT, false, true))),
         //vocab: {$i:3, $o:3},
         results: [
             // Deletions
@@ -2118,8 +1896,7 @@
         desc: '24c. Replace a by ε: Cnt_o:2 a -> ε || #_# (vocab $i:ahl)',
         grammar: Count({$o:2},
         			 WithVocab({$i:'ahl'},
-                     	 Replace("a", "", EMPTY_CONTEXT, EMPTY_CONTEXT,
-                                EMPTY_CONTEXT, true, true))),
+                     	 Rewrite("a", "", EMPTY_CONTEXT, EMPTY_CONTEXT, true, true))),
         //vocab: {$i:3, $o:3},
         results: [
             // Deletions
@@ -2139,7 +1916,7 @@
         desc: '24d. Replace a by ε: Cnt_3 a -> ε (vocab $i:ahl)',
         grammar: Count({$i:3, $o:3},
         			 WithVocab({$i:'ahl'},
-                     	 Replace("a", "", EMPTY_CONTEXT, EMPTY_CONTEXT))),
+                     	 Rewrite("a", "", EMPTY_CONTEXT, EMPTY_CONTEXT))),
         //vocab: {$i:3, $o:3},
         results: [
             // Deletions
@@ -2173,7 +1950,7 @@
 
     testGrammar({
         desc: '25a. Replace aba by X: maxChars_i:3(BS) aba -> X',
-        grammar: Replace("aba", "X", EMPTY_CONTEXT, EMPTY_CONTEXT),
+        grammar: Rewrite("aba", "X", EMPTY_CONTEXT, EMPTY_CONTEXT),
         //vocab: {$i:3, $o:3},
         query: BoundingSet('aba'),
         maxChars: {$i:3},
@@ -2186,7 +1963,7 @@
     // specifying a BoundingSet query:
     //      grammar: Cursor(["$i", "$o"],
     //                  Count({$i:3},
-    //                      Replace("aba", "X", EMPTY_CONTEXT, EMPTY_CONTEXT))),
+    //                      Rewrite("aba", "X", EMPTY_CONTEXT, EMPTY_CONTEXT))),
     // It can result in a heap out-of-memory error. This is because we go down
     // a garden path generating the BoundingSet side of the query Join without
     // it being count limited. Adding a Count call in the query doesn't work
@@ -2203,7 +1980,7 @@
 
     testGrammar({
         desc: '25b. Replace aba by X: maxChars_i:3(BS) aba -> X (priority: $i,$o)',
-        grammar: Replace("aba", "X", EMPTY_CONTEXT, EMPTY_CONTEXT),
+        grammar: Rewrite("aba", "X", EMPTY_CONTEXT, EMPTY_CONTEXT),
         //vocab: {$i:3, $o:3},
         query: BoundingSet('aba'),
         maxChars: {$i:3},
@@ -2215,7 +1992,7 @@
 
     testGrammar({
         desc: '25c. Replace aba by X: maxChars_i:3(BS) aba -> X (priority: $o,$i)',
-        grammar: Replace("aba", "X", EMPTY_CONTEXT, EMPTY_CONTEXT),
+        grammar: Rewrite("aba", "X", EMPTY_CONTEXT, EMPTY_CONTEXT),
         //vocab: {$i:3, $o:3},
         query: BoundingSet('aba'),
         maxChars: {$i:3},
@@ -2235,7 +2012,7 @@
     testGrammar({
         desc: '26a. Replace aa by a: Cnt_6 aa -> a',
         grammar: Count({$i:6, $o:6},
-                     Replace("aa", "a", EMPTY_CONTEXT, EMPTY_CONTEXT)),
+                     Rewrite("aa", "a", EMPTY_CONTEXT, EMPTY_CONTEXT)),
         //vocab: {$i:1, $o:1},
         results: [
             // Replacements
@@ -2264,7 +2041,7 @@
     testGrammar({
         desc: '26b. Replace aba by X: Spotchk_8 aba -> X',
         grammar: Count({$i:8, $o:8},
-                     Replace("aba", "X", EMPTY_CONTEXT, EMPTY_CONTEXT)),
+                     Rewrite("aba", "X", EMPTY_CONTEXT, EMPTY_CONTEXT)),
         //vocab: {$i:3, $o:3},
         query: inputs(io_26b),
         results: outputs(io_26b),
@@ -2274,8 +2051,7 @@
         desc: '27a. Replace i by a: Cnt_2 i -> a || #_ (vocab $i:hi)',
         grammar: Count({$i:2, $o:2},
         			 WithVocab({$i:'hi'},
-                     	 Replace("i", "a", EMPTY_CONTEXT, EMPTY_CONTEXT,
-                                 EMPTY_CONTEXT, true, false))),
+                     	 Rewrite("i", "a", EMPTY_CONTEXT, EMPTY_CONTEXT, true, false))),
         //vocab: {$i:3, $o:3},
         results: [
             {},
@@ -2292,8 +2068,7 @@
         desc: '27b. Replace i by a: Cnt_2 i -> a || _# (vocab $i:hi)',
         grammar: Count({$i:2, $o:2},
         			 WithVocab({$i:'hi'},
-                     	 Replace("i", "a", EMPTY_CONTEXT, EMPTY_CONTEXT,
-                                 EMPTY_CONTEXT, false, true))),
+                     	 Rewrite("i", "a", EMPTY_CONTEXT, EMPTY_CONTEXT, false, true))),
         //vocab: {$i:3, $o:3},
         results: [
             {},
@@ -2310,8 +2085,7 @@
         desc: '27c. Replace i by a: Cnt_2 i -> a || #_# (vocab $i:hi)',
         grammar: Count({$i:2, $o:2},
         			 WithVocab({$i:'hi'},
-                     	 Replace("i", "a", EMPTY_CONTEXT, EMPTY_CONTEXT,
-                                 EMPTY_CONTEXT, true, true))),
+                         Rewrite("i", "a", EMPTY_CONTEXT, EMPTY_CONTEXT, true, true))),
         //vocab: {$i:3, $o:3},
         results: [
             {},
