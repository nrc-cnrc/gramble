--- conflicted
+++ resolved
@@ -1,229 +1,225 @@
-import { PassEnv, Pass } from "../passes";
-import { CommandMsg, CommentMsg, Err, Msgs, Result } from "../utils/msgs";
-import { 
-    TstAssignment,
-    TstEnclosure, 
-    TstCollection, 
-    TstOp, 
-    TstGrid,
-    TST
-} from "../tsts";
-import { Worksheet, Workbook, Source } from "../sources";
-<<<<<<< HEAD
-import { Cell, CellPos, exhaustive } from "../util";
-=======
-import { Cell, Pos } from "../utils/cell";
->>>>>>> 6ab002f7
-import { CollectionOp, parseOp } from "../ops";
-import { RESERVED_WORDS } from "../utils/reserved";
-
-/**
- * This takes grids of cells (Worksheets) and collections of them
- * (Workbooks) and turns them into the basic syntactic objects
- * (TstCollections, TstOps, TstGrids, and TstContent).
- */
-export class ParseSource extends Pass<Source,TST> {
-
-    public get desc(): string {
-        return "Transforming source to TSTs";
-    }
-
-    public transform(s: Source, env: PassEnv): Result<TST> {
-
-        switch(s.tag) {
-            case "workbook":  return this.handleWorkbook(s as Workbook, env);
-            case "worksheet": return this.handleWorksheet(s as Worksheet, env);
-            default: exhaustive(s);
-        }
-    }
-
-    public handleWorkbook(s: Workbook, env: PassEnv): Result<TST> {
-
-        const projectCell = new Cell("", new Pos("", -1, -1));
-        const project = new TstCollection(projectCell);
-        const msgs: Msgs = [];
-
-        for (const [sheetName, sheet] of Object.entries(s.sheets)) {
-            
-            if (RESERVED_WORDS.has(sheetName.toLowerCase())) {
-                msgs.push(Err("Reserved sheet name",
-                    `${sheetName} is a reserved word; you cannot name a sheet this.`)
-                    .localize(new Pos(sheetName, 0, 0)))
-                continue;
-            }
-            const tstSheet = this.transform(sheet, env).msgTo(msgs) as TstAssignment;
-            project.addChild(tstSheet).msgTo(msgs);
-        }
-
-        return project.msg(msgs);
-
-    }
-    
-    /**
-     * Parses a grid of cells into a syntax tree -- specifically, a "Tabular Syntax Tree (TST)" that
-     * represents structures in the tabular syntax.
-     * 
-     * We conceptualize the grid as a nested set of "enclosures", objects representing a cell (like 
-     * the cell labeled "2" below) that "encloses" a rectangular region of cells to its right and 
-     * below.  "2" below encloses all the cells labeled A.  Enclosures can contain enclosures; 2 and
-     * 3 below are both enclosed by 1.  
-     * 
-        
-        * 1: 2: A  A  A  A  A
-        *       A  A  A  A  A
-        *       A  A  A  A  A
-        *    3: B  B  B  B  B
-        *       B  B  B  B  B
-        * 4: C  C  C  C  C  C
-        *    C  C  C  C  C  C
-    
-     * Since they can contain each other, the parse algorithm below maintains a stack of them.  When 
-     * parsing that first A, for example, the state of the stack would be [1,2].  
-     * 
-     * Enclosures are defined as enclosing until there's something in the cell below them, or 
-     * below and to the left, at which point the enclosure is popped off the stack and we start 
-     * a new enclosure.  For example, 3 finishes 2, and 4 finishes both 3 and 1.  
-     * 
-     * Along with the enclosure object, the stack also stores the top row of that enclosure, and the column
-     * index that will pop the enclosure off the stack (if we encounter a filled cell less-than-or-
-     * equal-to it).  This isn't always the same as the column it originally started in.  There's a 
-     * component called [TstTable] that represents just that rectangle alone -- just the A's, for 
-     * example -- and its critical column is the one just to the left of its first cell.  (If this weren't
-     * the case, the first A in the second row would pop off the table it was supposed to be added to.) 
-     * The critical column info used to be stored by each enclosure object itself, but in the end I
-     * felt that was information not relevant to the object itself.  It's only relevant to this algorithm,
-     * so it should just stay here.
-     */
-    public handleWorksheet(s: Worksheet, env: PassEnv): Result<TST> {
-
-        const msgs: Msgs = [];
-
-        // sheets are treated as having an invisible cell containing their names at 0, -1
-        const startCell = new Cell(s.name, new Pos(s.name, 0, 0));
-
-        const root = new TstOp(startCell, new CollectionOp());
-
-        const stack: {tst: TstEnclosure, row: number, col: number}[] = 
-                [{ tst: root, row: 0, col: -1 }];
-
-        let maxCol: number = 0; // keep track of the rightmost column we've
-                                // encountered, because we need to pad rows until
-                                // then.  otherwise we can miss empty string content 
-                                // at the end of a line
-    
-        // Now iterate through the cells, left-to-right top-to-bottom
-        for (let rowIndex = 0; rowIndex < s.cells.length; rowIndex++) {
-    
-            if (isLineEmpty(s.cells[rowIndex])) {
-                continue;
-            }
-    
-            const rowIsComment = s.cells[rowIndex][0].trim().startsWith('%%');
-            
-            // this loop shouldn't just go to the end of the line-as-written, because there
-            // may be semantically meaningful blank cells beyond it. but there will never be
-            // a meaningful blank cell beyond the max column number found so far.
-            const colWidth = s.cells[rowIndex].length;
-            maxCol = Math.max(maxCol, colWidth);
-
-            for (let colIndex = 0; colIndex < maxCol; colIndex++) {
-    
-                const cellText = (colIndex < colWidth)
-                               ? s.cells[rowIndex][colIndex].trim().normalize("NFD")
-                               : "";
-                
-                const cellPos = new Pos(s.name, rowIndex, colIndex);
-                const cell = new Cell(cellText, cellPos);
-                let top = stack[stack.length-1];
-
-                // first check if it's a comment row
-                if (rowIsComment) {
-                    new CommentMsg().msgTo(msgs, cellPos);
-                    continue;
-                }
-
-                // next check if the current cell pops anything off 
-                // the stack.  keep popping until the top of the stack 
-                // is allowed to add this cell as a child op, header,
-                // or content
-                while (cell.text != "" && colIndex <= top.col) {
-                    stack.pop();
-                    top = stack[stack.length-1];
-                }
-            
-                // next check if this is "content" -- that is, something to the lower left
-                // of the topmost op.  NB: This is the only kind of operation we'll do on 
-                // empty cells, so that, if appropriate, we can mark them for syntax highlighting.
-                if (top.tst instanceof TstGrid && colIndex > top.col && rowIndex > top.row) {
-                    top.tst.addContent(cell).localize(cellPos).msgTo(msgs);
-                    continue;
-                }
-    
-                // all of the following steps require there to be some explicit content
-                if (cellText.length == 0) {
-                    continue;
-                }
-    
-                // either we're still in the spec row, or there's no spec row yet
-                if (cellText.endsWith(":") || cellText.endsWith("=")) {
-                    // it's an operation, which starts a new enclosures
-                    const op = parseOp(cellText).localize(cellPos).msgTo(msgs);
-                    const newEnclosure = new TstOp(cell, op);
-                    new CommandMsg().msgTo(msgs, cellPos);
-
-                    if (top.tst instanceof TstGrid) {
-                        Err(`Unexpected operator`,
-                            "This looks like an operator, " +
-                            " but only a header can follow a header.")
-                            .msgTo(msgs, cellPos);
-                        continue;
-                    }
-              
-                    top.tst.setChild(newEnclosure).msgTo(msgs);
-
-                    const newTop = { tst: newEnclosure, row: rowIndex, col: colIndex };
-                    stack.push(newTop);
-                    continue;
-                } 
-    
-                // it's a header, but we don't yet distinguish that
-                // from content
-                
-                // if the top isn't a TstGrid, make it so
-                if (!(top.tst instanceof TstGrid)) {
-                    const newGrid = new TstGrid(cell);
-                    top.tst.setChild(newGrid).localize(cellPos).msgTo(msgs);
-                    top = { tst: newGrid, row: rowIndex, col: colIndex-1 };
-                    stack.push(top);
-                }
-
-                (top.tst as TstGrid).addContent(cell)
-                                       .localize(cellPos)
-                                       .msgTo(msgs);
-
-            }
-        }
-    
-        return new TstAssignment(startCell, s.name, root).msg(msgs);
-    }
-}
-
-
-/**
- * Determines whether a line is empty
- * @param row A list of strings, representing the cell text along that row
- * @returns True if the line is empty
- */
- function isLineEmpty(row: string[]): boolean {
-    if (row.length == 0) {
-        return true;
-    }
-
-    for (const cellText of row) {
-        if (cellText.trim().length != 0) {
-            return false;
-        }
-    }
-
-    return true;
-}
+import { PassEnv, Pass } from "../passes";
+import { CommandMsg, CommentMsg, Err, Msgs, Result } from "../utils/msgs";
+import { 
+    TstAssignment,
+    TstEnclosure, 
+    TstCollection, 
+    TstOp, 
+    TstGrid,
+    TST
+} from "../tsts";
+import { Worksheet, Workbook, Source } from "../sources";
+import { Cell, Pos } from "../utils/cell";
+import { CollectionOp, parseOp } from "../ops";
+import { RESERVED_WORDS } from "../utils/reserved";
+
+/**
+ * This takes grids of cells (Worksheets) and collections of them
+ * (Workbooks) and turns them into the basic syntactic objects
+ * (TstCollections, TstOps, TstGrids, and TstContent).
+ */
+export class ParseSource extends Pass<Source,TST> {
+
+    public get desc(): string {
+        return "Transforming source to TSTs";
+    }
+
+    public transform(s: Source, env: PassEnv): Result<TST> {
+
+        switch(s.tag) {
+            case "workbook":  return this.handleWorkbook(s as Workbook, env);
+            case "worksheet": return this.handleWorksheet(s as Worksheet, env);
+            default: exhaustive(s);
+        }
+    }
+
+    public handleWorkbook(s: Workbook, env: PassEnv): Result<TST> {
+
+        const projectCell = new Cell("", new Pos("", -1, -1));
+        const project = new TstCollection(projectCell);
+        const msgs: Msgs = [];
+
+        for (const [sheetName, sheet] of Object.entries(s.sheets)) {
+            
+            if (RESERVED_WORDS.has(sheetName.toLowerCase())) {
+                msgs.push(Err("Reserved sheet name",
+                    `${sheetName} is a reserved word; you cannot name a sheet this.`)
+                    .localize(new Pos(sheetName, 0, 0)))
+                continue;
+            }
+            const tstSheet = this.transform(sheet, env).msgTo(msgs) as TstAssignment;
+            project.addChild(tstSheet).msgTo(msgs);
+        }
+
+        return project.msg(msgs);
+
+    }
+    
+    /**
+     * Parses a grid of cells into a syntax tree -- specifically, a "Tabular Syntax Tree (TST)" that
+     * represents structures in the tabular syntax.
+     * 
+     * We conceptualize the grid as a nested set of "enclosures", objects representing a cell (like 
+     * the cell labeled "2" below) that "encloses" a rectangular region of cells to its right and 
+     * below.  "2" below encloses all the cells labeled A.  Enclosures can contain enclosures; 2 and
+     * 3 below are both enclosed by 1.  
+     * 
+        
+        * 1: 2: A  A  A  A  A
+        *       A  A  A  A  A
+        *       A  A  A  A  A
+        *    3: B  B  B  B  B
+        *       B  B  B  B  B
+        * 4: C  C  C  C  C  C
+        *    C  C  C  C  C  C
+    
+     * Since they can contain each other, the parse algorithm below maintains a stack of them.  When 
+     * parsing that first A, for example, the state of the stack would be [1,2].  
+     * 
+     * Enclosures are defined as enclosing until there's something in the cell below them, or 
+     * below and to the left, at which point the enclosure is popped off the stack and we start 
+     * a new enclosure.  For example, 3 finishes 2, and 4 finishes both 3 and 1.  
+     * 
+     * Along with the enclosure object, the stack also stores the top row of that enclosure, and the column
+     * index that will pop the enclosure off the stack (if we encounter a filled cell less-than-or-
+     * equal-to it).  This isn't always the same as the column it originally started in.  There's a 
+     * component called [TstTable] that represents just that rectangle alone -- just the A's, for 
+     * example -- and its critical column is the one just to the left of its first cell.  (If this weren't
+     * the case, the first A in the second row would pop off the table it was supposed to be added to.) 
+     * The critical column info used to be stored by each enclosure object itself, but in the end I
+     * felt that was information not relevant to the object itself.  It's only relevant to this algorithm,
+     * so it should just stay here.
+     */
+    public handleWorksheet(s: Worksheet, env: PassEnv): Result<TST> {
+
+        const msgs: Msgs = [];
+
+        // sheets are treated as having an invisible cell containing their names at 0, -1
+        const startCell = new Cell(s.name, new Pos(s.name, 0, 0));
+
+        const root = new TstOp(startCell, new CollectionOp());
+
+        const stack: {tst: TstEnclosure, row: number, col: number}[] = 
+                [{ tst: root, row: 0, col: -1 }];
+
+        let maxCol: number = 0; // keep track of the rightmost column we've
+                                // encountered, because we need to pad rows until
+                                // then.  otherwise we can miss empty string content 
+                                // at the end of a line
+    
+        // Now iterate through the cells, left-to-right top-to-bottom
+        for (let rowIndex = 0; rowIndex < s.cells.length; rowIndex++) {
+    
+            if (isLineEmpty(s.cells[rowIndex])) {
+                continue;
+            }
+    
+            const rowIsComment = s.cells[rowIndex][0].trim().startsWith('%%');
+            
+            // this loop shouldn't just go to the end of the line-as-written, because there
+            // may be semantically meaningful blank cells beyond it. but there will never be
+            // a meaningful blank cell beyond the max column number found so far.
+            const colWidth = s.cells[rowIndex].length;
+            maxCol = Math.max(maxCol, colWidth);
+
+            for (let colIndex = 0; colIndex < maxCol; colIndex++) {
+    
+                const cellText = (colIndex < colWidth)
+                               ? s.cells[rowIndex][colIndex].trim().normalize("NFD")
+                               : "";
+                
+                const cellPos = new Pos(s.name, rowIndex, colIndex);
+                const cell = new Cell(cellText, cellPos);
+                let top = stack[stack.length-1];
+
+                // first check if it's a comment row
+                if (rowIsComment) {
+                    new CommentMsg().msgTo(msgs, cellPos);
+                    continue;
+                }
+
+                // next check if the current cell pops anything off 
+                // the stack.  keep popping until the top of the stack 
+                // is allowed to add this cell as a child op, header,
+                // or content
+                while (cell.text != "" && colIndex <= top.col) {
+                    stack.pop();
+                    top = stack[stack.length-1];
+                }
+            
+                // next check if this is "content" -- that is, something to the lower left
+                // of the topmost op.  NB: This is the only kind of operation we'll do on 
+                // empty cells, so that, if appropriate, we can mark them for syntax highlighting.
+                if (top.tst instanceof TstGrid && colIndex > top.col && rowIndex > top.row) {
+                    top.tst.addContent(cell).localize(cellPos).msgTo(msgs);
+                    continue;
+                }
+    
+                // all of the following steps require there to be some explicit content
+                if (cellText.length == 0) {
+                    continue;
+                }
+    
+                // either we're still in the spec row, or there's no spec row yet
+                if (cellText.endsWith(":") || cellText.endsWith("=")) {
+                    // it's an operation, which starts a new enclosures
+                    const op = parseOp(cellText).localize(cellPos).msgTo(msgs);
+                    const newEnclosure = new TstOp(cell, op);
+                    new CommandMsg().msgTo(msgs, cellPos);
+
+                    if (top.tst instanceof TstGrid) {
+                        Err(`Unexpected operator`,
+                            "This looks like an operator, " +
+                            " but only a header can follow a header.")
+                            .msgTo(msgs, cellPos);
+                        continue;
+                    }
+              
+                    top.tst.setChild(newEnclosure).msgTo(msgs);
+
+                    const newTop = { tst: newEnclosure, row: rowIndex, col: colIndex };
+                    stack.push(newTop);
+                    continue;
+                } 
+    
+                // it's a header, but we don't yet distinguish that
+                // from content
+                
+                // if the top isn't a TstGrid, make it so
+                if (!(top.tst instanceof TstGrid)) {
+                    const newGrid = new TstGrid(cell);
+                    top.tst.setChild(newGrid).localize(cellPos).msgTo(msgs);
+                    top = { tst: newGrid, row: rowIndex, col: colIndex-1 };
+                    stack.push(top);
+                }
+
+                (top.tst as TstGrid).addContent(cell)
+                                       .localize(cellPos)
+                                       .msgTo(msgs);
+
+            }
+        }
+    
+        return new TstAssignment(startCell, s.name, root).msg(msgs);
+    }
+}
+
+
+/**
+ * Determines whether a line is empty
+ * @param row A list of strings, representing the cell text along that row
+ * @returns True if the line is empty
+ */
+ function isLineEmpty(row: string[]): boolean {
+    if (row.length == 0) {
+        return true;
+    }
+
+    for (const cellText of row) {
+        if (cellText.trim().length != 0) {
+            return false;
+        }
+    }
+
+    return true;
+}