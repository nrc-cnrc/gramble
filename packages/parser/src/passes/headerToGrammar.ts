--- conflicted
+++ resolved
@@ -1,154 +1,150 @@
-import { Pass, PassEnv } from "../passes";
-import { 
-    AlternationGrammar, ContainsGrammar, 
-    EndsGrammar, 
-    EpsilonGrammar,
-    Grammar,
-    GrammarResult, LiteralGrammar, 
-    RuleContextGrammar, 
-    SequenceGrammar, SingleTapeGrammar, StartsGrammar 
-} from "../grammars";
-import { result, resultList } from "../utils/msgs";
-import { 
-    CommentHeader, ContainsHeader, 
-    EmbedHeader, EndsHeader, 
-    EqualsHeader, ErrorHeader, 
-    Header, OptionalHeader,
-    SlashHeader, StartsHeader, 
-    UniqueHeader, TapeHeader, 
-    UnaryHeader, FromHeader, 
-    ToHeader, RuleContextHeader 
-} from "../headers";
-<<<<<<< HEAD
-import { REPLACE_INPUT_TAPE, REPLACE_OUTPUT_TAPE, exhaustive } from "../util";
-=======
-import { INPUT_TAPE, OUTPUT_TAPE } from "../utils/constants";
-import { exhaustive } from "../components";
-
->>>>>>> 6ab002f7
-
-export class HeaderToGrammar extends Pass<Header, Grammar> {
-    
-    constructor(
-        public cellGrammar: Grammar // the grammar of the associated cell
-    ) { 
-        super()
-    }
-
-    public get desc(): string {
-        return "Creating grammars from header/cell pairs";
-    }
-
-    public transform(h: Header, env: PassEnv): GrammarResult {
-        switch(h.tag) {
-            case "embed":    return this.handleEmbed(h, env);
-            case "tape":     return this.handleTapeName(h, env);
-            case "comment":  return this.handleComment(h, env);
-            case "from":     return this.handleFrom(h, env);
-            case "to":       return this.handleTo(h, env);  
-            case "context":  return this.handleRuleContext(h, env);
-            case "unique":   return this.handleUnique(h, env);
-            case "optional": return this.handleOptional(h, env);
-            case "equals":   return this.handleEquals(h, env);
-            case "starts":   return this.handleStarts(h, env);
-            case "ends":     return this.handleEnds(h, env);
-            case "contains": return this.handleContains(h, env);
-            case "slash":    return this.handleSlash(h, env);
-            case "error":    return this.handleError(h, env);
-            case "rename":   throw new Error("shouldn't have renames here");
-            case "hide":     throw new Error("shouldn't have hides here");
-            default: exhaustive(h);
-        }
-    }
-
-    public handleEmbed(h: EmbedHeader, env: PassEnv): GrammarResult {
-        return this.cellGrammar.msg();
-    }
-
-    public handleTapeName(h: TapeHeader, env: PassEnv): GrammarResult {
-        return result(this.cellGrammar)
-                    .bind(g => new SingleTapeGrammar(h.text, g))
-    }
-
-    public handleComment(h: CommentHeader, env: PassEnv): GrammarResult {
-        return new EpsilonGrammar().msg();
-    }
-
-    public handleUnique(h: UniqueHeader, env: PassEnv): GrammarResult {
-        return this.transform(h.child, env);
-    }
-
-    public handleFrom(h: FromHeader, env: PassEnv): GrammarResult {
-        return new SingleTapeGrammar(INPUT_TAPE, this.cellGrammar).msg();
-    }
-
-    public handleTo(h: ToHeader, env: PassEnv): GrammarResult {
-        return new SingleTapeGrammar(OUTPUT_TAPE, this.cellGrammar).msg();
-    }
-
-    public handleRuleContext(h: RuleContextHeader, env: PassEnv): GrammarResult {
-        if (!(this.cellGrammar instanceof RuleContextGrammar)) {
-            return this.cellGrammar.msg();
-        }
-        const newPre = new SingleTapeGrammar(INPUT_TAPE, this.cellGrammar.preContext);
-        const newPost = new SingleTapeGrammar(INPUT_TAPE, this.cellGrammar.postContext);
-        return new RuleContextGrammar(newPre, newPost, 
-            this.cellGrammar.begins, this.cellGrammar.ends).msg();
-    }
-    
-    public handleOptional(h: OptionalHeader, env: PassEnv): GrammarResult {
-        return this.transform(h.child, env)
-                .bind(c => new AlternationGrammar(
-                    [c, new EpsilonGrammar()]));
-    }
-
-    public handleRegex(h: UnaryHeader, env: PassEnv): GrammarResult {
-        if (!(h.child instanceof TapeHeader)) {
-            // shouldn't happen, should already be taken care of, more for linting
-            return new EpsilonGrammar().err("Invalid header",
-                'This header can only take a plain tape name (e.g. "text").');
-        }
-        const tapeName = h.child.text;
-        return result(this.cellGrammar)
-                    .bind(g => new SingleTapeGrammar(tapeName, g))
-    }
-
-    public handleEquals(h: EqualsHeader, env: PassEnv): GrammarResult {
-        return this.handleRegex(h, env);
-    }
-
-    public handleStarts(h: StartsHeader, env: PassEnv): GrammarResult {
-        return this.handleRegex(h, env)
-                   .bind(g => new StartsGrammar(g));
-    }
-    
-    public handleEnds(h: EndsHeader, env: PassEnv): GrammarResult {
-        return this.handleRegex(h, env)
-                   .bind(g => new EndsGrammar(g));
-    }
-
-    public handleContains(h: ContainsHeader, env: PassEnv): GrammarResult {
-        return this.handleRegex(h, env)
-                   .bind(g => new ContainsGrammar(g));
-    }
-
-    public handleSlash(h: SlashHeader, env: PassEnv): GrammarResult {
-        return resultList([h.child1, h.child2])
-                 .map(c => this.transform(c, env))
-                 .bind(cs => new SequenceGrammar(cs));
-    }
-
-    public handleError(h: ErrorHeader, env: PassEnv): GrammarResult {
-        if (this.cellGrammar instanceof EpsilonGrammar) {
-            return new EpsilonGrammar().msg();
-        }
-
-        if (this.cellGrammar instanceof LiteralGrammar && this.cellGrammar.text.length > 0) {
-            return new EpsilonGrammar().msg();
-        }
-
-        return new EpsilonGrammar()
-            .warn("This content is associated with an invalid header above, ignoring");
-    }
-
+import { Pass, PassEnv } from "../passes";
+import { 
+    AlternationGrammar, ContainsGrammar, 
+    EndsGrammar, 
+    EpsilonGrammar,
+    Grammar,
+    GrammarResult, LiteralGrammar, 
+    RuleContextGrammar, 
+    SequenceGrammar, SingleTapeGrammar, StartsGrammar 
+} from "../grammars";
+import { result, resultList } from "../utils/msgs";
+import { 
+    CommentHeader, ContainsHeader, 
+    EmbedHeader, EndsHeader, 
+    EqualsHeader, ErrorHeader, 
+    Header, OptionalHeader,
+    SlashHeader, StartsHeader, 
+    UniqueHeader, TapeHeader, 
+    UnaryHeader, FromHeader, 
+    ToHeader, RuleContextHeader 
+} from "../headers";
+import { INPUT_TAPE, OUTPUT_TAPE } from "../utils/constants";
+import { exhaustive } from "../components";
+
+
+export class HeaderToGrammar extends Pass<Header, Grammar> {
+    
+    constructor(
+        public cellGrammar: Grammar // the grammar of the associated cell
+    ) { 
+        super()
+    }
+
+    public get desc(): string {
+        return "Creating grammars from header/cell pairs";
+    }
+
+    public transform(h: Header, env: PassEnv): GrammarResult {
+        switch(h.tag) {
+            case "embed":    return this.handleEmbed(h, env);
+            case "tape":     return this.handleTapeName(h, env);
+            case "comment":  return this.handleComment(h, env);
+            case "from":     return this.handleFrom(h, env);
+            case "to":       return this.handleTo(h, env);  
+            case "context":  return this.handleRuleContext(h, env);
+            case "unique":   return this.handleUnique(h, env);
+            case "optional": return this.handleOptional(h, env);
+            case "equals":   return this.handleEquals(h, env);
+            case "starts":   return this.handleStarts(h, env);
+            case "ends":     return this.handleEnds(h, env);
+            case "contains": return this.handleContains(h, env);
+            case "slash":    return this.handleSlash(h, env);
+            case "error":    return this.handleError(h, env);
+            case "rename":   throw new Error("shouldn't have renames here");
+            case "hide":     throw new Error("shouldn't have hides here");
+            default: exhaustive(h);
+        }
+    }
+
+    public handleEmbed(h: EmbedHeader, env: PassEnv): GrammarResult {
+        return this.cellGrammar.msg();
+    }
+
+    public handleTapeName(h: TapeHeader, env: PassEnv): GrammarResult {
+        return result(this.cellGrammar)
+                    .bind(g => new SingleTapeGrammar(h.text, g))
+    }
+
+    public handleComment(h: CommentHeader, env: PassEnv): GrammarResult {
+        return new EpsilonGrammar().msg();
+    }
+
+    public handleUnique(h: UniqueHeader, env: PassEnv): GrammarResult {
+        return this.transform(h.child, env);
+    }
+
+    public handleFrom(h: FromHeader, env: PassEnv): GrammarResult {
+        return new SingleTapeGrammar(INPUT_TAPE, this.cellGrammar).msg();
+    }
+
+    public handleTo(h: ToHeader, env: PassEnv): GrammarResult {
+        return new SingleTapeGrammar(OUTPUT_TAPE, this.cellGrammar).msg();
+    }
+
+    public handleRuleContext(h: RuleContextHeader, env: PassEnv): GrammarResult {
+        if (!(this.cellGrammar instanceof RuleContextGrammar)) {
+            return this.cellGrammar.msg();
+        }
+        const newPre = new SingleTapeGrammar(INPUT_TAPE, this.cellGrammar.preContext);
+        const newPost = new SingleTapeGrammar(INPUT_TAPE, this.cellGrammar.postContext);
+        return new RuleContextGrammar(newPre, newPost, 
+            this.cellGrammar.begins, this.cellGrammar.ends).msg();
+    }
+    
+    public handleOptional(h: OptionalHeader, env: PassEnv): GrammarResult {
+        return this.transform(h.child, env)
+                .bind(c => new AlternationGrammar(
+                    [c, new EpsilonGrammar()]));
+    }
+
+    public handleRegex(h: UnaryHeader, env: PassEnv): GrammarResult {
+        if (!(h.child instanceof TapeHeader)) {
+            // shouldn't happen, should already be taken care of, more for linting
+            return new EpsilonGrammar().err("Invalid header",
+                'This header can only take a plain tape name (e.g. "text").');
+        }
+        const tapeName = h.child.text;
+        return result(this.cellGrammar)
+                    .bind(g => new SingleTapeGrammar(tapeName, g))
+    }
+
+    public handleEquals(h: EqualsHeader, env: PassEnv): GrammarResult {
+        return this.handleRegex(h, env);
+    }
+
+    public handleStarts(h: StartsHeader, env: PassEnv): GrammarResult {
+        return this.handleRegex(h, env)
+                   .bind(g => new StartsGrammar(g));
+    }
+    
+    public handleEnds(h: EndsHeader, env: PassEnv): GrammarResult {
+        return this.handleRegex(h, env)
+                   .bind(g => new EndsGrammar(g));
+    }
+
+    public handleContains(h: ContainsHeader, env: PassEnv): GrammarResult {
+        return this.handleRegex(h, env)
+                   .bind(g => new ContainsGrammar(g));
+    }
+
+    public handleSlash(h: SlashHeader, env: PassEnv): GrammarResult {
+        return resultList([h.child1, h.child2])
+                 .map(c => this.transform(c, env))
+                 .bind(cs => new SequenceGrammar(cs));
+    }
+
+    public handleError(h: ErrorHeader, env: PassEnv): GrammarResult {
+        if (this.cellGrammar instanceof EpsilonGrammar) {
+            return new EpsilonGrammar().msg();
+        }
+
+        if (this.cellGrammar instanceof LiteralGrammar && this.cellGrammar.text.length > 0) {
+            return new EpsilonGrammar().msg();
+        }
+
+        return new EpsilonGrammar()
+            .warn("This content is associated with an invalid header above, ignoring");
+    }
+
 }