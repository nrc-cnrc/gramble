import { Component } from "./components";
import { 
    miniParse, MiniParseEnv, 
    MPAlt, MPParser, 
    MPSequence, MPUnreserved 
} from "./miniParser";
import { Result } from "./utils/msgs";
import { 
    REPLACE_PARAMS, REQUIRED_REPLACE_PARAMS, 
    ALL_RESERVED, RESERVED_SYMBOLS, 
    isValidSymbolName, BLANK_PARAM_SET, TEST_PARAM_SET 
<<<<<<< HEAD
} from "./reserved";
import { exhaustive } from "./util";
=======
} from "./utils/reserved";
>>>>>>> 6ab002f7

export type Requirement = "required" | "forbidden";

export type Op = TableOp
               | CollectionOp
               | TestOp
               | TestNotOp
               | ReplaceOp
               | OrOp
               | JoinOp
               | SymbolOp
               | ErrorOp;

export class TableOp extends Component { 
    public readonly tag = "table";
}

export class CollectionOp extends Component { 
    public readonly tag = "collection";
}

export class TestOp extends Component { 
    public readonly tag = "test";
}

export class TestNotOp extends Component { 
    public readonly tag = "testnot";
}

export class ReplaceOp extends Component {
    public readonly tag = "replace";

    constructor(
        public child: SymbolOp
    ) { 
        super();
    }
}

export class OrOp extends Component { 
    public readonly tag = "or";
}

export class JoinOp extends Component { 
    public readonly tag = "join";
}

/**
 * This is an op that holds any string that's not a reserved
 * word. If it's going to become a TST, it becomes a TstAssignment,
 * but that's not the only place we use these; it's also how
 * arbitrary symbols are handled for operators that allow these like 
 * "replace <tapename>:"
 */
export class SymbolOp extends Component {
    public readonly tag = "symbol";

    constructor(
        public text: string
    ) { 
        super();
    }
}

export class ErrorOp extends Component {
    public readonly tag = "error";
}

const OP_TABLE = MPSequence<Op>(
    ["table"],
    () => new TableOp()
);

const OP_COLLECTION = MPSequence<Op>(
    ["collection"],
    () => new CollectionOp()
);

const OP_TEST = MPSequence<Op>(
    ["test"],
    () => new TestOp()
);

const OP_TESTNOT = MPSequence<Op>(
    ["testnot"],
    () => new TestNotOp()
);

const OP_UNRESERVED = MPUnreserved<Op>(
    (s) => {
        if (isValidSymbolName(s)) {
            return new SymbolOp(s)
        } else {
            throw new ErrorOp().err(
                `Invalid identifier`, 
                `${s} looks like it should be an identifier, but it contains an invalid symbol.`
            );
        }
    } 
);

const OP_REPLACE = MPSequence<Op>(
    ["replace", OP_UNRESERVED], 
    ([child]) => new ReplaceOp(child as SymbolOp)
);

const OP_OR = MPSequence<Op>(
    ["or"], 
    () => new OrOp()
);

const OP_JOIN = MPSequence<Op>(
    ["join"], 
    () => new JoinOp()
);

const OP_SUBEXPR: MPParser<Op> = MPAlt(
    OP_TABLE, OP_COLLECTION,
    OP_TEST, OP_TESTNOT,
    OP_REPLACE,
    OP_OR, OP_JOIN
);

const OP_SUBEXPR_WITH_COLON: MPParser<Op> = MPSequence(
    [OP_SUBEXPR, ":"],
    ([child]) => child
)

const OP_ASSIGNMENT = MPSequence(
    [OP_UNRESERVED, "="],
    ([child]) => child
);

const OP_EXPR = MPAlt(
    OP_ASSIGNMENT,
    OP_SUBEXPR_WITH_COLON
);

export function parseOp(text: string): Result<Op> {
    const trimmedText = text.trim();

    const env = new MiniParseEnv(RESERVED_SYMBOLS, ALL_RESERVED);
    const results = miniParse(env, OP_EXPR, trimmedText);
    if (results.length == 0) {
        // if there are no results, the programmer made a syntax error
        return new ErrorOp().err("Invalid operator",
                "This ends in a colon so it looks like an operator, but it cannot be parsed.");
    }
    
    if (results.length > 1) {
        // if this happens, it's an error on our part
        throw new Error(`Ambiguous, cannot uniquely parse ${text}`);
    }
    return results[0];
}

export function siblingRequired(op: Op): Requirement {
    switch (op.tag) {

        // if something is above one of these, it's an error
        case "table": 
        case "collection":
        case "symbol": 
        case "error":      return "forbidden";

        // each of these requires something above, to apply to
        case "test":
        case "testnot":
        case "replace":
        case "or": 
        case "join":       return "required";
        default: exhaustive(op);
    }
}

export function childMustBeGrid(op: Op): Requirement {
    switch (op.tag) {
        // these have to have a grid child, not another op
        case "table":
        case "test":
        case "testnot": 
        case "replace":    return "required";

        // if the child is a grid, we automatically wrap
        // a table op around it
        case "collection":
        case "or": 
        case "join":  
        case "symbol":  
        case "error":      return "forbidden";
        default: exhaustive(op);
    }
}

export function allowedParams(op: Op): Set<string> {
    switch (op.tag) {
        // most ops only allow the __ param
        case "table": 
        case "collection":
        case "or":  
        case "join": 
        case "symbol": 
        case "error":      return BLANK_PARAM_SET;

        // test allows "unique" and __
        case "test":
        case "testnot":    return TEST_PARAM_SET;

        // replace only allows from/to/context
        case "replace":    return REPLACE_PARAMS;
        default: exhaustive(op);
    }
}

export function requiredParams(op: Op): Set<string> {
    switch (op.tag) {

        // most operators only require __
        case "table": 
        case "collection": 
        case "test":  
        case "testnot":  
        case "or": 
        case "join":  
        case "symbol":  
        case "error":      return BLANK_PARAM_SET;
        
        // replace requires from/to/context
        case "replace":    return REQUIRED_REPLACE_PARAMS;

        default: exhaustive(op);
    }
}


/**
 * This is for operators that require a perfect parameterization
 * to execute at all, lest there be unanticipated effects.
 */
export function paramsMustBePerfect(op: Op): boolean {
    switch (op.tag) {
        // if a param is imperfect, ignore that column, but don't
        // throw everything else out
        case "table": 
        case "collection": 
        case "or": 
        case "join": 
        case "symbol": 
        case "error":      return false;
        
        // things can go wrong if not everything is perfect
        case "test": 
        case "testnot": 
        case "replace":    return true;

        default: exhaustive(op);
    }
}

/**
 * This is for Test and TestNot, which require every parameter
 * in their child to be a literal
 */
export function paramsMustBeLiteral(op: Op): boolean {
    switch (op.tag) {
        // most ops allow anything
        case "table":   
        case "collection": 
        case "replace": 
        case "or":  
        case "join":  
        case "symbol":   
        case "error":      return false;

        // tests don't allow fancy params alternations,
        // it's literals or it's failure
        case "test": 
        case "testnot":    return true;
        default: exhaustive(op);
    }
}

export function autoID(x: Op): string {
    const elements = [ x.tag,
                      ("text" in x) ? x.text as string : "",
                      ("child" in x) ? autoID(x.child as Op) : "" ]
    const str = elements.filter(s => s.length > 0).join(" ");
    return "(" + str + ")";
}<|MERGE_RESOLUTION|>--- conflicted
+++ resolved
@@ -1,306 +1,304 @@
-import { Component } from "./components";
-import { 
-    miniParse, MiniParseEnv, 
-    MPAlt, MPParser, 
-    MPSequence, MPUnreserved 
-} from "./miniParser";
-import { Result } from "./utils/msgs";
-import { 
-    REPLACE_PARAMS, REQUIRED_REPLACE_PARAMS, 
-    ALL_RESERVED, RESERVED_SYMBOLS, 
-    isValidSymbolName, BLANK_PARAM_SET, TEST_PARAM_SET 
-<<<<<<< HEAD
-} from "./reserved";
-import { exhaustive } from "./util";
-=======
-} from "./utils/reserved";
->>>>>>> 6ab002f7
-
-export type Requirement = "required" | "forbidden";
-
-export type Op = TableOp
-               | CollectionOp
-               | TestOp
-               | TestNotOp
-               | ReplaceOp
-               | OrOp
-               | JoinOp
-               | SymbolOp
-               | ErrorOp;
-
-export class TableOp extends Component { 
-    public readonly tag = "table";
-}
-
-export class CollectionOp extends Component { 
-    public readonly tag = "collection";
-}
-
-export class TestOp extends Component { 
-    public readonly tag = "test";
-}
-
-export class TestNotOp extends Component { 
-    public readonly tag = "testnot";
-}
-
-export class ReplaceOp extends Component {
-    public readonly tag = "replace";
-
-    constructor(
-        public child: SymbolOp
-    ) { 
-        super();
-    }
-}
-
-export class OrOp extends Component { 
-    public readonly tag = "or";
-}
-
-export class JoinOp extends Component { 
-    public readonly tag = "join";
-}
-
-/**
- * This is an op that holds any string that's not a reserved
- * word. If it's going to become a TST, it becomes a TstAssignment,
- * but that's not the only place we use these; it's also how
- * arbitrary symbols are handled for operators that allow these like 
- * "replace <tapename>:"
- */
-export class SymbolOp extends Component {
-    public readonly tag = "symbol";
-
-    constructor(
-        public text: string
-    ) { 
-        super();
-    }
-}
-
-export class ErrorOp extends Component {
-    public readonly tag = "error";
-}
-
-const OP_TABLE = MPSequence<Op>(
-    ["table"],
-    () => new TableOp()
-);
-
-const OP_COLLECTION = MPSequence<Op>(
-    ["collection"],
-    () => new CollectionOp()
-);
-
-const OP_TEST = MPSequence<Op>(
-    ["test"],
-    () => new TestOp()
-);
-
-const OP_TESTNOT = MPSequence<Op>(
-    ["testnot"],
-    () => new TestNotOp()
-);
-
-const OP_UNRESERVED = MPUnreserved<Op>(
-    (s) => {
-        if (isValidSymbolName(s)) {
-            return new SymbolOp(s)
-        } else {
-            throw new ErrorOp().err(
-                `Invalid identifier`, 
-                `${s} looks like it should be an identifier, but it contains an invalid symbol.`
-            );
-        }
-    } 
-);
-
-const OP_REPLACE = MPSequence<Op>(
-    ["replace", OP_UNRESERVED], 
-    ([child]) => new ReplaceOp(child as SymbolOp)
-);
-
-const OP_OR = MPSequence<Op>(
-    ["or"], 
-    () => new OrOp()
-);
-
-const OP_JOIN = MPSequence<Op>(
-    ["join"], 
-    () => new JoinOp()
-);
-
-const OP_SUBEXPR: MPParser<Op> = MPAlt(
-    OP_TABLE, OP_COLLECTION,
-    OP_TEST, OP_TESTNOT,
-    OP_REPLACE,
-    OP_OR, OP_JOIN
-);
-
-const OP_SUBEXPR_WITH_COLON: MPParser<Op> = MPSequence(
-    [OP_SUBEXPR, ":"],
-    ([child]) => child
-)
-
-const OP_ASSIGNMENT = MPSequence(
-    [OP_UNRESERVED, "="],
-    ([child]) => child
-);
-
-const OP_EXPR = MPAlt(
-    OP_ASSIGNMENT,
-    OP_SUBEXPR_WITH_COLON
-);
-
-export function parseOp(text: string): Result<Op> {
-    const trimmedText = text.trim();
-
-    const env = new MiniParseEnv(RESERVED_SYMBOLS, ALL_RESERVED);
-    const results = miniParse(env, OP_EXPR, trimmedText);
-    if (results.length == 0) {
-        // if there are no results, the programmer made a syntax error
-        return new ErrorOp().err("Invalid operator",
-                "This ends in a colon so it looks like an operator, but it cannot be parsed.");
-    }
-    
-    if (results.length > 1) {
-        // if this happens, it's an error on our part
-        throw new Error(`Ambiguous, cannot uniquely parse ${text}`);
-    }
-    return results[0];
-}
-
-export function siblingRequired(op: Op): Requirement {
-    switch (op.tag) {
-
-        // if something is above one of these, it's an error
-        case "table": 
-        case "collection":
-        case "symbol": 
-        case "error":      return "forbidden";
-
-        // each of these requires something above, to apply to
-        case "test":
-        case "testnot":
-        case "replace":
-        case "or": 
-        case "join":       return "required";
-        default: exhaustive(op);
-    }
-}
-
-export function childMustBeGrid(op: Op): Requirement {
-    switch (op.tag) {
-        // these have to have a grid child, not another op
-        case "table":
-        case "test":
-        case "testnot": 
-        case "replace":    return "required";
-
-        // if the child is a grid, we automatically wrap
-        // a table op around it
-        case "collection":
-        case "or": 
-        case "join":  
-        case "symbol":  
-        case "error":      return "forbidden";
-        default: exhaustive(op);
-    }
-}
-
-export function allowedParams(op: Op): Set<string> {
-    switch (op.tag) {
-        // most ops only allow the __ param
-        case "table": 
-        case "collection":
-        case "or":  
-        case "join": 
-        case "symbol": 
-        case "error":      return BLANK_PARAM_SET;
-
-        // test allows "unique" and __
-        case "test":
-        case "testnot":    return TEST_PARAM_SET;
-
-        // replace only allows from/to/context
-        case "replace":    return REPLACE_PARAMS;
-        default: exhaustive(op);
-    }
-}
-
-export function requiredParams(op: Op): Set<string> {
-    switch (op.tag) {
-
-        // most operators only require __
-        case "table": 
-        case "collection": 
-        case "test":  
-        case "testnot":  
-        case "or": 
-        case "join":  
-        case "symbol":  
-        case "error":      return BLANK_PARAM_SET;
-        
-        // replace requires from/to/context
-        case "replace":    return REQUIRED_REPLACE_PARAMS;
-
-        default: exhaustive(op);
-    }
-}
-
-
-/**
- * This is for operators that require a perfect parameterization
- * to execute at all, lest there be unanticipated effects.
- */
-export function paramsMustBePerfect(op: Op): boolean {
-    switch (op.tag) {
-        // if a param is imperfect, ignore that column, but don't
-        // throw everything else out
-        case "table": 
-        case "collection": 
-        case "or": 
-        case "join": 
-        case "symbol": 
-        case "error":      return false;
-        
-        // things can go wrong if not everything is perfect
-        case "test": 
-        case "testnot": 
-        case "replace":    return true;
-
-        default: exhaustive(op);
-    }
-}
-
-/**
- * This is for Test and TestNot, which require every parameter
- * in their child to be a literal
- */
-export function paramsMustBeLiteral(op: Op): boolean {
-    switch (op.tag) {
-        // most ops allow anything
-        case "table":   
-        case "collection": 
-        case "replace": 
-        case "or":  
-        case "join":  
-        case "symbol":   
-        case "error":      return false;
-
-        // tests don't allow fancy params alternations,
-        // it's literals or it's failure
-        case "test": 
-        case "testnot":    return true;
-        default: exhaustive(op);
-    }
-}
-
-export function autoID(x: Op): string {
-    const elements = [ x.tag,
-                      ("text" in x) ? x.text as string : "",
-                      ("child" in x) ? autoID(x.child as Op) : "" ]
-    const str = elements.filter(s => s.length > 0).join(" ");
-    return "(" + str + ")";
+import { Component } from "./components";
+import { 
+    miniParse, MiniParseEnv, 
+    MPAlt, MPParser, 
+    MPSequence, MPUnreserved 
+} from "./miniParser";
+import { exhaustive } from "./util";
+import { Result } from "./utils/msgs";
+import { 
+    REPLACE_PARAMS, REQUIRED_REPLACE_PARAMS, 
+    ALL_RESERVED, RESERVED_SYMBOLS, 
+    isValidSymbolName, BLANK_PARAM_SET, TEST_PARAM_SET 
+} from "./utils/reserved";
+} from "./reserved";
+import { exhaustive } from "./util";
+
+export type Requirement = "required" | "forbidden";
+
+export type Op = TableOp
+               | CollectionOp
+               | TestOp
+               | TestNotOp
+               | ReplaceOp
+               | OrOp
+               | JoinOp
+               | SymbolOp
+               | ErrorOp;
+
+export class TableOp extends Component { 
+    public readonly tag = "table";
+}
+
+export class CollectionOp extends Component { 
+    public readonly tag = "collection";
+}
+
+export class TestOp extends Component { 
+    public readonly tag = "test";
+}
+
+export class TestNotOp extends Component { 
+    public readonly tag = "testnot";
+}
+
+export class ReplaceOp extends Component {
+    public readonly tag = "replace";
+
+    constructor(
+        public child: SymbolOp
+    ) { 
+        super();
+    }
+}
+
+export class OrOp extends Component { 
+    public readonly tag = "or";
+}
+
+export class JoinOp extends Component { 
+    public readonly tag = "join";
+}
+
+/**
+ * This is an op that holds any string that's not a reserved
+ * word. If it's going to become a TST, it becomes a TstAssignment,
+ * but that's not the only place we use these; it's also how
+ * arbitrary symbols are handled for operators that allow these like 
+ * "replace <tapename>:"
+ */
+export class SymbolOp extends Component {
+    public readonly tag = "symbol";
+
+    constructor(
+        public text: string
+    ) { 
+        super();
+    }
+}
+
+export class ErrorOp extends Component {
+    public readonly tag = "error";
+}
+
+const OP_TABLE = MPSequence<Op>(
+    ["table"],
+    () => new TableOp()
+);
+
+const OP_COLLECTION = MPSequence<Op>(
+    ["collection"],
+    () => new CollectionOp()
+);
+
+const OP_TEST = MPSequence<Op>(
+    ["test"],
+    () => new TestOp()
+);
+
+const OP_TESTNOT = MPSequence<Op>(
+    ["testnot"],
+    () => new TestNotOp()
+);
+
+const OP_UNRESERVED = MPUnreserved<Op>(
+    (s) => {
+        if (isValidSymbolName(s)) {
+            return new SymbolOp(s)
+        } else {
+            throw new ErrorOp().err(
+                `Invalid identifier`, 
+                `${s} looks like it should be an identifier, but it contains an invalid symbol.`
+            );
+        }
+    } 
+);
+
+const OP_REPLACE = MPSequence<Op>(
+    ["replace", OP_UNRESERVED], 
+    ([child]) => new ReplaceOp(child as SymbolOp)
+);
+
+const OP_OR = MPSequence<Op>(
+    ["or"], 
+    () => new OrOp()
+);
+
+const OP_JOIN = MPSequence<Op>(
+    ["join"], 
+    () => new JoinOp()
+);
+
+const OP_SUBEXPR: MPParser<Op> = MPAlt(
+    OP_TABLE, OP_COLLECTION,
+    OP_TEST, OP_TESTNOT,
+    OP_REPLACE,
+    OP_OR, OP_JOIN
+);
+
+const OP_SUBEXPR_WITH_COLON: MPParser<Op> = MPSequence(
+    [OP_SUBEXPR, ":"],
+    ([child]) => child
+)
+
+const OP_ASSIGNMENT = MPSequence(
+    [OP_UNRESERVED, "="],
+    ([child]) => child
+);
+
+const OP_EXPR = MPAlt(
+    OP_ASSIGNMENT,
+    OP_SUBEXPR_WITH_COLON
+);
+
+export function parseOp(text: string): Result<Op> {
+    const trimmedText = text.trim();
+
+    const env = new MiniParseEnv(RESERVED_SYMBOLS, ALL_RESERVED);
+    const results = miniParse(env, OP_EXPR, trimmedText);
+    if (results.length == 0) {
+        // if there are no results, the programmer made a syntax error
+        return new ErrorOp().err("Invalid operator",
+                "This ends in a colon so it looks like an operator, but it cannot be parsed.");
+    }
+    
+    if (results.length > 1) {
+        // if this happens, it's an error on our part
+        throw new Error(`Ambiguous, cannot uniquely parse ${text}`);
+    }
+    return results[0];
+}
+
+export function siblingRequired(op: Op): Requirement {
+    switch (op.tag) {
+
+        // if something is above one of these, it's an error
+        case "table": 
+        case "collection":
+        case "symbol": 
+        case "error":      return "forbidden";
+
+        // each of these requires something above, to apply to
+        case "test":
+        case "testnot":
+        case "replace":
+        case "or": 
+        case "join":       return "required";
+        default: exhaustive(op);
+    }
+}
+
+export function childMustBeGrid(op: Op): Requirement {
+    switch (op.tag) {
+        // these have to have a grid child, not another op
+        case "table":
+        case "test":
+        case "testnot": 
+        case "replace":    return "required";
+
+        // if the child is a grid, we automatically wrap
+        // a table op around it
+        case "collection":
+        case "or": 
+        case "join":  
+        case "symbol":  
+        case "error":      return "forbidden";
+        default: exhaustive(op);
+    }
+}
+
+export function allowedParams(op: Op): Set<string> {
+    switch (op.tag) {
+        // most ops only allow the __ param
+        case "table": 
+        case "collection":
+        case "or":  
+        case "join": 
+        case "symbol": 
+        case "error":      return BLANK_PARAM_SET;
+
+        // test allows "unique" and __
+        case "test":
+        case "testnot":    return TEST_PARAM_SET;
+
+        // replace only allows from/to/context
+        case "replace":    return REPLACE_PARAMS;
+        default: exhaustive(op);
+    }
+}
+
+export function requiredParams(op: Op): Set<string> {
+    switch (op.tag) {
+
+        // most operators only require __
+        case "table": 
+        case "collection": 
+        case "test":  
+        case "testnot":  
+        case "or": 
+        case "join":  
+        case "symbol":  
+        case "error":      return BLANK_PARAM_SET;
+        
+        // replace requires from/to/context
+        case "replace":    return REQUIRED_REPLACE_PARAMS;
+
+        default: exhaustive(op);
+    }
+}
+
+
+/**
+ * This is for operators that require a perfect parameterization
+ * to execute at all, lest there be unanticipated effects.
+ */
+export function paramsMustBePerfect(op: Op): boolean {
+    switch (op.tag) {
+        // if a param is imperfect, ignore that column, but don't
+        // throw everything else out
+        case "table": 
+        case "collection": 
+        case "or": 
+        case "join": 
+        case "symbol": 
+        case "error":      return false;
+        
+        // things can go wrong if not everything is perfect
+        case "test": 
+        case "testnot": 
+        case "replace":    return true;
+
+        default: exhaustive(op);
+    }
+}
+
+/**
+ * This is for Test and TestNot, which require every parameter
+ * in their child to be a literal
+ */
+export function paramsMustBeLiteral(op: Op): boolean {
+    switch (op.tag) {
+        // most ops allow anything
+        case "table":   
+        case "collection": 
+        case "replace": 
+        case "or":  
+        case "join":  
+        case "symbol":   
+        case "error":      return false;
+
+        // tests don't allow fancy params alternations,
+        // it's literals or it's failure
+        case "test": 
+        case "testnot":    return true;
+        default: exhaustive(op);
+    }
+}
+
+export function autoID(x: Op): string {
+    const elements = [ x.tag,
+                      ("text" in x) ? x.text as string : "",
+                      ("child" in x) ? autoID(x.child as Op) : "" ]
+    const str = elements.filter(s => s.length > 0).join(" ");
+    return "(" + str + ")";
 }