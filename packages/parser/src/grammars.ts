import { 
    CounterStack, Expr, EPSILON,
    constructRepeat, constructSequence, constructAlternation,
    constructIntersection, constructDot, constructEmbed,
    constructRename, constructNegation, NULL,
    constructFilter, constructJoin,
    constructLiteral, constructMatchFrom,
    constructPriority, EpsilonExpr, constructShort,
    constructPrecede, constructPreTape,
    constructNotContains, constructParallel, 
    ExprNamespace, constructCollection, 
    constructCorrespond, constructNoEps, 
    constructDotStar,
    constructCount,
    CollectionExpr,
<<<<<<< HEAD
    constructCursor,
=======
>>>>>>> 53e71d81
    constructStar
} from "./exprs";
import { 
    Result,
} from "./msgs";

import {
    renameTape,
    Tape, 
    TapeNamespace
} from "./tapes";
import { Pass, PassEnv } from "./passes";

import {
    CellPos,
    DEFAULT_SYMBOL_NAME,
    Dict,
    DUMMY_REGEX_TAPE,
    DUMMY_TAPE,
    flatten,
    HIDDEN_PREFIX,
    listDifference,
    listIntersection,
    listUnique,
    setUnion,
    StringDict,
    StringSet,
    tokenizeUnicode,
    ValueSet
} from "./util";

import { Component } from "./components";

export { CounterStack, Expr };

type TapeClass = {
    joinable: boolean,
    concatenable: boolean
};

type StringPair = [string, string];
class StringPairSet extends ValueSet<StringPair> { }

export class GrammarResult extends Result<Grammar> { }

export abstract class GrammarPass extends Pass<Grammar,Grammar> { 

    public transformRoot(g: Grammar, env: PassEnv): GrammarResult {
        g.calculateTapes(new CounterStack(2), env);
        return this.transform(g, env);
    }
}

export type LengthRange = {
    null: boolean,
    min: number,
    max: number
}

export type Grammar = EpsilonGrammar
             | NullGrammar
             | LiteralGrammar
             | DotGrammar
             | ParallelGrammar
             | SequenceGrammar
             | AlternationGrammar
             | ShortGrammar
             | IntersectionGrammar
             | JoinGrammar
             | FilterGrammar
             | CountGrammar
             | PriorityGrammar
             | StartsGrammar
             | EndsGrammar
             | ContainsGrammar
             | SingleTapeGrammar
             | RenameGrammar
             | RepeatGrammar
             | NegationGrammar
             | PreTapeGrammar
             | CursorGrammar
             | HideGrammar
             | MatchFromGrammar
//             | MatchGrammar
             | CollectionGrammar
             | EmbedGrammar
             | LocatorGrammar
             | TestGrammar
             | TestNotGrammar
             | JoinReplaceGrammar
             | JoinRuleGrammar
             | ReplaceGrammar
             | RuleContextGrammar;
/**
 * Grammar components represent the linguistic grammar that the
 * programmer is expressing (in terms of sequences, alternations, joins,
 * etc.), as opposed to its specific layout on the spreadsheet grids (the "tabular
 * syntax tree" or TST), but also as opposed to the specific algebraic expressions
 * that our Brzozowski-style algorithm is juggling (which are even lower-level; a 
 * single "operation" in our grammar might even correspond to a dozen or so lower-level
 * ops.)
 * 
 * It's the main level at which we (the compiler) can ask, "Does this grammar 
 * make any sense?  Do the symbols actually refer to defined things?  Is the 
 * programmer doing things like defining filters that can't possibly have any output
 * because they refer to non-existent fields?"
 * 
 * At the Grammar level we do the following operations.  Some of these are done
 * within the grammar objects themselves, others are performed by Passes.
 * 
 *   * qualifying and resolving symbol names (e.g., figuring out that
 *     a particular reference to VERB refers to, say, the VERB symbol in the
 *     IntransitiveVerbs collection, and qualifying that reference so that it
 *     uniquely identifies that symbol (e.g. "IntransitiveVerb.VERB")
 * 
 *   * working out what tapes a particular component refers to.  This is 
 *     necessary for some complex operations (like "startswith embed:X"); 
 *     it's too early to infer tapes when the sheet is parsed (X might refer
 *     to a symbol that hasn't been parsed at all yet), but it still has to be
 *     done before expressions are generated because otherwise we don't 
 *     always know what expressions to generate.
 * 
 *   * adjusting tape names in cases (specifically replacement rules) where
 *     the stated to/from tapes can't literally be true.  (If we say that "a" 
 *     changes to "b" on tape T, that's not really true underlying; in both
 *     our Turing Machine metaphor and our implementation, we never "back up"
 *     the cursor and change anything.  Once something's written, it's written.
 *     So really, the "from T" and the "two T" have to be two different tapes 
 *     in implementation.  We use RenameGrammars to rename the "from T" to a new
 *     name.
 * 
 *   * sanity-checking and generating certain errors/warnings, like 
 *     whether a symbol X actually has a defined referent, whether a 
 *     filter refers to tapes that the component it's filtering doesn't, etc.
 * 
 *   * finally, generating the Brzozowski expression corresponding to each 
 *     component.
 */

export abstract class AbstractGrammar extends Component {

    public mapChildren(f: GrammarPass, env: PassEnv): GrammarResult {
        return super.mapChildren(f, env) as GrammarResult;
    }

    public _tapes: string[] | undefined = undefined;

    public get tapes(): string[] {
        if (this._tapes == undefined) {
            throw new Error("Trying to get tapes before calculating them");
        }
        return this._tapes;
    }

    public get locations(): CellPos[] {
        return flatten(this.getChildren().map(c => c.locations));
    }

    /**
     * A string ID for the grammar, for debugging purposes.
     */
    public abstract get id(): string;

    public getLiterals(): LiteralGrammar[] {
        throw new Error(`Cannot get literals from this grammar`);
    }

    /**
     * This method is used to detect grammars that might be infinite --
     * not *certain* to be infinite, but potentially so, that that we
     * add a CountGrammar to the root just in case.  
     * 
     * I don't think it's possible to be certain that an arbitrary grammar
     * is infinite; for example, we might join two grammars, both of which
     * are infinite, but they actually only have a single entry that both 
     * share.  We wouldn't know that, however, until generation; out of safety
     * we have to treat the joins of two infinite grammars as themselves 
     * infinite.  
     * 
     * It costs us little if we're wrong here; CountExprs have 
     * negligible runtime cost.  We still want to try to get this correct, 
     * though, because it truncates the outputs of the grammar-as-written,
     * we want the addition of CountGrammar to be a last resort.
     */
    public abstract estimateLength(tapeName: string, stack: CounterStack, env: PassEnv): LengthRange;
    
    public abstract getChildren(): Grammar[];

    public getAllTapePriority(
        tapeNS: TapeNamespace,
        env: PassEnv
    ): string[] {
        const tapeNames = this.calculateTapes(new CounterStack(2), env);
        const priorities: [string, number][] = tapeNames.map(t => {
            const joinWeight = this.getTapePriority(t, new StringPairSet(), env);
            const tape = tapeNS.get(t);
            const priority = joinWeight * Math.max(tape.vocab.size, 1);
            return [t, priority];
        });
        const result = priorities.filter(([t, priority]) => priority >= 0)
                         .sort((a, b) => b[1] - a[1])
                         .map(([a,_]) => a);
        return result;
    }
    
    public getTapePriority(
        tapeName: string,
        symbolsVisited: StringPairSet,
        env: PassEnv
    ): number {
        const priorities: number[] = [0];
        for (const child of this.getChildren()) {
            const childPriority = child.getTapePriority(tapeName, symbolsVisited, env);
            if (childPriority < 0) {
                return childPriority;
            }
            priorities.push(childPriority);
        }
        return Math.max(...priorities);
    }

    /**
     * Collects all explicitly mentioned characters in the grammar for all tapes.
     */
    public collectAllVocab(
        tapeNS: TapeNamespace,
        env: PassEnv
    ): void {
        const tapeNames = this.calculateTapes(new CounterStack(2), env);
        for (const tapeName of tapeNames) {
            const tapeInfo = this.getTapeClass(tapeName, new ValueSet(), env);
            const atomic = !tapeInfo.joinable || !tapeInfo.concatenable;
            let tape = tapeNS.attemptGet(tapeName);
            if (tape == undefined) {
                // make a new one if it doesn't exist
                const newTape = new Tape(tapeName, atomic);
                tapeNS.set(tapeName, newTape);
            } 
            tape = tapeNS.get(tapeName); 
            tape.atomic = atomic;
            const strs = this.collectVocab(tapeName, atomic, new StringPairSet(), env);
            tape.registerTokens([...strs]);
        }

        const vocabCopyEdges = new StringPairSet();
        for (const tapeName of tapeNames) {
            const edges = this.getVocabCopyEdges(tapeName, 
                tapeNS, new StringPairSet(), env);
            vocabCopyEdges.add(...edges);
        }
        
        let dirty: boolean = true;
        while (dirty) {
            dirty = false;
            for (const [fromTapeName, toTapeName] of vocabCopyEdges) {
                const fromTape = tapeNS.get(fromTapeName);
                const toTape = tapeNS.get(toTapeName);
                for (const c of fromTape.vocab) {
                    if (!toTape.vocab.has(c)) {
                        dirty = true;
                        toTape.registerTokens([c]);
                    }
                }
            }
        }
    }
    
    public getTapeClass(
        tapeName: string, 
        symbolsVisited: StringPairSet,
        env: PassEnv
    ): TapeClass {
        let result: TapeClass = { joinable: false, concatenable: false };
        for (const child of this.getChildren()) {
            const childTapeClass = child.getTapeClass(tapeName, symbolsVisited, env);
            result.joinable ||= childTapeClass.joinable;
            result.concatenable ||= childTapeClass.concatenable;
        }
        return result;
    }

    public collectVocab(
        tapeName: string,
        atomic: boolean,
        symbolsVisited: StringPairSet,
        env: PassEnv
    ): StringSet { 
        let vocab: StringSet = new Set();
        for (const child of this.getChildren()) {
            const childVocab = child.collectVocab(tapeName, atomic, symbolsVisited, env);
            vocab = setUnion(vocab, childVocab);
        }
        return vocab;
    }

    public getVocabCopyEdges(
        tapeName: string,
        tapeNS: TapeNamespace,
        symbolsVisited: StringPairSet,
        env: PassEnv
    ): StringPairSet {
        const results = new StringPairSet();
        for (const child of this.getChildren()) {
            results.add(...child.getVocabCopyEdges(tapeName, tapeNS, symbolsVisited, env));
        }
        return results;
    }

    public calculateTapes(stack: CounterStack, env: PassEnv): string[] {
        if (this._tapes == undefined) {
            const children = this.getChildren();
            //const children = this.getChildren().reverse();
            const childTapes = children.map(
                                s => s.calculateTapes(stack, env));
            this._tapes = listUnique(flatten(childTapes));
        }
        return this._tapes;
    }

    public abstract constructExpr(
        tapeNS: TapeNamespace
    ): Expr;
    
    public allSymbols(): string[] {
        return [];
    }
}

abstract class AtomicGrammar extends AbstractGrammar {

    public getChildren(): Grammar[] { return []; }

}

export class EpsilonGrammar extends AtomicGrammar {
    public readonly tag = "epsilon";
    
    public estimateLength(tapeName: string, stack: CounterStack, env: PassEnv): LengthRange {
        return { null: false, min: 0, max: 0 };
    }

    public get id(): string {
        return 'ε';
    }

    public getLiterals(): LiteralGrammar[] {
        return [];
    }

    public calculateTapes(stack: CounterStack, env: PassEnv): string[] {
        if (this._tapes == undefined) {
            this._tapes = [ 
                //DUMMY_TAPE
            ];
        }
        return this._tapes;
    }

    public constructExpr(
        tapeNS: TapeNamespace
    ): Expr {
        return EPSILON;
    }
}

export class NullGrammar extends AtomicGrammar {
    public readonly tag = "null";

    public estimateLength(tapeName: string, stack: CounterStack, env: PassEnv): LengthRange {
        return { null: true, min: 0, max: 0 };
    }
    
    public get id(): string {
        return "∅";
    }

    public calculateTapes(stack: CounterStack, env: PassEnv): string[] {
        if (this._tapes == undefined) {
            this._tapes = [ 
                //DUMMY_TAPE
            ];
        }
        return this._tapes;
    }

    public constructExpr(
        tapeNS: TapeNamespace
    ): Expr {
        return NULL;
    }
}

export class LiteralGrammar extends AtomicGrammar {
    public readonly tag = "lit";
    
    public estimateLength(tapeName: string, stack: CounterStack, env: PassEnv): LengthRange {
        if (tapeName != this.tapeName) return { null: false, min: 0, max: 0 };
        return { null: false, min: this.text.length, max: this.text.length };
    }

    protected tokens: string[] = [];

    constructor(
        public tapeName: string,
        public text: string
    ) {
        super();
        this.tokens = tokenizeUnicode(text);
    }

    public get id(): string {
        return `${this.tapeName}:${this.text}`;
    }

    public getLiterals(): LiteralGrammar[] {
        return [this];
    }

    public getTapePriority(
        tapeName: string, 
        symbolsVisited: StringPairSet,
        env: PassEnv
    ): number {
        return (tapeName == this.tapeName) ? 1 : 0;
    }
    
    public collectVocab(
        tapeName: string,
        atomic: boolean,
        symbolsVisited: StringPairSet,
        env: PassEnv
    ): StringSet { 
        if (tapeName != this.tapeName) {
            return new Set();
        }
        
        if (atomic) {
            return new Set([this.text]);
        }

        return new Set(this.tokens);
    }

    public calculateTapes(stack: CounterStack, env: PassEnv): string[] {
        if (this._tapes == undefined) {
            this._tapes = [this.tapeName];
        }
        return this._tapes;
    }

    public constructExpr(
        tapeNS: TapeNamespace
    ): Expr {
        return constructLiteral(this.tapeName, this.text, this.tokens);
    }
}

export class DotGrammar extends AtomicGrammar {
    public readonly tag = "dot";

    constructor(
        public tapeName: string
    ) {
        super();
    }

    public estimateLength(tapeName: string, stack: CounterStack, env: PassEnv): LengthRange {
        if (tapeName != this.tapeName) return { null: false, min: 0, max: 0 };
        return { null: false, min: 1, max: 1 };
    }

    public get id(): string {
        return `Dot(${this.tapeName})`;
    }
    
    public getTapePriority(
        tapeName: string, 
        symbolsVisited: StringPairSet,
        env: PassEnv
    ): number {
        return (tapeName == this.tapeName) ? 1 : 0;
    }
    
    public getTapeClass(
        tapeName: string, 
        symbolsVisited: StringPairSet,
        env: PassEnv
    ): TapeClass {
        if (tapeName == this.tapeName) {
            return { joinable: true, concatenable: true };
        }
        return super.getTapeClass(tapeName, symbolsVisited, env);
    }

    public calculateTapes(stack: CounterStack, env: PassEnv): string[] {
        if (this._tapes == undefined) {
            this._tapes = [this.tapeName];
        }
        return this._tapes;
    }

    public constructExpr(
        tapeNS: TapeNamespace
    ): Expr {
        return constructDot(this.tapeName);
    }
}

abstract class NAryGrammar extends AbstractGrammar {

    constructor(
        public children: Grammar[]
    ) {
        super();
    }
    
    public getChildren(): Grammar[] { 
        return this.children; 
    }

}

export class ParallelGrammar extends NAryGrammar {
    public readonly tag = "parallel";

    public get id(): string {
        const cs = this.children.map(c => c.id).join(",");
        return `Par(${cs})`;
    }

    public constructExpr(
        tapeNS: TapeNamespace
    ): Expr {
        const childExprs: Dict<Expr> = {};
        for (const child of this.children) {
            if (child.tapes.length != 1) {
                throw new Error(`Each child of par must have 1 tape`);
            }
            const tapeName = child.tapes[0];
            if (tapeName in childExprs) {
                throw new Error(`Each child of par must have a unique tape`)
            }
            const newChild = child.constructExpr(tapeNS);
            childExprs[tapeName] = newChild;
        }
        return constructParallel(childExprs);
    }

    public estimateLength(tapeName: string, stack: CounterStack, env: PassEnv): LengthRange {
        let min = 0;
        let max = 0;
        for (const child of this.children) {
            const childLength = child.estimateLength(tapeName, stack, env);
            if (childLength.null) { return childLength; } // short-circuit if null
            min += childLength.min;
            max += childLength.max;
        }
        return { null: false, min: min, max: max };
    }

}

export class SequenceGrammar extends NAryGrammar {
    public readonly tag = "seq";

    public get id(): string {
        return this.children.map(c => c.id).join("+");
    }

    public getLiterals(): LiteralGrammar[] {
        return flatten(this.children.map(c => c.getLiterals()));
    }

    public getTapeClass(
        tapeName: string, 
        symbolsVisited: StringPairSet, 
        env: PassEnv
    ): TapeClass {
        const result = super.getTapeClass(tapeName, symbolsVisited, env);
        let alreadyFound = false;
        for (const child of this.children) {
            const ts = new Set(child.tapes);
            if (!(ts.has(tapeName))) {
                continue;
            }
            if (alreadyFound) {
                result.concatenable = true;
                return result;
            }
            alreadyFound = true;
        }
        return result;
    }

    public constructExpr(
        tapeNS: TapeNamespace
    ): Expr {
        const childExprs = this.children.map(s => s.constructExpr(tapeNS));
        return constructSequence(...childExprs);
    }

    public finalChild(): Grammar {
        if (this.children.length == 0) {
            return new EpsilonGrammar();
        }
        return this.children[this.children.length-1];
    }

    public nonFinalChildren(): Grammar[] {
        if (this.children.length <= 1) {
            return [];
        }
        return this.children.slice(0, this.children.length-1);
    }

    public estimateLength(tapeName: string, stack: CounterStack, env: PassEnv): LengthRange {
        let min = 0;
        let max = 0;
        for (const child of this.children) {
            const childLength = child.estimateLength(tapeName, stack, env);
            if (childLength.null) { return childLength; } // short-circuit if null
            min += childLength.min;
            max += childLength.max;
        }
        return { null: false, min: min, max: max };
    }
}

export class AlternationGrammar extends NAryGrammar {
    public readonly tag = "alt";

    public get id(): string {
        return this.children.map(c => c.id).join("|");
    }

    public constructExpr(
        tapeNS: TapeNamespace,
    ): Expr {
        const childExprs = this.children.map(s => s.constructExpr(tapeNS));
        return constructAlternation(...childExprs);
    }

    public estimateLength(tapeName: string, stack: CounterStack, env: PassEnv): LengthRange {
        let min = Infinity;
        let max = 0;
        if (this.children.length == 0) {
            return { null: true, min: min, max: max };
        }
        for (const child of this.children) {
            const childLength = child.estimateLength(tapeName, stack, env);
            if (childLength.null) continue;
            min = Math.min(min, childLength.min);
            max = Math.max(max, childLength.max);
        }
        return { null: false, min: min, max: max };
    }
}

export abstract class UnaryGrammar extends AbstractGrammar {

    constructor(
        public child: Grammar
    ) {
        super();
    }

    public getChildren(): Grammar[] { 
        return [this.child]; 
    }

    public constructExpr(
        tapeNS: TapeNamespace,
    ): Expr {
        return this.child.constructExpr(tapeNS);
    }
}

abstract class BinaryGrammar extends AbstractGrammar {

    constructor(
        public child1: Grammar,
        public child2: Grammar
    ) {
        super();
    }
    
    public getChildren(): Grammar[] { 
        return [this.child1, this.child2];
    }
    
    public getTapePriority(
        tapeName: string, 
        symbolsVisited: StringPairSet,
        env: PassEnv
    ): number {
        const c1priority = this.child1.getTapePriority(tapeName, symbolsVisited, env);
        const c2priority = this.child2.getTapePriority(tapeName, symbolsVisited, env);
        return (c1priority * 10 + c2priority);
    }
}

export class ShortGrammar extends UnaryGrammar {
    public readonly tag = "short";

    public get id(): string {
        return `Pref(${this.child.id})`;
    }

    public estimateLength(tapeName: string, stack: CounterStack, env: PassEnv): LengthRange {
        return this.child.estimateLength(tapeName, stack, env);
    }
    
    public getTapeClass(
        tapeName: string, 
        symbolsVisited: StringPairSet,
        env: PassEnv
    ): TapeClass {
        const ts = new Set(this.tapes);
        if (ts.has(tapeName)) {
            return { joinable: true, concatenable: true };
        }
        return super.getTapeClass(tapeName, symbolsVisited, env);
    }

    public constructExpr(
        tapeNS: TapeNamespace
    ): Expr {
        const child = this.child.constructExpr(tapeNS);
        return constructShort(child);
    }
}

export class IntersectionGrammar extends BinaryGrammar {
    public readonly tag = "intersect";

    public get id(): string {
        return `Intersect(${this.child1.id},${this.child2.id})`;
    }

    public estimateLength(tapeName: string, stack: CounterStack, env: PassEnv): LengthRange {
        const child1Length = this.child1.estimateLength(tapeName, stack, env);
        const child2Length = this.child2.estimateLength(tapeName, stack, env);
        if (child1Length.null == true || child2Length.null == true) {
            return { null: true, min: 0, max: 0 };
        }
        return { 
            null: false,
            min: Math.max(child1Length.min, child2Length.min),
            max: Math.min(child1Length.max, child2Length.max)
        }
    }
    
    public getTapeClass(
        tapeName: string, 
        symbolsVisited: StringPairSet,
        env: PassEnv
    ): TapeClass {
        const result = super.getTapeClass(tapeName, symbolsVisited, env);
        const child1Tapes = this.child1.tapes;
        const child2Tapes = this.child2.tapes;
        const intersection = new Set(listIntersection(child1Tapes, child2Tapes));
        result.joinable ||= intersection.has(tapeName);
        return result;
    }

    public constructExpr(
        tapeNS: TapeNamespace
    ): Expr {
        const left = this.child1.constructExpr(tapeNS);
        const right = this.child2.constructExpr(tapeNS);
        return constructIntersection(left, right);
    }
}

/*
function fillOutWithDotStar(state: Expr, tapes: string[]) {
    for (const tape of tapes) {
        const dotStar = constructDotStar(tape);
        state = constructBinaryConcat(state, dotStar);
    } 
    return state;
} */

export class JoinGrammar extends BinaryGrammar {
    public readonly tag = "join";

    public get id(): string {
        return `Join(${this.child1.id},${this.child2.id})`;
    }

    public estimateLength(tapeName: string, stack: CounterStack, env: PassEnv): LengthRange {
        const child1Length = this.child1.estimateLength(tapeName, stack, env);
        const child2Length = this.child2.estimateLength(tapeName, stack, env);
        if (child1Length.null == true || child2Length.null == true) {
            return { null: true, min: 0, max: 0 };
        }
        return { 
            null: false,
            min: Math.max(child1Length.min, child2Length.min),
            max: Math.min(child1Length.max, child2Length.max)
        }
    }
    

    public getTapeClass(
        tapeName: string, 
        symbolsVisited: StringPairSet,
        env: PassEnv
    ): TapeClass {
        const result = super.getTapeClass(tapeName, symbolsVisited, env);
        const child1Tapes = this.child1.tapes;
        const child2Tapes = this.child2.tapes;
        const intersection = new Set(listIntersection(child1Tapes, child2Tapes));
        result.joinable ||= intersection.has(tapeName);
        return result;
    }

    public calculateTapes(stack: CounterStack, env: PassEnv): string[] {
        if (this._tapes == undefined) {
            const child1Tapes = this.child1.calculateTapes(stack, env);
            const child2Tapes = this.child2.calculateTapes(stack, env);
            const intersection = listIntersection(child1Tapes, child2Tapes);
            this._tapes = listUnique([...intersection, ...child1Tapes, ...child2Tapes]);
        }
        return this._tapes;
    }

    public constructExpr(
        tapeNS: TapeNamespace
    ): Expr {
        return constructJoin(this.child1.constructExpr(tapeNS), 
                                this.child2.constructExpr(tapeNS), 
                                    new Set(this.child1.tapes),
                                    new Set(this.child2.tapes));
    }

}

export class FilterGrammar extends BinaryGrammar {
    public readonly tag = "filter";

    public get id(): string {
        return `Filter(${this.child1.id},${this.child2.id})`;
    }
    

    public estimateLength(tapeName: string, stack: CounterStack, env: PassEnv): LengthRange {
        const child1Length = this.child1.estimateLength(tapeName, stack, env);
        const child2Length = this.child2.estimateLength(tapeName, stack, env);
        if (child1Length.null == true || child2Length.null == true) {
            return { null: true, min: 0, max: 0 };
        }
        return { 
            null: false,
            min: Math.max(child1Length.min, child2Length.min),
            max: Math.min(child1Length.max, child2Length.max)
        }
    }
    

    public getTapeClass(
        tapeName: string, 
        symbolsVisited: StringPairSet,
        env: PassEnv
    ): TapeClass {
        const result = super.getTapeClass(tapeName, symbolsVisited, env);
        const child1Tapes = this.child1.tapes;
        const child2Tapes = this.child2.tapes;
        const intersection = new Set(listIntersection(child1Tapes, child2Tapes));
        result.joinable ||= intersection.has(tapeName);
        return result;
    }

    public calculateTapes(stack: CounterStack, env: PassEnv): string[] {
        if (this._tapes == undefined) {
            const child1Tapes = this.child1.calculateTapes(stack, env);
            const child2Tapes = this.child2.calculateTapes(stack, env);
            this._tapes = listUnique([...child2Tapes, ...child1Tapes]);
        }
        return this._tapes;
    }

    public constructExpr(
        tapeNS: TapeNamespace
    ): Expr {
        const expr1 = this.child1.constructExpr(tapeNS);
        const expr2 = this.child2.constructExpr(tapeNS);
        const tapes = new Set(listIntersection(this.child1.tapes, this.child2.tapes));
        return constructFilter(expr1, expr2, tapes);   
    }
}

export class CountGrammar extends UnaryGrammar {
    public readonly tag = "count";

    constructor(
        child: Grammar,
        public tapeName: string,
        public maxChars: number,
        public countEpsilon: boolean,
        public errorOnCountExceeded: boolean,
    ) {
        super(child);
    }

    public estimateLength(tapeName: string, stack: CounterStack, env: PassEnv): LengthRange {
        const childLength = this.child.estimateLength(tapeName, stack, env);
        if (tapeName != this.tapeName) return childLength;
        return {
            null: childLength.null,
            min: childLength.min,
            max: Math.min(childLength.max, this.maxChars)
        }
    }

    public get id(): string {
        return `Count_${this.tapeName}:${this.maxChars}(${this.child.id})`;
    }

    public constructExpr(
        tapeNS: TapeNamespace
    ): Expr {
        let childExpr = this.child.constructExpr(tapeNS);
        return constructCount(childExpr, this.tapeName, this.maxChars,
                              this.countEpsilon, this.errorOnCountExceeded);
    }
}

export class PriorityGrammar extends UnaryGrammar {
    public readonly tag = "priority";
    
    constructor(
        child: Grammar,
        public tapePriority: string[]
    ) {
        super(child);
    }

    public estimateLength(tapeName: string, stack: CounterStack, env: PassEnv): LengthRange {
        return this.child.estimateLength(tapeName, stack, env);
    }

    public get id(): string {
        return `Priority(${this.tapePriority},${this.child.id})`;
    }

    public constructExpr(
        tapeNS: TapeNamespace
    ): Expr {
        console.log(`Constructing priority with tapes ${this.tapePriority}`);
        const childExpr = this.child.constructExpr(tapeNS);
        if (this.tapePriority.length == 0) {
            return childExpr;
        }
        return constructPriority(this.tapePriority, childExpr);
    }
}

abstract class ConditionGrammar extends UnaryGrammar {

    constructor(
        child: Grammar,
        tapes: string[] | undefined = undefined
    ) {
        super(child);
        this._tapes = tapes;
    }

    public constructExpr(
        tapeNS: TapeNamespace
    ): Expr {
        // All descendants of Condition should have been replaced by
        // other grammars by the time exprs are constructed.
        throw new Error("not implemented");
    }
}

export class StartsGrammar extends ConditionGrammar {
    public readonly tag = "starts";

    public estimateLength(tapeName: string, stack: CounterStack, env: PassEnv): LengthRange {
        const childLength = this.child.estimateLength(tapeName, stack, env);
        return {
            null: childLength.null,
            min: childLength.min,
            max: Infinity
        };
    }

    public get id(): string {
        return `Starts(${this.child.id})`;
    }
}

export class EndsGrammar extends ConditionGrammar {
    public readonly tag = "ends";

    public estimateLength(tapeName: string, stack: CounterStack, env: PassEnv): LengthRange {
        const childLength = this.child.estimateLength(tapeName, stack, env);
        return {
            null: childLength.null,
            min: childLength.min,
            max: Infinity
        };
    }

    public get id(): string {
        return `Ends(${this.child.id})`;
    }
}

export class ContainsGrammar extends ConditionGrammar {
    public readonly tag = "contains";

    public estimateLength(tapeName: string, stack: CounterStack, env: PassEnv): LengthRange {
        const childLength = this.child.estimateLength(tapeName, stack, env);
        return {
            null: childLength.null,
            min: childLength.min,
            max: Infinity
        };
    }

    public get id(): string {
        return `Contains(${this.child.id})`;
    }
}

/** This is used internally, to wrap potentially complex grammars
 * so that they work in contexts where only grammars with single 
 * tapes are permitted.
 * 
 * For example, "equals text: q{HighVowel}".  HighVowel might 
 * define multiple tapes, but for this purpose we only care about 
 * its text tape, and the others have to be hidden.  (Not thrown out
 * or ignored, just hidden.)
 * 
 * But when we create this header/regex combination, we don't yet know
 * what HighVowel refers to or what tapes it defines; we only learn that
 * in later stages.  This grammar is a kind of stub that wraps the regex
 * and sticks around until we have that information, at which point we can
 * create the appropriate structures. 
 * 
 */
export class SingleTapeGrammar extends UnaryGrammar {
    public readonly tag = "singletape";

    constructor(
        public tapeName: string,
        child: Grammar
    ) {
        super(child);
    }

    public get id(): string {
        return `Tape<${this.tapeName}>(${this.child.id}`;
    }

    public estimateLength(tapeName: string, stack: CounterStack, env: PassEnv): LengthRange {
        return this.child.estimateLength(tapeName, stack, env);
    }

    public calculateTapes(stack: CounterStack, env: PassEnv): string[] {
        if (this._tapes == undefined) {
            this._tapes = [];
            // in the scope of a SingleTapeGrammar, there are often
            // grammars with the dummy tape .T.  We don't want to consider
            // this as a genuine tape outside of this scope, outside of this
            // scope that will be tapeName.  
            for (const tapeName of this.child.calculateTapes(stack, env)) {
                if (tapeName == DUMMY_REGEX_TAPE) {
                    this._tapes.push(this.tapeName);
                } else {
                    this._tapes.push(tapeName);
                }
            }
            this._tapes = listUnique(this._tapes);
        }
        return this._tapes;
    }
    
    public getLiterals(): LiteralGrammar[] {
        return this.child.getLiterals()
                    .map(c => {
                        if (c.tapeName == DUMMY_REGEX_TAPE) {
                            return new LiteralGrammar(this.tapeName, c.text);
                        }
                        return c;
                    });
    }

}
function update<T>(orig: T, update: any): T {
    let clone = Object.create(Object.getPrototypeOf(orig));
    Object.assign(clone, orig);
    Object.assign(clone, update);
    clone._tapes = undefined;
    return clone as T;
}

export class RenameGrammar extends UnaryGrammar {
    public readonly tag = "rename";

    constructor(
        child: Grammar,
        public fromTape: string,
        public toTape: string
    ) {
        super(child);
    }
    
    public estimateLength(tapeName: string, stack: CounterStack, env: PassEnv): LengthRange {
        if (tapeName != this.toTape && tapeName == this.fromTape) {
            return { null: false, min: 0, max: 0 };
        }

        const newTapeName = renameTape(tapeName, this.toTape, this.fromTape);
        return this.child.estimateLength(newTapeName, stack, env);
    }

    public get id(): string {
        return `${this.toTape}<-${this.fromTape}(${this.child.id})`;
    }

    public getLiterals(): LiteralGrammar[] {
        return this.child.getLiterals()
                    .map(c => {
                        if (c.tapeName == this.fromTape) {
                            return new LiteralGrammar(this.toTape, c.text);
                        }
                        return c;
                    });
    }

    public getTapePriority(
        tapeName: string, 
        symbolsVisited: StringPairSet,
        env: PassEnv
    ): number {
        if (tapeName != this.toTape && tapeName == this.fromTape) {
            return 0;
        }

        const newTapeName = renameTape(tapeName, this.toTape, this.fromTape);
        return this.child.getTapePriority(newTapeName, symbolsVisited, env);
    }
    
    public getTapeClass(
        tapeName: string, 
        symbolsVisited: StringPairSet,
        env: PassEnv
    ): TapeClass {
        if (tapeName != this.toTape && tapeName == this.fromTape) {
            return {joinable: false, concatenable: false};
        }

        const newTapeName = renameTape(tapeName, this.toTape, this.fromTape);
        return this.child.getTapeClass(newTapeName, symbolsVisited, env);
    }

    public collectVocab(
        tapeName: string,
        atomic: boolean,
        symbolsVisited: StringPairSet,
        env: PassEnv
    ): StringSet { 
        if (tapeName != this.toTape && tapeName == this.fromTape) {
            return new Set();
        }

        const newTapeName = renameTape(tapeName, this.toTape, this.fromTape);
        return this.child.collectVocab(newTapeName, atomic, symbolsVisited, env);
    }

    public getVocabCopyEdges(
        tapeName: string,
        tapeNS: TapeNamespace,
        symbolsVisited: StringPairSet,
        env: PassEnv
    ): StringPairSet {
        const newTapeName = renameTape(tapeName, this.toTape, this.fromTape);
        const newTapeNS = tapeNS.rename(this.toTape, this.fromTape);
        return this.child.getVocabCopyEdges(newTapeName, newTapeNS, symbolsVisited, env);
    }

    public calculateTapes(stack: CounterStack, env: PassEnv): string[] {
        if (this._tapes == undefined) {
            this._tapes = [];
            for (const tapeName of this.child.calculateTapes(stack, env)) {
                if (tapeName == this.fromTape) {
                    this._tapes.push(this.toTape);
                } else {
                    this._tapes.push(tapeName);
                }
            }
            this._tapes = listUnique(this._tapes);
        }
        return this._tapes;
    }

    public constructExpr(
        tapeNS: TapeNamespace
    ): Expr {
        const newTapeNS = tapeNS.rename(this.toTape, this.fromTape);
        const childExpr = this.child.constructExpr(newTapeNS);
        return constructRename(childExpr, this.fromTape, this.toTape);
    }
}

export class RepeatGrammar extends UnaryGrammar {
    public readonly tag = "repeat";

    constructor(
        child: Grammar,
        public minReps: number = 0,
        public maxReps: number = Infinity
    ) {
        super(child);
    }

    public get id(): string {
        if (this.minReps == 0 && this.maxReps == Infinity) {
            return `(${this.child.id})*`;
        }
        return `Repeat(${this.child.id},${this.minReps},${this.maxReps})`;
    }

    public getTapeClass(
        tapeName: string, 
        symbolsVisited: StringPairSet,
        env: PassEnv
    ): TapeClass {
        const result = this.child.getTapeClass(tapeName, symbolsVisited, env);
        const ts = new Set(this.tapes);
        if (ts.has(tapeName)) {
            result.concatenable = true;
        }
        return result;
    }
    
    public estimateLength(tapeName: string, stack: CounterStack, env: PassEnv): LengthRange {
        const childLength = this.child.estimateLength(tapeName, stack, env);
        return {
            null: childLength.null,
            min: childLength.min * this.minReps,
            max: childLength.max * this.maxReps
        };
    }

    public constructExpr(
        tapeNS: TapeNamespace
    ): Expr {
<<<<<<< HEAD
        const childExpr = this.child.constructExpr(tapeNS);
        if (this.minReps == 0 && this.maxReps == Infinity) {
            return constructStar(childExpr);
        }
=======
        const childExpr = this.child.constructExpr(tapeNS, symbols);
        if (this.minReps == 0 && this.maxReps == Infinity) {
            return constructStar(childExpr);
        }
        if (this.maxReps == Infinity) {
            const firstPart = constructRepeat(childExpr, this.minReps, this.minReps);
            const secondPart = constructStar(childExpr);
            return constructPrecede(firstPart, secondPart);
        }
>>>>>>> 53e71d81
        return constructRepeat(childExpr, this.minReps, this.maxReps);
    }
}

export class NegationGrammar extends UnaryGrammar {
    public readonly tag = "not";

    public get id(): string {
        return `Not(${this.child.id})`;
    }

    public getTapeClass(
        tapeName: string, 
        symbolsVisited: StringPairSet,
        env: PassEnv
    ): TapeClass {
        const ts = new Set(this.tapes);
        if (ts.has(tapeName)) {
            return { joinable: true, concatenable: true };
        }
        return super.getTapeClass(tapeName, symbolsVisited, env);
    }

    public estimateLength(tapeName: string, stack: CounterStack, env: PassEnv): LengthRange {
        return {
            null: false,
            min: 0,
            max: Infinity,
        };
    }

    public constructExpr(
        tapeNS: TapeNamespace
    ): Expr {
        const childExpr = this.child.constructExpr(tapeNS);
        return constructNegation(childExpr, new Set(this.child.tapes));
    }
}

export class CursorGrammar extends UnaryGrammar {
    public readonly tag = "cursor";

    constructor(
        public tape: string,
        child: Grammar
    ) {
        super(child);
    }

    public get id(): string {
        return `Pre(${this.child.id})`;
    }

    public estimateLength(tapeName: string, stack: CounterStack, env: PassEnv): LengthRange {
        return this.child.estimateLength(tapeName, stack, env);
    }

    public getTapePriority(
        tapeName: string,
        symbolsVisited: StringPairSet,
        env: PassEnv
    ): number {
        if (tapeName == this.tape) {
            return -1;
        }
        return super.getTapePriority(tapeName, symbolsVisited, env);
    }

    public constructExpr(tapeNS: TapeNamespace): Expr {
        const childExpr = this.child.constructExpr(tapeNS);
        return constructCursor(this.tape, childExpr);
    }

}

export function Taper(tape: string, child: Grammar): CursorGrammar {
    return new CursorGrammar(tape, child);
}


export class PreTapeGrammar extends UnaryGrammar {
    public readonly tag = "pretape";

    constructor(
        public fromTape: string,
        public toTape: string,
        child: Grammar
    ) {
        super(child);
    }

    public get id(): string {
        return `Pre(${this.child.id})`;
    }

    public estimateLength(tapeName: string, stack: CounterStack, env: PassEnv): LengthRange {
        return this.child.estimateLength(tapeName, stack, env);
    }

    public getTapePriority(
        tapeName: string,
        symbolsVisited: StringPairSet,
        env: PassEnv
    ): number {
        if (tapeName == this.fromTape) {
            return -1;
        }
        return super.getTapePriority(tapeName, symbolsVisited, env);
    }

    public constructExpr(tapeNS: TapeNamespace): Expr {
        const childExpr = this.child.constructExpr(tapeNS);
        return constructPreTape(this.fromTape, this.toTape, childExpr);
    }

}


let HIDE_INDEX = 0; 
export class HideGrammar extends UnaryGrammar {
    public readonly tag = "hide";

    constructor(
        child: Grammar,
        public tapeName: string,
        public toTape: string = ""
    ) {
        super(child);
        if (toTape == "") {
            this.toTape = `${HIDDEN_PREFIX}H${HIDE_INDEX++}_${tapeName}`;
        } else if (!toTape.startsWith(HIDDEN_PREFIX)) {
            this.toTape = `${HIDDEN_PREFIX}${toTape}`;
        }
    }
    
    public get id(): string {
        return `Hide(${this.child.id},${this.tapeName})`;
    }
    
    public getTapePriority(
        tapeName: string, 
        symbolsVisited: StringPairSet,
        env: PassEnv
    ): number {
        if (tapeName != this.toTape && tapeName == this.tapeName) {
            return 0;
        }
        const newTapeName = renameTape(tapeName, this.toTape, this.tapeName);
        return this.child.getTapePriority(newTapeName, symbolsVisited, env);
    }

    public getTapeClass(
        tapeName: string, 
        symbolsVisited: StringPairSet,
        env: PassEnv
    ): TapeClass {
        if (tapeName != this.toTape && tapeName == this.tapeName) {
            return {joinable: false, concatenable: false};
        }
        const newTapeName = renameTape(tapeName, this.toTape, this.tapeName);
        return this.child.getTapeClass(newTapeName, symbolsVisited, env);
    }

    public collectVocab(
        tapeName: string,
        atomic: boolean,
        symbolsVisited: StringPairSet,
        env: PassEnv
    ): StringSet { 
        if (tapeName != this.toTape && tapeName == this.tapeName) {
            return new Set();
        }
        const newTapeName = renameTape(tapeName, this.toTape, this.tapeName);
        return this.child.collectVocab(newTapeName, atomic, symbolsVisited, env);
    }
    
    public getVocabCopyEdges(
        tapeName: string,
        tapeNS: TapeNamespace,
        symbolsVisited: StringPairSet,
        env: PassEnv
    ): StringPairSet {
        const newTapeName = renameTape(tapeName, this.toTape, this.tapeName);
        const newTapeNS = tapeNS.rename(this.toTape, this.tapeName);
        return this.child.getVocabCopyEdges(newTapeName, newTapeNS, symbolsVisited, env);
    }

    public calculateTapes(stack: CounterStack, env: PassEnv): string[] {
        if (this._tapes == undefined) {
            this._tapes = [];
            for (const tapeName of this.child.calculateTapes(stack, env)) {
                if (tapeName == this.tapeName) {
                    this._tapes.push(this.toTape);
                } else {
                    this._tapes.push(tapeName);
                }
            }
        }
        return this._tapes;
    }

    public constructExpr(
        tapeNS: TapeNamespace
    ): Expr {
        const childExpr = this.child.constructExpr(tapeNS);
        return constructRename(childExpr, this.tapeName, this.toTape);
    }
    
    public estimateLength(tapeName: string, stack: CounterStack, env: PassEnv): LengthRange {
        if (tapeName != this.toTape && tapeName == this.tapeName) {
            return { null: false, min: 0, max: 0 };
        }
        const newTapeName = renameTape(tapeName, this.toTape, this.tapeName);
        return this.child.estimateLength(newTapeName, stack, env);
    }
}

export class MatchFromGrammar extends UnaryGrammar {
    public readonly tag = "matchfrom";

    constructor(
        child: Grammar,
        public fromTape: string,
        public toTape: string,
        public vocabBypass: boolean = false
    ) {
        super(child);
    }

    public get id(): string {
        return `Match(${this.fromTape}->${this.toTape}:${this.child.id})`;
    }

    public getTapeClass(
        tapeName: string, 
        symbolsVisited: StringPairSet,
        env: PassEnv
    ): TapeClass {
        if (tapeName == this.fromTape || tapeName == this.toTape) {
            return { joinable: true, concatenable: true };
        }
        return super.getTapeClass(tapeName, symbolsVisited, env);
    }

    /**
     * For the purposes of calculating what tapes exist, we consider
     * both MatchGrammar.fromTape and .toTape to exist even if they 
     * appear nowhere else in the grammar.
     */
    public calculateTapes(stack: CounterStack, env: PassEnv): string[] {
        if (this._tapes == undefined) {
            this._tapes = listUnique([
                ...this.child.calculateTapes(stack, env),
                this.fromTape,
                this.toTape
            ]);
        }
        return this._tapes;
    }

    public collectVocab(
        tapeName: string,
        atomic: boolean,
        symbolsVisited: StringPairSet,
        env: PassEnv
    ): StringSet { 
        // collect from the child as-is
        let childVocab = this.child.collectVocab(tapeName, atomic, symbolsVisited, env);

        if (tapeName == this.toTape) {
            // also collect as a rename
            let newTapeName = renameTape(tapeName, this.toTape, this.fromTape);
            const renameVocab = this.child.collectVocab(newTapeName, atomic, symbolsVisited, env);
            childVocab = setUnion(childVocab, renameVocab);
        }

        return childVocab;

    }

    public estimateLength(tapeName: string, stack: CounterStack, env: PassEnv): LengthRange {
        if (tapeName == this.toTape) {
            // also collect as a rename
            let newTapeName = renameTape(tapeName, this.toTape, this.fromTape);
            return this.child.estimateLength(newTapeName, stack, env);
        }

        return this.child.estimateLength(tapeName, stack, env);
    }

    public getVocabCopyEdges(
        tapeName: string,
        tapeNS: TapeNamespace,
        symbolsVisited: StringPairSet,
        env: PassEnv
    ): StringPairSet {
        const results = super.getVocabCopyEdges(tapeName, tapeNS, symbolsVisited, env);
        if (this.vocabBypass && tapeName == this.fromTape) {    
            results.add([this.fromTape, this.toTape]);
        }
        return results;
    }

    public constructExpr(
        tapeNS: TapeNamespace
    ): Expr {
        const childExpr = this.child.constructExpr(tapeNS);
        return constructMatchFrom(childExpr, this.fromTape, this.toTape);
    }
}

/*
export class MatchGrammar extends UnaryGrammar {
    public readonly tag = "match";
    
    constructor(
        child: Grammar,
        public relevantTapes: StringSet
    ) {
        super(child);
    }

    public estimateLength(tapeName: string, stack: CounterStack, env: PassEnv): LengthRange {
        return this.child.estimateLength(tapeName, stack, env);
    }

    public getTapeClass(
        tapeName: string, 
        symbolsVisited: StringPairSet,
        env: PassEnv
    ): TapeClass {
        if (this.relevantTapes.has(tapeName)) {
            return { joinable: true, concatenable: true };
        }
        return super.getTapeClass(tapeName, symbolsVisited, env);
    }

    public get id(): string {
        return `Match(${this.child.id},${[...this.relevantTapes]})`;
    }

    public constructExpr(
        tapeNS: TapeNamespace,
        symbols: ExprNamespace
    ): Expr {
        const childExpr = this.child.constructExpr(tapeNS, symbols);
        return constructMatch(childExpr, this.relevantTapes);
    }
}
*/

/**
 * A TapeNsGrammar encapsulates amd memoizes the results 
 * of vocab collection: it stores a common vocab for all the 
 * tapes, a namespace for holding the tapes, and vocab-bypass 
 * relationships between the tapes.
 */
/*
export class TapeNsGrammar extends UnaryGrammar {

    constructor(
        child: Grammar,
        public tapeDict: Dict<Tape> = {},
        public vocabEdges: StringPairSet = new StringPairSet()
    ) {
        super(child);
    }

    public get id(): string {
        return `<tapes>${this.child.id}`;
    }

    public mapChildren(f: GrammarPass, env: PassEnv): GrammarResult {
        return result(this.child)
                    .bind(c => f.transform(c, env))
                    .bind(c => new TapeNsGrammar(c, 
                        this.tapeDict, this.vocabEdges))
    }

    public getChildren(): Grammar[] { 
        return [this.child]; 
    }
    
    public collectVocab(
        tapeName: string,
        atomic: boolean,
        symbolsVisited: StringPairSet,
        env: PassEnv
    ): StringSet { 
        return new Set();
    }
    
    public getVocabCopyEdges(
        tapeName: string,
        tapeNS: TapeNamespace, 
        symbolsVisited: StringPairSet, 
        env: PassEnv
    ): StringPairSet {
        return this.vocabEdges;
    }

    public constructExpr(
        tapeNS: TapeNamespace,
        symbols: ExprNamespace
    ): Expr {
        const newTapeNS = new TapeNamespace(this.tapeDict, tapeNS);
        return this.child.constructExpr(newTapeNS, symbols);
    }

}
*/

export class CollectionGrammar extends AbstractGrammar {
    public readonly tag = "collection";

    constructor(
        public symbols: Dict<Grammar> = {},
        public selectedSymbol: string = DEFAULT_SYMBOL_NAME
    ) {
        super();
    }
    
    public mapChildren(f: GrammarPass, env: PassEnv): GrammarResult {
        const newEnv = env.pushSymbols(this.symbols);
        return super.mapChildren(f, newEnv);
    }

    public estimateLength(tapeName: string, stack: CounterStack, env: PassEnv): LengthRange {
        return { null: false, min: 0, max: 0 };
    }

    public selectSymbol(symbolName: string): CollectionGrammar {
        const referent = this.getSymbol(symbolName);
        if (referent == undefined) {
            throw new Error(`cannot find symbol ${symbolName}, candidates are ${Object.keys(this.symbols)}`);
        }
        return new CollectionGrammar(this.symbols, 
                            //this.aliases, 
                            symbolName);
    }

    public get id(): string {
        let results: string[] = [];
        for (const [k, v] of Object.entries(this.symbols)) {
            results.push(`${k}:${v.id}`);
        }
        return `Ns(\n  ${results.join("\n  ")}\n)`;
    }

    public allSymbols(): string[] {
        return Object.keys(this.symbols);
    }

    public getChildren(): Grammar[] { 
        return Object.values(this.symbols);
    }

    /**
     * Looks up a symbol name and returns the referent (if any) 
     */
    public getSymbol(name: string): Grammar | undefined {
        for (const symbolName of Object.keys(this.symbols)) {
            if (name.toLowerCase() == symbolName.toLowerCase()) {
                return this.symbols[symbolName];
            }
        }
        return undefined;
    }

    public calculateTapes(stack: CounterStack, env: PassEnv): string[] {
        if (this._tapes == undefined) {
            this._tapes = [];
            for (const referent of Object.values(this.symbols)) {
                const newEnv = env.pushSymbols(this.symbols);
                const tapes = referent.calculateTapes(stack, newEnv);
                this._tapes.push(...tapes);
            }
            this._tapes = listUnique(this._tapes);
        }
        return this._tapes;
    }

    public collectVocab(
        tapeName: string,
        atomic: boolean,
        symbolsVisited: StringPairSet,
        env: PassEnv
    ): StringSet { 
        let vocab: StringSet = new Set();
        const newEnv = env.pushSymbols(this.symbols);
        for (const child of Object.values(this.symbols)) {
            const childVocab = child.collectVocab(tapeName, atomic, symbolsVisited, newEnv);
            vocab = setUnion(vocab, childVocab);
        }
        return vocab;
    }

    public getTapeClass(
        tapeName: string, 
        symbolsVisited: StringPairSet, 
        env: PassEnv
    ): TapeClass {
        const newEnv = env.pushSymbols(this.symbols);
        return super.getTapeClass(tapeName, symbolsVisited, newEnv);
    }
    
    public getVocabCopyEdges(
        tapeName: string,
        tapeNS: TapeNamespace, 
        symbolsVisited: StringPairSet, 
        env: PassEnv
    ): StringPairSet {
        const newEnv = env.pushSymbols(this.symbols);
        return super.getVocabCopyEdges(tapeName, tapeNS, symbolsVisited, newEnv);    
    }

    public constructExpr(
        tapeNS: TapeNamespace
    ): Expr {
        let newSymbols: Dict<Expr> = {};
        let selectedExpr: Expr = EPSILON;
        let selectedFound = false;
        //const newSymbolNS = symbols.push(newSymbols);
        for (const [name, referent] of Object.entries(this.symbols)) {
            let expr = referent.constructExpr(tapeNS);
            newSymbols[name] = expr;
            if (name.toLowerCase() == this.selectedSymbol.toLowerCase()) {
                selectedExpr = expr;
                selectedFound = true;
            }
        }
        if (selectedFound) {
            return constructCollection(selectedExpr, newSymbols);
        }
        return new CollectionExpr(selectedExpr, newSymbols);
    }
}

export class EmbedGrammar extends AtomicGrammar {
    public readonly tag = "embed";

    constructor(
        public name: string
    ) {
        super();
    }

    public get id(): string {
        return `{${this.name}}`;
    }

    public estimateLength(
        tapeName: string,
        stack: CounterStack,
        env: PassEnv
    ): LengthRange {
        if (stack.get(this.name) >= 1) {
            // we're recursive, so potentially infinite
            return { null: false, min: 0, max: Infinity };
        }
        const newStack = stack.add(this.name);
        const referent = env.symbolNS.get(this.name);
        return referent.estimateLength(tapeName, newStack, env);
    }

    public calculateTapes(stack: CounterStack, env: PassEnv): string[] {
        if (this._tapes == undefined) {
            if (stack.exceedsMax(this.name)) {
                this._tapes = [];
            } else {
                const newStack = stack.add(this.name);
                let referent = env.symbolNS.get(this.name);
                this._tapes = referent.calculateTapes(newStack, env);
                if (this._tapes == undefined) {
                    throw new Error(`undefined tapes in referent ${this.name}`);
                }
            }
        }
        return this._tapes;
    }
    
    public getTapePriority(
        tapeName: string, 
        symbolsVisited: StringPairSet,
        env: PassEnv
    ): number {
        if (symbolsVisited.has([this.name, tapeName])) { 
            return 0;
        }
        symbolsVisited.add([this.name, tapeName]);
        const referent = env.symbolNS.get(this.name);
        return referent.getTapePriority(tapeName, symbolsVisited, env);
    }

    public getTapeClass(
        tapeName: string, 
        symbolsVisited: StringPairSet,
        env: PassEnv
    ): TapeClass {
        if (symbolsVisited.has([this.name, tapeName])) { 
            // we already visited.  these might be true or false,
            // but we can just return false here because if it's 
            // true in other contexts it'll end up true in the end
            return { joinable: false, concatenable: false };
        }
        symbolsVisited.add([this.name, tapeName]);
        const referent = env.symbolNS.get(this.name);
        return referent.getTapeClass(tapeName, symbolsVisited, env);
    }

    public collectVocab(
        tapeName: string,
        atomic: boolean,
        symbolsVisited: StringPairSet,
        env: PassEnv
    ): StringSet { 
        if (symbolsVisited.has([this.name, tapeName])) {
            return new Set();
        }
        symbolsVisited.add([this.name, tapeName]);
        const referent = env.symbolNS.get(this.name);
        return referent.collectVocab(tapeName, atomic, symbolsVisited, env);
    }
    
    public getVocabCopyEdges(
        tapeName: string,
        tapeNS: TapeNamespace,
        symbolsVisited: StringPairSet,
        env: PassEnv
    ): StringPairSet {
        if (symbolsVisited.has([this.name, tapeName])) {
            return new StringPairSet();
        }
        symbolsVisited.add([this.name, tapeName]);
        const referent = env.symbolNS.get(this.name);
        return referent.getVocabCopyEdges(tapeName, tapeNS, symbolsVisited, env);
    }

    public constructExpr(
        tapeNS: TapeNamespace
    ): Expr {
        return constructEmbed(this.name, undefined);
    }

}

/**
 * A LocatorGrammar is a semantically trivial grammar that 
 * associates a grammar with some location in a sheet
 */
export class LocatorGrammar extends UnaryGrammar {
    public readonly tag = "locator";

    constructor(
        public position: CellPos,
        child: Grammar
    ) {
        super(child);
    }
    
    public mapChildren(f: GrammarPass, env: PassEnv): GrammarResult {
        return super.mapChildren(f, env)
                    .localize(this.pos);
    }

    public estimateLength(tapeName: string, stack: CounterStack, env: PassEnv): LengthRange {
        return this.child.estimateLength(tapeName, stack, env);
    }

    public get pos(): CellPos {
        return this.position;
    }

    public get locations(): CellPos[] {
        return [this.position];
    }

    public get id(): string {
        return this.child.id;
        //return `${this.pos}@${this.child.id}`;
    }

    public getLiterals(): LiteralGrammar[] {
        return this.child.getLiterals();
    }

}

export abstract class AbstractTestGrammar extends UnaryGrammar {

    constructor(
        child: Grammar,
        public test: Grammar,
        public uniques: LiteralGrammar[] = []
    ) {
        super(child);
    }
    
    public estimateLength(tapeName: string, stack: CounterStack, env: PassEnv): LengthRange {
        return this.child.estimateLength(tapeName, stack, env);
    }

    public get id(): string {
        return this.child.id;
    }
    
    public collectVocab(
        tapeName: string,
        atomic: boolean,
        symbolsVisited: StringPairSet,
        env: PassEnv
    ): StringSet { 
        const childVocab = this.child.collectVocab(tapeName, atomic, symbolsVisited, env);
        const testVocab = this.test.collectVocab(tapeName, atomic, symbolsVisited, env);
        return setUnion(childVocab, testVocab);
    }

    public constructExpr(
        tapeNS: TapeNamespace
    ): Expr {
        return this.child.constructExpr(tapeNS);
    }
}

export class TestGrammar extends AbstractTestGrammar {
    public readonly tag = "test";
}

export class TestNotGrammar extends AbstractTestGrammar {
    public readonly tag = "testnot";
}

export function Seq(...children: Grammar[]): SequenceGrammar {
    return new SequenceGrammar(children);
}

export function Par(...children: Grammar[]): ParallelGrammar {
    return new ParallelGrammar(children);
}

export function Uni(...children: Grammar[]): AlternationGrammar {
    return new AlternationGrammar(children);
}

export function Optional(child: Grammar): AlternationGrammar {
    return Uni(child, Epsilon());
}

export function CharSet(tape: string, chars: string[]): Grammar {
    return new AlternationGrammar(chars.map(c => Lit(tape, c)));
}

export function Lit(tape: string, text: string): LiteralGrammar {
    return new LiteralGrammar(tape, text);
}

export function Any(tape: string): DotGrammar {
    return new DotGrammar(tape);
}

export function Intersect(child1: Grammar, child2: Grammar): IntersectionGrammar {
    return new IntersectionGrammar(child1, child2);
}

export function Filter(child1: Grammar, child2: Grammar): FilterGrammar {
    return new FilterGrammar(child1, child2);
}

export function Join(child1: Grammar, child2: Grammar): JoinGrammar {
    return new JoinGrammar(child1, child2);
}

export function Short(child: Grammar): ShortGrammar {
    return new ShortGrammar(child);
}

export function Starts(child1: Grammar, child2: Grammar): JoinGrammar {
    const filter = new StartsGrammar(child2);
    return new JoinGrammar(child1, filter);
}

export function Ends(child1: Grammar, child2: Grammar): JoinGrammar {
    const filter = new EndsGrammar(child2);
    return new JoinGrammar(child1, filter);
}

export function Contains(child1: Grammar, child2: Grammar): JoinGrammar {
    const filter = new ContainsGrammar(child2);
    return new JoinGrammar(child1, filter);
}

export function Rep(
    child: Grammar, 
    minReps: number = 0, 
    maxReps: number = Infinity
) {
    return new RepeatGrammar(child, minReps, maxReps);
}

export function Epsilon(): EpsilonGrammar {
    return new EpsilonGrammar();
}

export function Null(): NullGrammar {
    return new NullGrammar();
}

export function Embed(name: string): EmbedGrammar {
    return new EmbedGrammar(name);
}

/*
export function Match(child: Grammar, ...tapes: string[]): MatchGrammar {
    return new MatchGrammar(child, new Set(tapes));
}
*/

export function Dot(...tapes: string[]): SequenceGrammar {
    return Seq(...tapes.map(t => Any(t)));
}

/*
export function MatchDot(...tapes: string[]): MatchGrammar {
    return Match(Dot(...tapes), ...tapes);
}

export function MatchDotRep(minReps: number = 0, maxReps: number = Infinity, ...tapes: string[]): MatchGrammar {
    return Match(Rep(Dot(...tapes), minReps, maxReps), ...tapes)
}

export function MatchDotRep2(minReps: number = 0, maxReps: number = Infinity, ...tapes: string[]): MatchGrammar {
    return Match(Seq(...tapes.map((t: string) => Rep(Any(t), minReps, maxReps))), ...tapes);
}

export function MatchDotStar(...tapes: string[]): MatchGrammar {
    return MatchDotRep(0, Infinity, ...tapes)
}

export function MatchDotStar2(...tapes: string[]): MatchGrammar {
    return MatchDotRep2(0, Infinity, ...tapes)
}
*/

export function MatchFrom(state:Grammar, fromTape: string, ...toTapes: string[]): Grammar {
    let result = state;
    for (const tape of toTapes) {
        result = new MatchFromGrammar(result, fromTape, tape);
    }
    return result;

    // Construct a Match for multiple tapes given a grammar for the first tape. 
    //return Match(Seq(state, ...otherTapes.map((t: string) => Rename(state, firstTape, t))),
    //             firstTape, ...otherTapes);
}

export function Rename(child: Grammar, fromTape: string, toTape: string): RenameGrammar {
    return new RenameGrammar(child, fromTape, toTape);
}

export function Not(child: Grammar): NegationGrammar {
    return new NegationGrammar(child);
}

export function Collection(
    symbols: Dict<Grammar> = {}
): CollectionGrammar {
    const result = new CollectionGrammar();
    for (const [symbolName, component] of Object.entries(symbols)) {
        result.symbols[symbolName] = component;
    }
    return result;
}

export function Hide(child: Grammar, tape: string, toTape: string = ""): HideGrammar {
    return new HideGrammar(child, tape, toTape);
}

export function Vocab(arg1: string | StringDict, arg2: string = ""): Grammar {
    if (typeof arg1 == 'string') {
        return Rep(Lit(arg1, arg2), 0, 0)
    } else {
        let vocabGrammars: LiteralGrammar[] = [];
        for (const tape in arg1 as StringDict) {
            vocabGrammars.push(Lit(tape, arg1[tape]));
        }
        return Rep(Seq(...vocabGrammars), 0, 0);
    }
}

export function Count(
    maxChars: Dict<number>,
    child: Grammar,
    countEpsilon: boolean = false,
    errorOnCountExceeded: boolean = false
): Grammar {
    let result = child;
    for (const [tapeName, max] of Object.entries(maxChars)) {
        result = new CountGrammar(result, tapeName, max,
                                  countEpsilon, errorOnCountExceeded);
    }
    return result;
}

export function Cursor(tape: string | string[], child: Grammar): Grammar {
    let result = child;
    if (!Array.isArray(tape)) tape = [tape];
    for (const t of tape) {
        result = new CursorGrammar(t, result);   
    }
    return result;
}

/**
  * Replace implements general phonological replacement rules.
  * 
  * NOTE: The defaults for this convenience function differ from those 
  * in the constructor of ReplaceGrammar.  These are the defaults appropriate
  * for testing, whereas the defaults in ReplaceGrammar are appropriate for
  * the purposes of converting tabular syntax into grammars.
  * 
  * fromGrammar: input (target) Grammar (on fromTape)
  * toGrammar: output (change) Grammar (on one or more toTapes)
  * preContext: context to match before the target fromGrammar (on fromTape)
  * postContext: context to match after the target fromGrammar (on fromTape)
  * otherContext: context to match on other tapes (other than fromTape & toTapes)
  * beginsWith: set to True to match at the start of fromTape
  * endsWith: set to True to match at the end of fromTape
  * minReps: minimum number of times the replace rule is applied; normally 0
  * maxReps: maximum number of times the replace rule is applied
*/
export function Replace(
    fromGrammar: Grammar, toGrammar: Grammar,
    preContext: Grammar = Epsilon(), postContext: Grammar = Epsilon(),
    otherContext: Grammar = Epsilon(),
    beginsWith: boolean = false, endsWith: boolean = false,
    minReps: number = 0, maxReps: number = Infinity,
    hiddenTapeName: string = ""
): ReplaceGrammar {
    return new ReplaceGrammar(fromGrammar, toGrammar, 
        preContext, postContext, otherContext, beginsWith, endsWith, 
        minReps, maxReps, hiddenTapeName, false);
}

/**
  * Replace implements general phonological replacement rules.
  * 
  * NOTE: The defaults for this convenience function differ from those 
  * in the constructor of ReplaceGrammar.  These are the defaults appropriate
  * for testing, whereas the defaults in ReplaceGrammar are appropriate for
  * the purposes of converting tabular syntax into grammars.
  * 
  * fromGrammar: input (target) Grammar (on fromTape)
  * toGrammar: output (change) Grammar (on one or more toTapes)
  * preContext: context to match before the target fromGrammar (on fromTape)
  * postContext: context to match after the target fromGrammar (on fromTape)
  * otherContext: context to match on other tapes (other than fromTape & toTapes)
  * beginsWith: set to True to match at the start of fromTape
  * endsWith: set to True to match at the end of fromTape
  * minReps: minimum number of times the replace rule is applied; normally 0
  * maxReps: maximum number of times the replace rule is applied
*/
export function OptionalReplace(
    fromGrammar: Grammar, toGrammar: Grammar,
    preContext: Grammar = Epsilon(), postContext: Grammar = Epsilon(),
    otherContext: Grammar = Epsilon(),
    beginsWith: boolean = false, endsWith: boolean = false,
    minReps: number = 0, maxReps: number = Infinity,
    hiddenTapeName: string = ""
): ReplaceGrammar {
    return new ReplaceGrammar(fromGrammar, toGrammar, 
        preContext, postContext, otherContext, beginsWith, endsWith, 
        minReps, maxReps, hiddenTapeName, true);
}

export function JoinReplace(
    child: Grammar,
    rules: ReplaceGrammar[],
): JoinReplaceGrammar {
    return new JoinReplaceGrammar(child, rules);
}

/**
 * JoinReplace is a special kind of join that understands how
 * tape renaming has to work in the case of replace rules
 */
export class JoinReplaceGrammar extends AbstractGrammar {
    public readonly tag = "joinreplace";

    public estimateLength(tapeName: string, stack: CounterStack, env: PassEnv): LengthRange {
        return this.child.estimateLength(tapeName, stack, env);
    }

    public get id(): string {
        const cs = this.rules.map(r => r.id).join(",");
        return `JoinReplace(${this.child.id},${cs})`;
    }

    //public renameTapeName: string | undefined = undefined;
    //public fromTapeName: string | undefined = undefined;
    //public renamedChild: GrammarComponent | undefined = undefined;
    protected ruleTapes: string[] = [];

    constructor(
        public child: Grammar,
        public rules: (ReplaceGrammar|EpsilonGrammar)[]
    ) {
        super();
    }

    public getChildren(): Grammar[] {
        return [ this.child, ...this.rules ];
    }
    
    public calculateTapes(stack: CounterStack, env: PassEnv): string[] {
        if (this._tapes == undefined) {

            for (const rule of this.rules) {

                if (rule instanceof EpsilonGrammar) continue;

                // iterate through the rules to see what tape needs to be renamed, and to what
                this.ruleTapes.push(...rule.calculateTapes(stack, env));

                let fromTapeName: string | undefined = undefined;
                if (rule._fromTapeName != undefined) {
                    if (fromTapeName != undefined && fromTapeName != rule._fromTapeName) {
                        continue;
                    }
                    fromTapeName = rule._fromTapeName;
                }

                let toTapeNames: string[] = [];
                if (rule._toTapeNames !== undefined 
                            && rule._toTapeNames.length) {
                    if (toTapeNames.length && listDifference(toTapeNames, rule._toTapeNames).length) {
                        continue;
                    }
                    toTapeNames = rule._toTapeNames;
                }
            }

            const childTapes = this.child.calculateTapes(stack, env);
            this._tapes = listUnique([...childTapes, ...this.ruleTapes]);
        }
        return this._tapes;
    }

    public constructExpr(
        tapeNS: TapeNamespace
    ): Expr {
        throw new Error("Not implemented");
    }
}

export function JoinRule(
    inputTape: string,
    child: Grammar,
    rules: ReplaceGrammar[]
): JoinRuleGrammar {
    return new JoinRuleGrammar(inputTape, child, rules);
}

/**
 * JoinRule is a special case of JoinReplace, where the joiner assumes
 * that all rules are from a tape named "$i" to a tape named "$o".
 * 
 * With this restriction, we don't have to try to infer what the tape names
 * are.
 */
export class JoinRuleGrammar extends AbstractGrammar {
    public readonly tag = "joinrule";

    constructor(
        public inputTape: string,
        public child: Grammar,
        public rules: ReplaceGrammar[]
    ) {
        super();
    }

    public estimateLength(tapeName: string, stack: CounterStack, env: PassEnv): LengthRange {
        return this.child.estimateLength(tapeName, stack, env);
    }

    public get id(): string {
        const cs = this.rules.map(r => r.id).join(",");
        return `JoinRule(${this.child.id},${cs})`;
    }
    
    public calculateTapes(stack: CounterStack, env: PassEnv): string[] {
        if (this._tapes == undefined) {
            this._tapes = this.child.calculateTapes(stack, env);
            for (const rule of this.rules) {
                // we don't need the answer here, but we have to calculate it so that 
                // the grammars have a .tapes property
                rule.calculateTapes(stack, env);
            }
        }
        return this._tapes;
    }

    public getChildren(): Grammar[] {
        return [ this.child, ...this.rules ];
    }

    public constructExpr(
        tapeNS: TapeNamespace
    ): Expr {
        throw new Error("Not implemented");
    }    

} 

let REPLACE_INDEX = 0;
export class ReplaceGrammar extends AbstractGrammar {
    public readonly tag = "replace";

    public get id(): string {
        return `Replace(${this.fromGrammar.id}->${this.toGrammar.id}|${this.preContext.id}_${this.postContext.id})`;
    }

    public estimateLength(tapeName: string, stack: CounterStack, env: PassEnv): LengthRange {
        return { null: false, min: 0, max: Infinity };
    }
    
    public _fromTapeName: string | undefined = undefined;
    public _toTapeNames: string[] | undefined = undefined;

    constructor(
        public fromGrammar: Grammar,
        public toGrammar: Grammar,
        public preContext: Grammar = Epsilon(),
        public postContext: Grammar = Epsilon(),
        public otherContext: Grammar = Epsilon(),
        public beginsWith: boolean = false,
        public endsWith: boolean = false,
        public minReps: number = 0,
        public maxReps: number = Infinity,
        public hiddenTapeName: string = "",
        public optional: boolean
    ) {
        super();
        if (this.hiddenTapeName.length == 0) {
            this.hiddenTapeName = `${HIDDEN_PREFIX}R${REPLACE_INDEX++}`;
        } else if (!this.hiddenTapeName.startsWith(HIDDEN_PREFIX)) {
            this.hiddenTapeName = HIDDEN_PREFIX + this.hiddenTapeName;
        }
    }

    public getTapeClass(
        tapeName: string, 
        symbolsVisited: StringPairSet,
        env: PassEnv
    ): TapeClass {
        const ts = new Set(this.tapes);
        if (ts.has(tapeName)) {
            return { joinable: true, concatenable: true };
        }
        return super.getTapeClass(tapeName, symbolsVisited, env);
    }

    public getChildren(): Grammar[] { 
        return [this.fromGrammar, this.toGrammar, this.preContext, this.postContext, this.otherContext];
    }

    public calculateTapes(stack: CounterStack, env: PassEnv): string[] {
        if (this._tapes == undefined) {
            this._tapes = super.calculateTapes(stack, env);
            if (this.toGrammar.tapes.length == 0) {
                //this.message({
                //    type: "error", 
                //    shortMsg: "At least 1 tape-'to' required", 
                //    longMsg: `The 'to' argument of a replacement must reference at least 1 tape; this references zero.`
                //});
            } else {
                if (this._toTapeNames === undefined) {
                    this._toTapeNames = [];
                }
                this._toTapeNames.push(...this.toGrammar.tapes);
            }
            if (this.fromGrammar.tapes.length != 1) {
                //this.message({
                //    type: "error", 
                //    shortMsg: "Only 1-tape 'from' allowed", 
                //    longMsg: `The 'from' argument of a replacement can only reference 1 tape; this references ${this.fromGrammar.tapes?.length}.`
                //});
            } else {
                this._fromTapeName = this.fromGrammar.tapes[0];
            }
        }
        return this._tapes;
    }
    
    public getVocabCopyEdges(
        tapeName: string,
        tapeNS: TapeNamespace,
        symbolsVisited: StringPairSet,
        env: PassEnv
    ): StringPairSet {
        const results = super.getVocabCopyEdges(tapeName, tapeNS, symbolsVisited, env);
        
        if (this._fromTapeName === undefined || this._toTapeNames === undefined) {
            throw new Error("getting vocab copy edges without tapes");
        }
        const fromTapeGlobalName = tapeNS.get(this._fromTapeName).globalName;
        for (const toTapeName of this._toTapeNames) {
            const toTapeGlobalName = tapeNS.get(toTapeName).globalName;
            results.add([fromTapeGlobalName, toTapeGlobalName]);
        }
        return results;
    }

    public collectVocab(
        tapeName: string,
        atomic: boolean,
        symbolsVisited: StringPairSet,
        env: PassEnv
    ): StringSet { 
        // first, collect vocabulary as normal
        let vocab = super.collectVocab(tapeName, atomic, symbolsVisited, env);

        if (this._fromTapeName == undefined || this._toTapeNames == undefined) {
            throw new Error("getting vocab copy edges without tapes");
        }

        // however, we also need to collect vocab from the contexts as if it were on a toTape
        for (const toTapeName of this._toTapeNames) {
            if (tapeName != toTapeName && tapeName == this._fromTapeName) {
                continue;
            }
            let newTapeName = renameTape(tapeName, toTapeName, this._fromTapeName);
            vocab = setUnion(vocab, this.fromGrammar.collectVocab(newTapeName, atomic, symbolsVisited, env));
            vocab = setUnion(vocab, this.preContext.collectVocab(newTapeName, atomic, symbolsVisited, env));
            vocab = setUnion(vocab, this.postContext.collectVocab(newTapeName, atomic, symbolsVisited, env));
            vocab = setUnion(vocab, this.otherContext.collectVocab(newTapeName, atomic, symbolsVisited, env));
        }
        return vocab;
    }

    public constructExpr(
        tapeNS: TapeNamespace
    ): Expr {
        
        if (this._fromTapeName === undefined || this._toTapeNames === undefined) {
            throw new Error("getting vocab copy edges without tapes");
        }

        if (this.beginsWith || this.endsWith) {
            this.maxReps = Math.max(1, this.maxReps);
            this.minReps = Math.min(this.minReps, this.maxReps);
        }

        if (this.fromGrammar.tapes.length != 1) {
            throw new Error(`too many tapes in fromGrammar: ${this.fromGrammar.tapes}`);
        }
        if (this.toGrammar.tapes.length != 1) {
            throw new Error(`too many tapes in toGrammar: ${this.toGrammar.tapes}`);
        }

        const fromTape = this.fromGrammar.tapes[0];
        const toTape = this.toGrammar.tapes[0];

        const fromExpr: Expr = this.fromGrammar.constructExpr(tapeNS);
        const toExpr: Expr = this.toGrammar.constructExpr(tapeNS);
        const preContextExpr: Expr = this.preContext.constructExpr(tapeNS);
        const postContextExpr: Expr = this.postContext.constructExpr(tapeNS);
        let states: Expr[] = [
            constructMatchFrom(preContextExpr, this._fromTapeName, ...this._toTapeNames),
            constructCorrespond(constructPrecede(fromExpr, toExpr), fromTape, 0, toTape, 0),
            constructMatchFrom(postContextExpr, this._fromTapeName, ...this._toTapeNames)
        ];

        const that = this;

        function matchAnythingElse(replaceNone: boolean = false): Expr {
            // 1. If the rule is optional, we just need to match .*
            // 2. If we are matching an instance at the start of text (beginsWith),
            //    or end of text (endsWith), then merely matching the replacement pattern
            //    isn't really matching.  That is, if we're matching "#b", the fact that b
            //    occurs elsewhere is no problem, it's not actually a match.  So we just 
            //    need to match .*
            
            if (that._fromTapeName == undefined || that._toTapeNames == undefined) {
                throw new Error("getting vocab copy edges without tapes");
            }

            if( that.optional ||
                    (that.beginsWith && !replaceNone) ||
                    (that.endsWith && !replaceNone)) {
                return constructMatchFrom(constructDotStar(that._fromTapeName),
                                          that._fromTapeName, ...that._toTapeNames)
            }
            const fromInstance: Expr[] = [preContextExpr, fromExpr, postContextExpr];

            // figure out what tapes need to be negated
            const negatedTapes: string[] = [];
            negatedTapes.push(...that.fromGrammar.tapes);
            negatedTapes.push(...that.preContext.tapes);
            negatedTapes.push(...that.postContext.tapes);

            let notExpr: Expr = constructNotContains(that._fromTapeName, fromInstance,
                negatedTapes, that.beginsWith && replaceNone, that.endsWith && replaceNone);
            return constructMatchFrom(notExpr, that._fromTapeName, ...that._toTapeNames);
        }
        
        if (!this.endsWith)
            states.push(matchAnythingElse());

        const replaceOne: Expr = constructSequence(...states);
        const replaceMultiple: Expr = constructRepeat(replaceOne, Math.max(1, this.minReps), this.maxReps);
        
        // we need to match the context on other tapes too
        const otherContextExpr: Expr = this.otherContext.constructExpr(tapeNS);
        if (this.beginsWith)
            states = [replaceOne, otherContextExpr]
        else if (this.endsWith)
            states = [matchAnythingElse(), replaceOne, otherContextExpr];
        else
            states = [matchAnythingElse(), replaceMultiple, otherContextExpr];
        let replaceExpr: Expr = constructSequence(...states);
        replaceExpr = constructNoEps(replaceExpr, this._fromTapeName);
                
        if (this.minReps > 0) {
            return replaceExpr;
        } else {
            let copyExpr: Expr = matchAnythingElse(true);
            if (! (otherContextExpr instanceof EpsilonExpr)) {
                const negatedTapes: string[] = [];
                negatedTapes.push(...this.otherContext.tapes);
                let negatedOtherContext: Expr = 
                    constructNegation(otherContextExpr, new Set(negatedTapes));
                const matchDotStar: Expr =
                    constructMatchFrom(constructDotStar(this._fromTapeName),
                                       this._fromTapeName, ...this._toTapeNames)
                copyExpr = constructAlternation(constructSequence(matchAnythingElse(true), otherContextExpr),
                                                constructSequence(matchDotStar, negatedOtherContext));
            }
            return constructAlternation(copyExpr, replaceExpr);
        }
    }

}

export function Query(
    query: StringDict = {},
): Grammar {
    const queryLiterals = Object.entries(query).map(([key, value]) => {
        key = key.normalize("NFD"); 
        value = value.normalize("NFD");
        return new LiteralGrammar(key, value);
    });
    return new SequenceGrammar(queryLiterals);
}

export function PreTape(
    fromTape: string, 
    toTape: string, 
    child: Grammar
): Grammar {
    return new PreTapeGrammar(fromTape, toTape, child);
}

export function infinityProtection(
    grammar: Grammar,
    tapes: string[],
    symbolName: string,
    maxChars: number,
    env: PassEnv
): Grammar {

    let foundInfinite = false;
    const maxCharsDict: {[tape: string]: number} = {};
    const stack = new CounterStack(2);
    for (const tape of tapes) {
        const length = grammar.estimateLength(tape, stack, env);
        if (length.null == true) continue;
        if (length.max == Infinity && maxChars != Infinity) {
            maxCharsDict[tape] = maxChars-1;
            foundInfinite = true;
        }
    }

    if (!foundInfinite) return grammar;

    if (grammar instanceof CollectionGrammar) {
        const symGrammar = grammar.getSymbol(symbolName);
        if (symGrammar instanceof PriorityGrammar) {
            symGrammar.child = Count(maxCharsDict, symGrammar.child);
        } else {
            grammar = Count(maxCharsDict, grammar);
        }
    } else if (grammar instanceof PriorityGrammar) {
        grammar.child = Count(maxCharsDict, grammar.child);
    } else {
        grammar = Count(maxCharsDict, grammar);
    }

    return grammar;

}

export class RuleContextGrammar extends AbstractGrammar {
    public readonly tag = "context";

    constructor(
        public preContext: Grammar,
        public postContext: Grammar,
        public begins: boolean = false,
        public ends: boolean = false
    ) {
        super();
    }

    public get id(): string {
        throw new Error("Method not implemented.");
    }

    public estimateLength(tapeName: string, stack: CounterStack, env: PassEnv): LengthRange {
        throw new Error("Method not implemented.");
    }

    public getChildren(): Grammar[] {
        throw new Error("Method not implemented.");
    }

    public constructExpr(tapeNS: TapeNamespace): Expr {
        throw new Error("Method not implemented.");
    }

}
<|MERGE_RESOLUTION|>--- conflicted
+++ resolved
@@ -1,2717 +1,2707 @@
-import { 
-    CounterStack, Expr, EPSILON,
-    constructRepeat, constructSequence, constructAlternation,
-    constructIntersection, constructDot, constructEmbed,
-    constructRename, constructNegation, NULL,
-    constructFilter, constructJoin,
-    constructLiteral, constructMatchFrom,
-    constructPriority, EpsilonExpr, constructShort,
-    constructPrecede, constructPreTape,
-    constructNotContains, constructParallel, 
-    ExprNamespace, constructCollection, 
-    constructCorrespond, constructNoEps, 
-    constructDotStar,
-    constructCount,
-    CollectionExpr,
-<<<<<<< HEAD
-    constructCursor,
-=======
->>>>>>> 53e71d81
-    constructStar
-} from "./exprs";
-import { 
-    Result,
-} from "./msgs";
-
-import {
-    renameTape,
-    Tape, 
-    TapeNamespace
-} from "./tapes";
-import { Pass, PassEnv } from "./passes";
-
-import {
-    CellPos,
-    DEFAULT_SYMBOL_NAME,
-    Dict,
-    DUMMY_REGEX_TAPE,
-    DUMMY_TAPE,
-    flatten,
-    HIDDEN_PREFIX,
-    listDifference,
-    listIntersection,
-    listUnique,
-    setUnion,
-    StringDict,
-    StringSet,
-    tokenizeUnicode,
-    ValueSet
-} from "./util";
-
-import { Component } from "./components";
-
-export { CounterStack, Expr };
-
-type TapeClass = {
-    joinable: boolean,
-    concatenable: boolean
-};
-
-type StringPair = [string, string];
-class StringPairSet extends ValueSet<StringPair> { }
-
-export class GrammarResult extends Result<Grammar> { }
-
-export abstract class GrammarPass extends Pass<Grammar,Grammar> { 
-
-    public transformRoot(g: Grammar, env: PassEnv): GrammarResult {
-        g.calculateTapes(new CounterStack(2), env);
-        return this.transform(g, env);
-    }
-}
-
-export type LengthRange = {
-    null: boolean,
-    min: number,
-    max: number
-}
-
-export type Grammar = EpsilonGrammar
-             | NullGrammar
-             | LiteralGrammar
-             | DotGrammar
-             | ParallelGrammar
-             | SequenceGrammar
-             | AlternationGrammar
-             | ShortGrammar
-             | IntersectionGrammar
-             | JoinGrammar
-             | FilterGrammar
-             | CountGrammar
-             | PriorityGrammar
-             | StartsGrammar
-             | EndsGrammar
-             | ContainsGrammar
-             | SingleTapeGrammar
-             | RenameGrammar
-             | RepeatGrammar
-             | NegationGrammar
-             | PreTapeGrammar
-             | CursorGrammar
-             | HideGrammar
-             | MatchFromGrammar
-//             | MatchGrammar
-             | CollectionGrammar
-             | EmbedGrammar
-             | LocatorGrammar
-             | TestGrammar
-             | TestNotGrammar
-             | JoinReplaceGrammar
-             | JoinRuleGrammar
-             | ReplaceGrammar
-             | RuleContextGrammar;
-/**
- * Grammar components represent the linguistic grammar that the
- * programmer is expressing (in terms of sequences, alternations, joins,
- * etc.), as opposed to its specific layout on the spreadsheet grids (the "tabular
- * syntax tree" or TST), but also as opposed to the specific algebraic expressions
- * that our Brzozowski-style algorithm is juggling (which are even lower-level; a 
- * single "operation" in our grammar might even correspond to a dozen or so lower-level
- * ops.)
- * 
- * It's the main level at which we (the compiler) can ask, "Does this grammar 
- * make any sense?  Do the symbols actually refer to defined things?  Is the 
- * programmer doing things like defining filters that can't possibly have any output
- * because they refer to non-existent fields?"
- * 
- * At the Grammar level we do the following operations.  Some of these are done
- * within the grammar objects themselves, others are performed by Passes.
- * 
- *   * qualifying and resolving symbol names (e.g., figuring out that
- *     a particular reference to VERB refers to, say, the VERB symbol in the
- *     IntransitiveVerbs collection, and qualifying that reference so that it
- *     uniquely identifies that symbol (e.g. "IntransitiveVerb.VERB")
- * 
- *   * working out what tapes a particular component refers to.  This is 
- *     necessary for some complex operations (like "startswith embed:X"); 
- *     it's too early to infer tapes when the sheet is parsed (X might refer
- *     to a symbol that hasn't been parsed at all yet), but it still has to be
- *     done before expressions are generated because otherwise we don't 
- *     always know what expressions to generate.
- * 
- *   * adjusting tape names in cases (specifically replacement rules) where
- *     the stated to/from tapes can't literally be true.  (If we say that "a" 
- *     changes to "b" on tape T, that's not really true underlying; in both
- *     our Turing Machine metaphor and our implementation, we never "back up"
- *     the cursor and change anything.  Once something's written, it's written.
- *     So really, the "from T" and the "two T" have to be two different tapes 
- *     in implementation.  We use RenameGrammars to rename the "from T" to a new
- *     name.
- * 
- *   * sanity-checking and generating certain errors/warnings, like 
- *     whether a symbol X actually has a defined referent, whether a 
- *     filter refers to tapes that the component it's filtering doesn't, etc.
- * 
- *   * finally, generating the Brzozowski expression corresponding to each 
- *     component.
- */
-
-export abstract class AbstractGrammar extends Component {
-
-    public mapChildren(f: GrammarPass, env: PassEnv): GrammarResult {
-        return super.mapChildren(f, env) as GrammarResult;
-    }
-
-    public _tapes: string[] | undefined = undefined;
-
-    public get tapes(): string[] {
-        if (this._tapes == undefined) {
-            throw new Error("Trying to get tapes before calculating them");
-        }
-        return this._tapes;
-    }
-
-    public get locations(): CellPos[] {
-        return flatten(this.getChildren().map(c => c.locations));
-    }
-
-    /**
-     * A string ID for the grammar, for debugging purposes.
-     */
-    public abstract get id(): string;
-
-    public getLiterals(): LiteralGrammar[] {
-        throw new Error(`Cannot get literals from this grammar`);
-    }
-
-    /**
-     * This method is used to detect grammars that might be infinite --
-     * not *certain* to be infinite, but potentially so, that that we
-     * add a CountGrammar to the root just in case.  
-     * 
-     * I don't think it's possible to be certain that an arbitrary grammar
-     * is infinite; for example, we might join two grammars, both of which
-     * are infinite, but they actually only have a single entry that both 
-     * share.  We wouldn't know that, however, until generation; out of safety
-     * we have to treat the joins of two infinite grammars as themselves 
-     * infinite.  
-     * 
-     * It costs us little if we're wrong here; CountExprs have 
-     * negligible runtime cost.  We still want to try to get this correct, 
-     * though, because it truncates the outputs of the grammar-as-written,
-     * we want the addition of CountGrammar to be a last resort.
-     */
-    public abstract estimateLength(tapeName: string, stack: CounterStack, env: PassEnv): LengthRange;
-    
-    public abstract getChildren(): Grammar[];
-
-    public getAllTapePriority(
-        tapeNS: TapeNamespace,
-        env: PassEnv
-    ): string[] {
-        const tapeNames = this.calculateTapes(new CounterStack(2), env);
-        const priorities: [string, number][] = tapeNames.map(t => {
-            const joinWeight = this.getTapePriority(t, new StringPairSet(), env);
-            const tape = tapeNS.get(t);
-            const priority = joinWeight * Math.max(tape.vocab.size, 1);
-            return [t, priority];
-        });
-        const result = priorities.filter(([t, priority]) => priority >= 0)
-                         .sort((a, b) => b[1] - a[1])
-                         .map(([a,_]) => a);
-        return result;
-    }
-    
-    public getTapePriority(
-        tapeName: string,
-        symbolsVisited: StringPairSet,
-        env: PassEnv
-    ): number {
-        const priorities: number[] = [0];
-        for (const child of this.getChildren()) {
-            const childPriority = child.getTapePriority(tapeName, symbolsVisited, env);
-            if (childPriority < 0) {
-                return childPriority;
-            }
-            priorities.push(childPriority);
-        }
-        return Math.max(...priorities);
-    }
-
-    /**
-     * Collects all explicitly mentioned characters in the grammar for all tapes.
-     */
-    public collectAllVocab(
-        tapeNS: TapeNamespace,
-        env: PassEnv
-    ): void {
-        const tapeNames = this.calculateTapes(new CounterStack(2), env);
-        for (const tapeName of tapeNames) {
-            const tapeInfo = this.getTapeClass(tapeName, new ValueSet(), env);
-            const atomic = !tapeInfo.joinable || !tapeInfo.concatenable;
-            let tape = tapeNS.attemptGet(tapeName);
-            if (tape == undefined) {
-                // make a new one if it doesn't exist
-                const newTape = new Tape(tapeName, atomic);
-                tapeNS.set(tapeName, newTape);
-            } 
-            tape = tapeNS.get(tapeName); 
-            tape.atomic = atomic;
-            const strs = this.collectVocab(tapeName, atomic, new StringPairSet(), env);
-            tape.registerTokens([...strs]);
-        }
-
-        const vocabCopyEdges = new StringPairSet();
-        for (const tapeName of tapeNames) {
-            const edges = this.getVocabCopyEdges(tapeName, 
-                tapeNS, new StringPairSet(), env);
-            vocabCopyEdges.add(...edges);
-        }
-        
-        let dirty: boolean = true;
-        while (dirty) {
-            dirty = false;
-            for (const [fromTapeName, toTapeName] of vocabCopyEdges) {
-                const fromTape = tapeNS.get(fromTapeName);
-                const toTape = tapeNS.get(toTapeName);
-                for (const c of fromTape.vocab) {
-                    if (!toTape.vocab.has(c)) {
-                        dirty = true;
-                        toTape.registerTokens([c]);
-                    }
-                }
-            }
-        }
-    }
-    
-    public getTapeClass(
-        tapeName: string, 
-        symbolsVisited: StringPairSet,
-        env: PassEnv
-    ): TapeClass {
-        let result: TapeClass = { joinable: false, concatenable: false };
-        for (const child of this.getChildren()) {
-            const childTapeClass = child.getTapeClass(tapeName, symbolsVisited, env);
-            result.joinable ||= childTapeClass.joinable;
-            result.concatenable ||= childTapeClass.concatenable;
-        }
-        return result;
-    }
-
-    public collectVocab(
-        tapeName: string,
-        atomic: boolean,
-        symbolsVisited: StringPairSet,
-        env: PassEnv
-    ): StringSet { 
-        let vocab: StringSet = new Set();
-        for (const child of this.getChildren()) {
-            const childVocab = child.collectVocab(tapeName, atomic, symbolsVisited, env);
-            vocab = setUnion(vocab, childVocab);
-        }
-        return vocab;
-    }
-
-    public getVocabCopyEdges(
-        tapeName: string,
-        tapeNS: TapeNamespace,
-        symbolsVisited: StringPairSet,
-        env: PassEnv
-    ): StringPairSet {
-        const results = new StringPairSet();
-        for (const child of this.getChildren()) {
-            results.add(...child.getVocabCopyEdges(tapeName, tapeNS, symbolsVisited, env));
-        }
-        return results;
-    }
-
-    public calculateTapes(stack: CounterStack, env: PassEnv): string[] {
-        if (this._tapes == undefined) {
-            const children = this.getChildren();
-            //const children = this.getChildren().reverse();
-            const childTapes = children.map(
-                                s => s.calculateTapes(stack, env));
-            this._tapes = listUnique(flatten(childTapes));
-        }
-        return this._tapes;
-    }
-
-    public abstract constructExpr(
-        tapeNS: TapeNamespace
-    ): Expr;
-    
-    public allSymbols(): string[] {
-        return [];
-    }
-}
-
-abstract class AtomicGrammar extends AbstractGrammar {
-
-    public getChildren(): Grammar[] { return []; }
-
-}
-
-export class EpsilonGrammar extends AtomicGrammar {
-    public readonly tag = "epsilon";
-    
-    public estimateLength(tapeName: string, stack: CounterStack, env: PassEnv): LengthRange {
-        return { null: false, min: 0, max: 0 };
-    }
-
-    public get id(): string {
-        return 'ε';
-    }
-
-    public getLiterals(): LiteralGrammar[] {
-        return [];
-    }
-
-    public calculateTapes(stack: CounterStack, env: PassEnv): string[] {
-        if (this._tapes == undefined) {
-            this._tapes = [ 
-                //DUMMY_TAPE
-            ];
-        }
-        return this._tapes;
-    }
-
-    public constructExpr(
-        tapeNS: TapeNamespace
-    ): Expr {
-        return EPSILON;
-    }
-}
-
-export class NullGrammar extends AtomicGrammar {
-    public readonly tag = "null";
-
-    public estimateLength(tapeName: string, stack: CounterStack, env: PassEnv): LengthRange {
-        return { null: true, min: 0, max: 0 };
-    }
-    
-    public get id(): string {
-        return "∅";
-    }
-
-    public calculateTapes(stack: CounterStack, env: PassEnv): string[] {
-        if (this._tapes == undefined) {
-            this._tapes = [ 
-                //DUMMY_TAPE
-            ];
-        }
-        return this._tapes;
-    }
-
-    public constructExpr(
-        tapeNS: TapeNamespace
-    ): Expr {
-        return NULL;
-    }
-}
-
-export class LiteralGrammar extends AtomicGrammar {
-    public readonly tag = "lit";
-    
-    public estimateLength(tapeName: string, stack: CounterStack, env: PassEnv): LengthRange {
-        if (tapeName != this.tapeName) return { null: false, min: 0, max: 0 };
-        return { null: false, min: this.text.length, max: this.text.length };
-    }
-
-    protected tokens: string[] = [];
-
-    constructor(
-        public tapeName: string,
-        public text: string
-    ) {
-        super();
-        this.tokens = tokenizeUnicode(text);
-    }
-
-    public get id(): string {
-        return `${this.tapeName}:${this.text}`;
-    }
-
-    public getLiterals(): LiteralGrammar[] {
-        return [this];
-    }
-
-    public getTapePriority(
-        tapeName: string, 
-        symbolsVisited: StringPairSet,
-        env: PassEnv
-    ): number {
-        return (tapeName == this.tapeName) ? 1 : 0;
-    }
-    
-    public collectVocab(
-        tapeName: string,
-        atomic: boolean,
-        symbolsVisited: StringPairSet,
-        env: PassEnv
-    ): StringSet { 
-        if (tapeName != this.tapeName) {
-            return new Set();
-        }
-        
-        if (atomic) {
-            return new Set([this.text]);
-        }
-
-        return new Set(this.tokens);
-    }
-
-    public calculateTapes(stack: CounterStack, env: PassEnv): string[] {
-        if (this._tapes == undefined) {
-            this._tapes = [this.tapeName];
-        }
-        return this._tapes;
-    }
-
-    public constructExpr(
-        tapeNS: TapeNamespace
-    ): Expr {
-        return constructLiteral(this.tapeName, this.text, this.tokens);
-    }
-}
-
-export class DotGrammar extends AtomicGrammar {
-    public readonly tag = "dot";
-
-    constructor(
-        public tapeName: string
-    ) {
-        super();
-    }
-
-    public estimateLength(tapeName: string, stack: CounterStack, env: PassEnv): LengthRange {
-        if (tapeName != this.tapeName) return { null: false, min: 0, max: 0 };
-        return { null: false, min: 1, max: 1 };
-    }
-
-    public get id(): string {
-        return `Dot(${this.tapeName})`;
-    }
-    
-    public getTapePriority(
-        tapeName: string, 
-        symbolsVisited: StringPairSet,
-        env: PassEnv
-    ): number {
-        return (tapeName == this.tapeName) ? 1 : 0;
-    }
-    
-    public getTapeClass(
-        tapeName: string, 
-        symbolsVisited: StringPairSet,
-        env: PassEnv
-    ): TapeClass {
-        if (tapeName == this.tapeName) {
-            return { joinable: true, concatenable: true };
-        }
-        return super.getTapeClass(tapeName, symbolsVisited, env);
-    }
-
-    public calculateTapes(stack: CounterStack, env: PassEnv): string[] {
-        if (this._tapes == undefined) {
-            this._tapes = [this.tapeName];
-        }
-        return this._tapes;
-    }
-
-    public constructExpr(
-        tapeNS: TapeNamespace
-    ): Expr {
-        return constructDot(this.tapeName);
-    }
-}
-
-abstract class NAryGrammar extends AbstractGrammar {
-
-    constructor(
-        public children: Grammar[]
-    ) {
-        super();
-    }
-    
-    public getChildren(): Grammar[] { 
-        return this.children; 
-    }
-
-}
-
-export class ParallelGrammar extends NAryGrammar {
-    public readonly tag = "parallel";
-
-    public get id(): string {
-        const cs = this.children.map(c => c.id).join(",");
-        return `Par(${cs})`;
-    }
-
-    public constructExpr(
-        tapeNS: TapeNamespace
-    ): Expr {
-        const childExprs: Dict<Expr> = {};
-        for (const child of this.children) {
-            if (child.tapes.length != 1) {
-                throw new Error(`Each child of par must have 1 tape`);
-            }
-            const tapeName = child.tapes[0];
-            if (tapeName in childExprs) {
-                throw new Error(`Each child of par must have a unique tape`)
-            }
-            const newChild = child.constructExpr(tapeNS);
-            childExprs[tapeName] = newChild;
-        }
-        return constructParallel(childExprs);
-    }
-
-    public estimateLength(tapeName: string, stack: CounterStack, env: PassEnv): LengthRange {
-        let min = 0;
-        let max = 0;
-        for (const child of this.children) {
-            const childLength = child.estimateLength(tapeName, stack, env);
-            if (childLength.null) { return childLength; } // short-circuit if null
-            min += childLength.min;
-            max += childLength.max;
-        }
-        return { null: false, min: min, max: max };
-    }
-
-}
-
-export class SequenceGrammar extends NAryGrammar {
-    public readonly tag = "seq";
-
-    public get id(): string {
-        return this.children.map(c => c.id).join("+");
-    }
-
-    public getLiterals(): LiteralGrammar[] {
-        return flatten(this.children.map(c => c.getLiterals()));
-    }
-
-    public getTapeClass(
-        tapeName: string, 
-        symbolsVisited: StringPairSet, 
-        env: PassEnv
-    ): TapeClass {
-        const result = super.getTapeClass(tapeName, symbolsVisited, env);
-        let alreadyFound = false;
-        for (const child of this.children) {
-            const ts = new Set(child.tapes);
-            if (!(ts.has(tapeName))) {
-                continue;
-            }
-            if (alreadyFound) {
-                result.concatenable = true;
-                return result;
-            }
-            alreadyFound = true;
-        }
-        return result;
-    }
-
-    public constructExpr(
-        tapeNS: TapeNamespace
-    ): Expr {
-        const childExprs = this.children.map(s => s.constructExpr(tapeNS));
-        return constructSequence(...childExprs);
-    }
-
-    public finalChild(): Grammar {
-        if (this.children.length == 0) {
-            return new EpsilonGrammar();
-        }
-        return this.children[this.children.length-1];
-    }
-
-    public nonFinalChildren(): Grammar[] {
-        if (this.children.length <= 1) {
-            return [];
-        }
-        return this.children.slice(0, this.children.length-1);
-    }
-
-    public estimateLength(tapeName: string, stack: CounterStack, env: PassEnv): LengthRange {
-        let min = 0;
-        let max = 0;
-        for (const child of this.children) {
-            const childLength = child.estimateLength(tapeName, stack, env);
-            if (childLength.null) { return childLength; } // short-circuit if null
-            min += childLength.min;
-            max += childLength.max;
-        }
-        return { null: false, min: min, max: max };
-    }
-}
-
-export class AlternationGrammar extends NAryGrammar {
-    public readonly tag = "alt";
-
-    public get id(): string {
-        return this.children.map(c => c.id).join("|");
-    }
-
-    public constructExpr(
-        tapeNS: TapeNamespace,
-    ): Expr {
-        const childExprs = this.children.map(s => s.constructExpr(tapeNS));
-        return constructAlternation(...childExprs);
-    }
-
-    public estimateLength(tapeName: string, stack: CounterStack, env: PassEnv): LengthRange {
-        let min = Infinity;
-        let max = 0;
-        if (this.children.length == 0) {
-            return { null: true, min: min, max: max };
-        }
-        for (const child of this.children) {
-            const childLength = child.estimateLength(tapeName, stack, env);
-            if (childLength.null) continue;
-            min = Math.min(min, childLength.min);
-            max = Math.max(max, childLength.max);
-        }
-        return { null: false, min: min, max: max };
-    }
-}
-
-export abstract class UnaryGrammar extends AbstractGrammar {
-
-    constructor(
-        public child: Grammar
-    ) {
-        super();
-    }
-
-    public getChildren(): Grammar[] { 
-        return [this.child]; 
-    }
-
-    public constructExpr(
-        tapeNS: TapeNamespace,
-    ): Expr {
-        return this.child.constructExpr(tapeNS);
-    }
-}
-
-abstract class BinaryGrammar extends AbstractGrammar {
-
-    constructor(
-        public child1: Grammar,
-        public child2: Grammar
-    ) {
-        super();
-    }
-    
-    public getChildren(): Grammar[] { 
-        return [this.child1, this.child2];
-    }
-    
-    public getTapePriority(
-        tapeName: string, 
-        symbolsVisited: StringPairSet,
-        env: PassEnv
-    ): number {
-        const c1priority = this.child1.getTapePriority(tapeName, symbolsVisited, env);
-        const c2priority = this.child2.getTapePriority(tapeName, symbolsVisited, env);
-        return (c1priority * 10 + c2priority);
-    }
-}
-
-export class ShortGrammar extends UnaryGrammar {
-    public readonly tag = "short";
-
-    public get id(): string {
-        return `Pref(${this.child.id})`;
-    }
-
-    public estimateLength(tapeName: string, stack: CounterStack, env: PassEnv): LengthRange {
-        return this.child.estimateLength(tapeName, stack, env);
-    }
-    
-    public getTapeClass(
-        tapeName: string, 
-        symbolsVisited: StringPairSet,
-        env: PassEnv
-    ): TapeClass {
-        const ts = new Set(this.tapes);
-        if (ts.has(tapeName)) {
-            return { joinable: true, concatenable: true };
-        }
-        return super.getTapeClass(tapeName, symbolsVisited, env);
-    }
-
-    public constructExpr(
-        tapeNS: TapeNamespace
-    ): Expr {
-        const child = this.child.constructExpr(tapeNS);
-        return constructShort(child);
-    }
-}
-
-export class IntersectionGrammar extends BinaryGrammar {
-    public readonly tag = "intersect";
-
-    public get id(): string {
-        return `Intersect(${this.child1.id},${this.child2.id})`;
-    }
-
-    public estimateLength(tapeName: string, stack: CounterStack, env: PassEnv): LengthRange {
-        const child1Length = this.child1.estimateLength(tapeName, stack, env);
-        const child2Length = this.child2.estimateLength(tapeName, stack, env);
-        if (child1Length.null == true || child2Length.null == true) {
-            return { null: true, min: 0, max: 0 };
-        }
-        return { 
-            null: false,
-            min: Math.max(child1Length.min, child2Length.min),
-            max: Math.min(child1Length.max, child2Length.max)
-        }
-    }
-    
-    public getTapeClass(
-        tapeName: string, 
-        symbolsVisited: StringPairSet,
-        env: PassEnv
-    ): TapeClass {
-        const result = super.getTapeClass(tapeName, symbolsVisited, env);
-        const child1Tapes = this.child1.tapes;
-        const child2Tapes = this.child2.tapes;
-        const intersection = new Set(listIntersection(child1Tapes, child2Tapes));
-        result.joinable ||= intersection.has(tapeName);
-        return result;
-    }
-
-    public constructExpr(
-        tapeNS: TapeNamespace
-    ): Expr {
-        const left = this.child1.constructExpr(tapeNS);
-        const right = this.child2.constructExpr(tapeNS);
-        return constructIntersection(left, right);
-    }
-}
-
-/*
-function fillOutWithDotStar(state: Expr, tapes: string[]) {
-    for (const tape of tapes) {
-        const dotStar = constructDotStar(tape);
-        state = constructBinaryConcat(state, dotStar);
-    } 
-    return state;
-} */
-
-export class JoinGrammar extends BinaryGrammar {
-    public readonly tag = "join";
-
-    public get id(): string {
-        return `Join(${this.child1.id},${this.child2.id})`;
-    }
-
-    public estimateLength(tapeName: string, stack: CounterStack, env: PassEnv): LengthRange {
-        const child1Length = this.child1.estimateLength(tapeName, stack, env);
-        const child2Length = this.child2.estimateLength(tapeName, stack, env);
-        if (child1Length.null == true || child2Length.null == true) {
-            return { null: true, min: 0, max: 0 };
-        }
-        return { 
-            null: false,
-            min: Math.max(child1Length.min, child2Length.min),
-            max: Math.min(child1Length.max, child2Length.max)
-        }
-    }
-    
-
-    public getTapeClass(
-        tapeName: string, 
-        symbolsVisited: StringPairSet,
-        env: PassEnv
-    ): TapeClass {
-        const result = super.getTapeClass(tapeName, symbolsVisited, env);
-        const child1Tapes = this.child1.tapes;
-        const child2Tapes = this.child2.tapes;
-        const intersection = new Set(listIntersection(child1Tapes, child2Tapes));
-        result.joinable ||= intersection.has(tapeName);
-        return result;
-    }
-
-    public calculateTapes(stack: CounterStack, env: PassEnv): string[] {
-        if (this._tapes == undefined) {
-            const child1Tapes = this.child1.calculateTapes(stack, env);
-            const child2Tapes = this.child2.calculateTapes(stack, env);
-            const intersection = listIntersection(child1Tapes, child2Tapes);
-            this._tapes = listUnique([...intersection, ...child1Tapes, ...child2Tapes]);
-        }
-        return this._tapes;
-    }
-
-    public constructExpr(
-        tapeNS: TapeNamespace
-    ): Expr {
-        return constructJoin(this.child1.constructExpr(tapeNS), 
-                                this.child2.constructExpr(tapeNS), 
-                                    new Set(this.child1.tapes),
-                                    new Set(this.child2.tapes));
-    }
-
-}
-
-export class FilterGrammar extends BinaryGrammar {
-    public readonly tag = "filter";
-
-    public get id(): string {
-        return `Filter(${this.child1.id},${this.child2.id})`;
-    }
-    
-
-    public estimateLength(tapeName: string, stack: CounterStack, env: PassEnv): LengthRange {
-        const child1Length = this.child1.estimateLength(tapeName, stack, env);
-        const child2Length = this.child2.estimateLength(tapeName, stack, env);
-        if (child1Length.null == true || child2Length.null == true) {
-            return { null: true, min: 0, max: 0 };
-        }
-        return { 
-            null: false,
-            min: Math.max(child1Length.min, child2Length.min),
-            max: Math.min(child1Length.max, child2Length.max)
-        }
-    }
-    
-
-    public getTapeClass(
-        tapeName: string, 
-        symbolsVisited: StringPairSet,
-        env: PassEnv
-    ): TapeClass {
-        const result = super.getTapeClass(tapeName, symbolsVisited, env);
-        const child1Tapes = this.child1.tapes;
-        const child2Tapes = this.child2.tapes;
-        const intersection = new Set(listIntersection(child1Tapes, child2Tapes));
-        result.joinable ||= intersection.has(tapeName);
-        return result;
-    }
-
-    public calculateTapes(stack: CounterStack, env: PassEnv): string[] {
-        if (this._tapes == undefined) {
-            const child1Tapes = this.child1.calculateTapes(stack, env);
-            const child2Tapes = this.child2.calculateTapes(stack, env);
-            this._tapes = listUnique([...child2Tapes, ...child1Tapes]);
-        }
-        return this._tapes;
-    }
-
-    public constructExpr(
-        tapeNS: TapeNamespace
-    ): Expr {
-        const expr1 = this.child1.constructExpr(tapeNS);
-        const expr2 = this.child2.constructExpr(tapeNS);
-        const tapes = new Set(listIntersection(this.child1.tapes, this.child2.tapes));
-        return constructFilter(expr1, expr2, tapes);   
-    }
-}
-
-export class CountGrammar extends UnaryGrammar {
-    public readonly tag = "count";
-
-    constructor(
-        child: Grammar,
-        public tapeName: string,
-        public maxChars: number,
-        public countEpsilon: boolean,
-        public errorOnCountExceeded: boolean,
-    ) {
-        super(child);
-    }
-
-    public estimateLength(tapeName: string, stack: CounterStack, env: PassEnv): LengthRange {
-        const childLength = this.child.estimateLength(tapeName, stack, env);
-        if (tapeName != this.tapeName) return childLength;
-        return {
-            null: childLength.null,
-            min: childLength.min,
-            max: Math.min(childLength.max, this.maxChars)
-        }
-    }
-
-    public get id(): string {
-        return `Count_${this.tapeName}:${this.maxChars}(${this.child.id})`;
-    }
-
-    public constructExpr(
-        tapeNS: TapeNamespace
-    ): Expr {
-        let childExpr = this.child.constructExpr(tapeNS);
-        return constructCount(childExpr, this.tapeName, this.maxChars,
-                              this.countEpsilon, this.errorOnCountExceeded);
-    }
-}
-
-export class PriorityGrammar extends UnaryGrammar {
-    public readonly tag = "priority";
-    
-    constructor(
-        child: Grammar,
-        public tapePriority: string[]
-    ) {
-        super(child);
-    }
-
-    public estimateLength(tapeName: string, stack: CounterStack, env: PassEnv): LengthRange {
-        return this.child.estimateLength(tapeName, stack, env);
-    }
-
-    public get id(): string {
-        return `Priority(${this.tapePriority},${this.child.id})`;
-    }
-
-    public constructExpr(
-        tapeNS: TapeNamespace
-    ): Expr {
-        console.log(`Constructing priority with tapes ${this.tapePriority}`);
-        const childExpr = this.child.constructExpr(tapeNS);
-        if (this.tapePriority.length == 0) {
-            return childExpr;
-        }
-        return constructPriority(this.tapePriority, childExpr);
-    }
-}
-
-abstract class ConditionGrammar extends UnaryGrammar {
-
-    constructor(
-        child: Grammar,
-        tapes: string[] | undefined = undefined
-    ) {
-        super(child);
-        this._tapes = tapes;
-    }
-
-    public constructExpr(
-        tapeNS: TapeNamespace
-    ): Expr {
-        // All descendants of Condition should have been replaced by
-        // other grammars by the time exprs are constructed.
-        throw new Error("not implemented");
-    }
-}
-
-export class StartsGrammar extends ConditionGrammar {
-    public readonly tag = "starts";
-
-    public estimateLength(tapeName: string, stack: CounterStack, env: PassEnv): LengthRange {
-        const childLength = this.child.estimateLength(tapeName, stack, env);
-        return {
-            null: childLength.null,
-            min: childLength.min,
-            max: Infinity
-        };
-    }
-
-    public get id(): string {
-        return `Starts(${this.child.id})`;
-    }
-}
-
-export class EndsGrammar extends ConditionGrammar {
-    public readonly tag = "ends";
-
-    public estimateLength(tapeName: string, stack: CounterStack, env: PassEnv): LengthRange {
-        const childLength = this.child.estimateLength(tapeName, stack, env);
-        return {
-            null: childLength.null,
-            min: childLength.min,
-            max: Infinity
-        };
-    }
-
-    public get id(): string {
-        return `Ends(${this.child.id})`;
-    }
-}
-
-export class ContainsGrammar extends ConditionGrammar {
-    public readonly tag = "contains";
-
-    public estimateLength(tapeName: string, stack: CounterStack, env: PassEnv): LengthRange {
-        const childLength = this.child.estimateLength(tapeName, stack, env);
-        return {
-            null: childLength.null,
-            min: childLength.min,
-            max: Infinity
-        };
-    }
-
-    public get id(): string {
-        return `Contains(${this.child.id})`;
-    }
-}
-
-/** This is used internally, to wrap potentially complex grammars
- * so that they work in contexts where only grammars with single 
- * tapes are permitted.
- * 
- * For example, "equals text: q{HighVowel}".  HighVowel might 
- * define multiple tapes, but for this purpose we only care about 
- * its text tape, and the others have to be hidden.  (Not thrown out
- * or ignored, just hidden.)
- * 
- * But when we create this header/regex combination, we don't yet know
- * what HighVowel refers to or what tapes it defines; we only learn that
- * in later stages.  This grammar is a kind of stub that wraps the regex
- * and sticks around until we have that information, at which point we can
- * create the appropriate structures. 
- * 
- */
-export class SingleTapeGrammar extends UnaryGrammar {
-    public readonly tag = "singletape";
-
-    constructor(
-        public tapeName: string,
-        child: Grammar
-    ) {
-        super(child);
-    }
-
-    public get id(): string {
-        return `Tape<${this.tapeName}>(${this.child.id}`;
-    }
-
-    public estimateLength(tapeName: string, stack: CounterStack, env: PassEnv): LengthRange {
-        return this.child.estimateLength(tapeName, stack, env);
-    }
-
-    public calculateTapes(stack: CounterStack, env: PassEnv): string[] {
-        if (this._tapes == undefined) {
-            this._tapes = [];
-            // in the scope of a SingleTapeGrammar, there are often
-            // grammars with the dummy tape .T.  We don't want to consider
-            // this as a genuine tape outside of this scope, outside of this
-            // scope that will be tapeName.  
-            for (const tapeName of this.child.calculateTapes(stack, env)) {
-                if (tapeName == DUMMY_REGEX_TAPE) {
-                    this._tapes.push(this.tapeName);
-                } else {
-                    this._tapes.push(tapeName);
-                }
-            }
-            this._tapes = listUnique(this._tapes);
-        }
-        return this._tapes;
-    }
-    
-    public getLiterals(): LiteralGrammar[] {
-        return this.child.getLiterals()
-                    .map(c => {
-                        if (c.tapeName == DUMMY_REGEX_TAPE) {
-                            return new LiteralGrammar(this.tapeName, c.text);
-                        }
-                        return c;
-                    });
-    }
-
-}
-function update<T>(orig: T, update: any): T {
-    let clone = Object.create(Object.getPrototypeOf(orig));
-    Object.assign(clone, orig);
-    Object.assign(clone, update);
-    clone._tapes = undefined;
-    return clone as T;
-}
-
-export class RenameGrammar extends UnaryGrammar {
-    public readonly tag = "rename";
-
-    constructor(
-        child: Grammar,
-        public fromTape: string,
-        public toTape: string
-    ) {
-        super(child);
-    }
-    
-    public estimateLength(tapeName: string, stack: CounterStack, env: PassEnv): LengthRange {
-        if (tapeName != this.toTape && tapeName == this.fromTape) {
-            return { null: false, min: 0, max: 0 };
-        }
-
-        const newTapeName = renameTape(tapeName, this.toTape, this.fromTape);
-        return this.child.estimateLength(newTapeName, stack, env);
-    }
-
-    public get id(): string {
-        return `${this.toTape}<-${this.fromTape}(${this.child.id})`;
-    }
-
-    public getLiterals(): LiteralGrammar[] {
-        return this.child.getLiterals()
-                    .map(c => {
-                        if (c.tapeName == this.fromTape) {
-                            return new LiteralGrammar(this.toTape, c.text);
-                        }
-                        return c;
-                    });
-    }
-
-    public getTapePriority(
-        tapeName: string, 
-        symbolsVisited: StringPairSet,
-        env: PassEnv
-    ): number {
-        if (tapeName != this.toTape && tapeName == this.fromTape) {
-            return 0;
-        }
-
-        const newTapeName = renameTape(tapeName, this.toTape, this.fromTape);
-        return this.child.getTapePriority(newTapeName, symbolsVisited, env);
-    }
-    
-    public getTapeClass(
-        tapeName: string, 
-        symbolsVisited: StringPairSet,
-        env: PassEnv
-    ): TapeClass {
-        if (tapeName != this.toTape && tapeName == this.fromTape) {
-            return {joinable: false, concatenable: false};
-        }
-
-        const newTapeName = renameTape(tapeName, this.toTape, this.fromTape);
-        return this.child.getTapeClass(newTapeName, symbolsVisited, env);
-    }
-
-    public collectVocab(
-        tapeName: string,
-        atomic: boolean,
-        symbolsVisited: StringPairSet,
-        env: PassEnv
-    ): StringSet { 
-        if (tapeName != this.toTape && tapeName == this.fromTape) {
-            return new Set();
-        }
-
-        const newTapeName = renameTape(tapeName, this.toTape, this.fromTape);
-        return this.child.collectVocab(newTapeName, atomic, symbolsVisited, env);
-    }
-
-    public getVocabCopyEdges(
-        tapeName: string,
-        tapeNS: TapeNamespace,
-        symbolsVisited: StringPairSet,
-        env: PassEnv
-    ): StringPairSet {
-        const newTapeName = renameTape(tapeName, this.toTape, this.fromTape);
-        const newTapeNS = tapeNS.rename(this.toTape, this.fromTape);
-        return this.child.getVocabCopyEdges(newTapeName, newTapeNS, symbolsVisited, env);
-    }
-
-    public calculateTapes(stack: CounterStack, env: PassEnv): string[] {
-        if (this._tapes == undefined) {
-            this._tapes = [];
-            for (const tapeName of this.child.calculateTapes(stack, env)) {
-                if (tapeName == this.fromTape) {
-                    this._tapes.push(this.toTape);
-                } else {
-                    this._tapes.push(tapeName);
-                }
-            }
-            this._tapes = listUnique(this._tapes);
-        }
-        return this._tapes;
-    }
-
-    public constructExpr(
-        tapeNS: TapeNamespace
-    ): Expr {
-        const newTapeNS = tapeNS.rename(this.toTape, this.fromTape);
-        const childExpr = this.child.constructExpr(newTapeNS);
-        return constructRename(childExpr, this.fromTape, this.toTape);
-    }
-}
-
-export class RepeatGrammar extends UnaryGrammar {
-    public readonly tag = "repeat";
-
-    constructor(
-        child: Grammar,
-        public minReps: number = 0,
-        public maxReps: number = Infinity
-    ) {
-        super(child);
-    }
-
-    public get id(): string {
-        if (this.minReps == 0 && this.maxReps == Infinity) {
-            return `(${this.child.id})*`;
-        }
-        return `Repeat(${this.child.id},${this.minReps},${this.maxReps})`;
-    }
-
-    public getTapeClass(
-        tapeName: string, 
-        symbolsVisited: StringPairSet,
-        env: PassEnv
-    ): TapeClass {
-        const result = this.child.getTapeClass(tapeName, symbolsVisited, env);
-        const ts = new Set(this.tapes);
-        if (ts.has(tapeName)) {
-            result.concatenable = true;
-        }
-        return result;
-    }
-    
-    public estimateLength(tapeName: string, stack: CounterStack, env: PassEnv): LengthRange {
-        const childLength = this.child.estimateLength(tapeName, stack, env);
-        return {
-            null: childLength.null,
-            min: childLength.min * this.minReps,
-            max: childLength.max * this.maxReps
-        };
-    }
-
-    public constructExpr(
-        tapeNS: TapeNamespace
-    ): Expr {
-<<<<<<< HEAD
-        const childExpr = this.child.constructExpr(tapeNS);
-        if (this.minReps == 0 && this.maxReps == Infinity) {
-            return constructStar(childExpr);
-        }
-=======
-        const childExpr = this.child.constructExpr(tapeNS, symbols);
-        if (this.minReps == 0 && this.maxReps == Infinity) {
-            return constructStar(childExpr);
-        }
-        if (this.maxReps == Infinity) {
-            const firstPart = constructRepeat(childExpr, this.minReps, this.minReps);
-            const secondPart = constructStar(childExpr);
-            return constructPrecede(firstPart, secondPart);
-        }
->>>>>>> 53e71d81
-        return constructRepeat(childExpr, this.minReps, this.maxReps);
-    }
-}
-
-export class NegationGrammar extends UnaryGrammar {
-    public readonly tag = "not";
-
-    public get id(): string {
-        return `Not(${this.child.id})`;
-    }
-
-    public getTapeClass(
-        tapeName: string, 
-        symbolsVisited: StringPairSet,
-        env: PassEnv
-    ): TapeClass {
-        const ts = new Set(this.tapes);
-        if (ts.has(tapeName)) {
-            return { joinable: true, concatenable: true };
-        }
-        return super.getTapeClass(tapeName, symbolsVisited, env);
-    }
-
-    public estimateLength(tapeName: string, stack: CounterStack, env: PassEnv): LengthRange {
-        return {
-            null: false,
-            min: 0,
-            max: Infinity,
-        };
-    }
-
-    public constructExpr(
-        tapeNS: TapeNamespace
-    ): Expr {
-        const childExpr = this.child.constructExpr(tapeNS);
-        return constructNegation(childExpr, new Set(this.child.tapes));
-    }
-}
-
-export class CursorGrammar extends UnaryGrammar {
-    public readonly tag = "cursor";
-
-    constructor(
-        public tape: string,
-        child: Grammar
-    ) {
-        super(child);
-    }
-
-    public get id(): string {
-        return `Pre(${this.child.id})`;
-    }
-
-    public estimateLength(tapeName: string, stack: CounterStack, env: PassEnv): LengthRange {
-        return this.child.estimateLength(tapeName, stack, env);
-    }
-
-    public getTapePriority(
-        tapeName: string,
-        symbolsVisited: StringPairSet,
-        env: PassEnv
-    ): number {
-        if (tapeName == this.tape) {
-            return -1;
-        }
-        return super.getTapePriority(tapeName, symbolsVisited, env);
-    }
-
-    public constructExpr(tapeNS: TapeNamespace): Expr {
-        const childExpr = this.child.constructExpr(tapeNS);
-        return constructCursor(this.tape, childExpr);
-    }
-
-}
-
-export function Taper(tape: string, child: Grammar): CursorGrammar {
-    return new CursorGrammar(tape, child);
-}
-
-
-export class PreTapeGrammar extends UnaryGrammar {
-    public readonly tag = "pretape";
-
-    constructor(
-        public fromTape: string,
-        public toTape: string,
-        child: Grammar
-    ) {
-        super(child);
-    }
-
-    public get id(): string {
-        return `Pre(${this.child.id})`;
-    }
-
-    public estimateLength(tapeName: string, stack: CounterStack, env: PassEnv): LengthRange {
-        return this.child.estimateLength(tapeName, stack, env);
-    }
-
-    public getTapePriority(
-        tapeName: string,
-        symbolsVisited: StringPairSet,
-        env: PassEnv
-    ): number {
-        if (tapeName == this.fromTape) {
-            return -1;
-        }
-        return super.getTapePriority(tapeName, symbolsVisited, env);
-    }
-
-    public constructExpr(tapeNS: TapeNamespace): Expr {
-        const childExpr = this.child.constructExpr(tapeNS);
-        return constructPreTape(this.fromTape, this.toTape, childExpr);
-    }
-
-}
-
-
-let HIDE_INDEX = 0; 
-export class HideGrammar extends UnaryGrammar {
-    public readonly tag = "hide";
-
-    constructor(
-        child: Grammar,
-        public tapeName: string,
-        public toTape: string = ""
-    ) {
-        super(child);
-        if (toTape == "") {
-            this.toTape = `${HIDDEN_PREFIX}H${HIDE_INDEX++}_${tapeName}`;
-        } else if (!toTape.startsWith(HIDDEN_PREFIX)) {
-            this.toTape = `${HIDDEN_PREFIX}${toTape}`;
-        }
-    }
-    
-    public get id(): string {
-        return `Hide(${this.child.id},${this.tapeName})`;
-    }
-    
-    public getTapePriority(
-        tapeName: string, 
-        symbolsVisited: StringPairSet,
-        env: PassEnv
-    ): number {
-        if (tapeName != this.toTape && tapeName == this.tapeName) {
-            return 0;
-        }
-        const newTapeName = renameTape(tapeName, this.toTape, this.tapeName);
-        return this.child.getTapePriority(newTapeName, symbolsVisited, env);
-    }
-
-    public getTapeClass(
-        tapeName: string, 
-        symbolsVisited: StringPairSet,
-        env: PassEnv
-    ): TapeClass {
-        if (tapeName != this.toTape && tapeName == this.tapeName) {
-            return {joinable: false, concatenable: false};
-        }
-        const newTapeName = renameTape(tapeName, this.toTape, this.tapeName);
-        return this.child.getTapeClass(newTapeName, symbolsVisited, env);
-    }
-
-    public collectVocab(
-        tapeName: string,
-        atomic: boolean,
-        symbolsVisited: StringPairSet,
-        env: PassEnv
-    ): StringSet { 
-        if (tapeName != this.toTape && tapeName == this.tapeName) {
-            return new Set();
-        }
-        const newTapeName = renameTape(tapeName, this.toTape, this.tapeName);
-        return this.child.collectVocab(newTapeName, atomic, symbolsVisited, env);
-    }
-    
-    public getVocabCopyEdges(
-        tapeName: string,
-        tapeNS: TapeNamespace,
-        symbolsVisited: StringPairSet,
-        env: PassEnv
-    ): StringPairSet {
-        const newTapeName = renameTape(tapeName, this.toTape, this.tapeName);
-        const newTapeNS = tapeNS.rename(this.toTape, this.tapeName);
-        return this.child.getVocabCopyEdges(newTapeName, newTapeNS, symbolsVisited, env);
-    }
-
-    public calculateTapes(stack: CounterStack, env: PassEnv): string[] {
-        if (this._tapes == undefined) {
-            this._tapes = [];
-            for (const tapeName of this.child.calculateTapes(stack, env)) {
-                if (tapeName == this.tapeName) {
-                    this._tapes.push(this.toTape);
-                } else {
-                    this._tapes.push(tapeName);
-                }
-            }
-        }
-        return this._tapes;
-    }
-
-    public constructExpr(
-        tapeNS: TapeNamespace
-    ): Expr {
-        const childExpr = this.child.constructExpr(tapeNS);
-        return constructRename(childExpr, this.tapeName, this.toTape);
-    }
-    
-    public estimateLength(tapeName: string, stack: CounterStack, env: PassEnv): LengthRange {
-        if (tapeName != this.toTape && tapeName == this.tapeName) {
-            return { null: false, min: 0, max: 0 };
-        }
-        const newTapeName = renameTape(tapeName, this.toTape, this.tapeName);
-        return this.child.estimateLength(newTapeName, stack, env);
-    }
-}
-
-export class MatchFromGrammar extends UnaryGrammar {
-    public readonly tag = "matchfrom";
-
-    constructor(
-        child: Grammar,
-        public fromTape: string,
-        public toTape: string,
-        public vocabBypass: boolean = false
-    ) {
-        super(child);
-    }
-
-    public get id(): string {
-        return `Match(${this.fromTape}->${this.toTape}:${this.child.id})`;
-    }
-
-    public getTapeClass(
-        tapeName: string, 
-        symbolsVisited: StringPairSet,
-        env: PassEnv
-    ): TapeClass {
-        if (tapeName == this.fromTape || tapeName == this.toTape) {
-            return { joinable: true, concatenable: true };
-        }
-        return super.getTapeClass(tapeName, symbolsVisited, env);
-    }
-
-    /**
-     * For the purposes of calculating what tapes exist, we consider
-     * both MatchGrammar.fromTape and .toTape to exist even if they 
-     * appear nowhere else in the grammar.
-     */
-    public calculateTapes(stack: CounterStack, env: PassEnv): string[] {
-        if (this._tapes == undefined) {
-            this._tapes = listUnique([
-                ...this.child.calculateTapes(stack, env),
-                this.fromTape,
-                this.toTape
-            ]);
-        }
-        return this._tapes;
-    }
-
-    public collectVocab(
-        tapeName: string,
-        atomic: boolean,
-        symbolsVisited: StringPairSet,
-        env: PassEnv
-    ): StringSet { 
-        // collect from the child as-is
-        let childVocab = this.child.collectVocab(tapeName, atomic, symbolsVisited, env);
-
-        if (tapeName == this.toTape) {
-            // also collect as a rename
-            let newTapeName = renameTape(tapeName, this.toTape, this.fromTape);
-            const renameVocab = this.child.collectVocab(newTapeName, atomic, symbolsVisited, env);
-            childVocab = setUnion(childVocab, renameVocab);
-        }
-
-        return childVocab;
-
-    }
-
-    public estimateLength(tapeName: string, stack: CounterStack, env: PassEnv): LengthRange {
-        if (tapeName == this.toTape) {
-            // also collect as a rename
-            let newTapeName = renameTape(tapeName, this.toTape, this.fromTape);
-            return this.child.estimateLength(newTapeName, stack, env);
-        }
-
-        return this.child.estimateLength(tapeName, stack, env);
-    }
-
-    public getVocabCopyEdges(
-        tapeName: string,
-        tapeNS: TapeNamespace,
-        symbolsVisited: StringPairSet,
-        env: PassEnv
-    ): StringPairSet {
-        const results = super.getVocabCopyEdges(tapeName, tapeNS, symbolsVisited, env);
-        if (this.vocabBypass && tapeName == this.fromTape) {    
-            results.add([this.fromTape, this.toTape]);
-        }
-        return results;
-    }
-
-    public constructExpr(
-        tapeNS: TapeNamespace
-    ): Expr {
-        const childExpr = this.child.constructExpr(tapeNS);
-        return constructMatchFrom(childExpr, this.fromTape, this.toTape);
-    }
-}
-
-/*
-export class MatchGrammar extends UnaryGrammar {
-    public readonly tag = "match";
-    
-    constructor(
-        child: Grammar,
-        public relevantTapes: StringSet
-    ) {
-        super(child);
-    }
-
-    public estimateLength(tapeName: string, stack: CounterStack, env: PassEnv): LengthRange {
-        return this.child.estimateLength(tapeName, stack, env);
-    }
-
-    public getTapeClass(
-        tapeName: string, 
-        symbolsVisited: StringPairSet,
-        env: PassEnv
-    ): TapeClass {
-        if (this.relevantTapes.has(tapeName)) {
-            return { joinable: true, concatenable: true };
-        }
-        return super.getTapeClass(tapeName, symbolsVisited, env);
-    }
-
-    public get id(): string {
-        return `Match(${this.child.id},${[...this.relevantTapes]})`;
-    }
-
-    public constructExpr(
-        tapeNS: TapeNamespace,
-        symbols: ExprNamespace
-    ): Expr {
-        const childExpr = this.child.constructExpr(tapeNS, symbols);
-        return constructMatch(childExpr, this.relevantTapes);
-    }
-}
-*/
-
-/**
- * A TapeNsGrammar encapsulates amd memoizes the results 
- * of vocab collection: it stores a common vocab for all the 
- * tapes, a namespace for holding the tapes, and vocab-bypass 
- * relationships between the tapes.
- */
-/*
-export class TapeNsGrammar extends UnaryGrammar {
-
-    constructor(
-        child: Grammar,
-        public tapeDict: Dict<Tape> = {},
-        public vocabEdges: StringPairSet = new StringPairSet()
-    ) {
-        super(child);
-    }
-
-    public get id(): string {
-        return `<tapes>${this.child.id}`;
-    }
-
-    public mapChildren(f: GrammarPass, env: PassEnv): GrammarResult {
-        return result(this.child)
-                    .bind(c => f.transform(c, env))
-                    .bind(c => new TapeNsGrammar(c, 
-                        this.tapeDict, this.vocabEdges))
-    }
-
-    public getChildren(): Grammar[] { 
-        return [this.child]; 
-    }
-    
-    public collectVocab(
-        tapeName: string,
-        atomic: boolean,
-        symbolsVisited: StringPairSet,
-        env: PassEnv
-    ): StringSet { 
-        return new Set();
-    }
-    
-    public getVocabCopyEdges(
-        tapeName: string,
-        tapeNS: TapeNamespace, 
-        symbolsVisited: StringPairSet, 
-        env: PassEnv
-    ): StringPairSet {
-        return this.vocabEdges;
-    }
-
-    public constructExpr(
-        tapeNS: TapeNamespace,
-        symbols: ExprNamespace
-    ): Expr {
-        const newTapeNS = new TapeNamespace(this.tapeDict, tapeNS);
-        return this.child.constructExpr(newTapeNS, symbols);
-    }
-
-}
-*/
-
-export class CollectionGrammar extends AbstractGrammar {
-    public readonly tag = "collection";
-
-    constructor(
-        public symbols: Dict<Grammar> = {},
-        public selectedSymbol: string = DEFAULT_SYMBOL_NAME
-    ) {
-        super();
-    }
-    
-    public mapChildren(f: GrammarPass, env: PassEnv): GrammarResult {
-        const newEnv = env.pushSymbols(this.symbols);
-        return super.mapChildren(f, newEnv);
-    }
-
-    public estimateLength(tapeName: string, stack: CounterStack, env: PassEnv): LengthRange {
-        return { null: false, min: 0, max: 0 };
-    }
-
-    public selectSymbol(symbolName: string): CollectionGrammar {
-        const referent = this.getSymbol(symbolName);
-        if (referent == undefined) {
-            throw new Error(`cannot find symbol ${symbolName}, candidates are ${Object.keys(this.symbols)}`);
-        }
-        return new CollectionGrammar(this.symbols, 
-                            //this.aliases, 
-                            symbolName);
-    }
-
-    public get id(): string {
-        let results: string[] = [];
-        for (const [k, v] of Object.entries(this.symbols)) {
-            results.push(`${k}:${v.id}`);
-        }
-        return `Ns(\n  ${results.join("\n  ")}\n)`;
-    }
-
-    public allSymbols(): string[] {
-        return Object.keys(this.symbols);
-    }
-
-    public getChildren(): Grammar[] { 
-        return Object.values(this.symbols);
-    }
-
-    /**
-     * Looks up a symbol name and returns the referent (if any) 
-     */
-    public getSymbol(name: string): Grammar | undefined {
-        for (const symbolName of Object.keys(this.symbols)) {
-            if (name.toLowerCase() == symbolName.toLowerCase()) {
-                return this.symbols[symbolName];
-            }
-        }
-        return undefined;
-    }
-
-    public calculateTapes(stack: CounterStack, env: PassEnv): string[] {
-        if (this._tapes == undefined) {
-            this._tapes = [];
-            for (const referent of Object.values(this.symbols)) {
-                const newEnv = env.pushSymbols(this.symbols);
-                const tapes = referent.calculateTapes(stack, newEnv);
-                this._tapes.push(...tapes);
-            }
-            this._tapes = listUnique(this._tapes);
-        }
-        return this._tapes;
-    }
-
-    public collectVocab(
-        tapeName: string,
-        atomic: boolean,
-        symbolsVisited: StringPairSet,
-        env: PassEnv
-    ): StringSet { 
-        let vocab: StringSet = new Set();
-        const newEnv = env.pushSymbols(this.symbols);
-        for (const child of Object.values(this.symbols)) {
-            const childVocab = child.collectVocab(tapeName, atomic, symbolsVisited, newEnv);
-            vocab = setUnion(vocab, childVocab);
-        }
-        return vocab;
-    }
-
-    public getTapeClass(
-        tapeName: string, 
-        symbolsVisited: StringPairSet, 
-        env: PassEnv
-    ): TapeClass {
-        const newEnv = env.pushSymbols(this.symbols);
-        return super.getTapeClass(tapeName, symbolsVisited, newEnv);
-    }
-    
-    public getVocabCopyEdges(
-        tapeName: string,
-        tapeNS: TapeNamespace, 
-        symbolsVisited: StringPairSet, 
-        env: PassEnv
-    ): StringPairSet {
-        const newEnv = env.pushSymbols(this.symbols);
-        return super.getVocabCopyEdges(tapeName, tapeNS, symbolsVisited, newEnv);    
-    }
-
-    public constructExpr(
-        tapeNS: TapeNamespace
-    ): Expr {
-        let newSymbols: Dict<Expr> = {};
-        let selectedExpr: Expr = EPSILON;
-        let selectedFound = false;
-        //const newSymbolNS = symbols.push(newSymbols);
-        for (const [name, referent] of Object.entries(this.symbols)) {
-            let expr = referent.constructExpr(tapeNS);
-            newSymbols[name] = expr;
-            if (name.toLowerCase() == this.selectedSymbol.toLowerCase()) {
-                selectedExpr = expr;
-                selectedFound = true;
-            }
-        }
-        if (selectedFound) {
-            return constructCollection(selectedExpr, newSymbols);
-        }
-        return new CollectionExpr(selectedExpr, newSymbols);
-    }
-}
-
-export class EmbedGrammar extends AtomicGrammar {
-    public readonly tag = "embed";
-
-    constructor(
-        public name: string
-    ) {
-        super();
-    }
-
-    public get id(): string {
-        return `{${this.name}}`;
-    }
-
-    public estimateLength(
-        tapeName: string,
-        stack: CounterStack,
-        env: PassEnv
-    ): LengthRange {
-        if (stack.get(this.name) >= 1) {
-            // we're recursive, so potentially infinite
-            return { null: false, min: 0, max: Infinity };
-        }
-        const newStack = stack.add(this.name);
-        const referent = env.symbolNS.get(this.name);
-        return referent.estimateLength(tapeName, newStack, env);
-    }
-
-    public calculateTapes(stack: CounterStack, env: PassEnv): string[] {
-        if (this._tapes == undefined) {
-            if (stack.exceedsMax(this.name)) {
-                this._tapes = [];
-            } else {
-                const newStack = stack.add(this.name);
-                let referent = env.symbolNS.get(this.name);
-                this._tapes = referent.calculateTapes(newStack, env);
-                if (this._tapes == undefined) {
-                    throw new Error(`undefined tapes in referent ${this.name}`);
-                }
-            }
-        }
-        return this._tapes;
-    }
-    
-    public getTapePriority(
-        tapeName: string, 
-        symbolsVisited: StringPairSet,
-        env: PassEnv
-    ): number {
-        if (symbolsVisited.has([this.name, tapeName])) { 
-            return 0;
-        }
-        symbolsVisited.add([this.name, tapeName]);
-        const referent = env.symbolNS.get(this.name);
-        return referent.getTapePriority(tapeName, symbolsVisited, env);
-    }
-
-    public getTapeClass(
-        tapeName: string, 
-        symbolsVisited: StringPairSet,
-        env: PassEnv
-    ): TapeClass {
-        if (symbolsVisited.has([this.name, tapeName])) { 
-            // we already visited.  these might be true or false,
-            // but we can just return false here because if it's 
-            // true in other contexts it'll end up true in the end
-            return { joinable: false, concatenable: false };
-        }
-        symbolsVisited.add([this.name, tapeName]);
-        const referent = env.symbolNS.get(this.name);
-        return referent.getTapeClass(tapeName, symbolsVisited, env);
-    }
-
-    public collectVocab(
-        tapeName: string,
-        atomic: boolean,
-        symbolsVisited: StringPairSet,
-        env: PassEnv
-    ): StringSet { 
-        if (symbolsVisited.has([this.name, tapeName])) {
-            return new Set();
-        }
-        symbolsVisited.add([this.name, tapeName]);
-        const referent = env.symbolNS.get(this.name);
-        return referent.collectVocab(tapeName, atomic, symbolsVisited, env);
-    }
-    
-    public getVocabCopyEdges(
-        tapeName: string,
-        tapeNS: TapeNamespace,
-        symbolsVisited: StringPairSet,
-        env: PassEnv
-    ): StringPairSet {
-        if (symbolsVisited.has([this.name, tapeName])) {
-            return new StringPairSet();
-        }
-        symbolsVisited.add([this.name, tapeName]);
-        const referent = env.symbolNS.get(this.name);
-        return referent.getVocabCopyEdges(tapeName, tapeNS, symbolsVisited, env);
-    }
-
-    public constructExpr(
-        tapeNS: TapeNamespace
-    ): Expr {
-        return constructEmbed(this.name, undefined);
-    }
-
-}
-
-/**
- * A LocatorGrammar is a semantically trivial grammar that 
- * associates a grammar with some location in a sheet
- */
-export class LocatorGrammar extends UnaryGrammar {
-    public readonly tag = "locator";
-
-    constructor(
-        public position: CellPos,
-        child: Grammar
-    ) {
-        super(child);
-    }
-    
-    public mapChildren(f: GrammarPass, env: PassEnv): GrammarResult {
-        return super.mapChildren(f, env)
-                    .localize(this.pos);
-    }
-
-    public estimateLength(tapeName: string, stack: CounterStack, env: PassEnv): LengthRange {
-        return this.child.estimateLength(tapeName, stack, env);
-    }
-
-    public get pos(): CellPos {
-        return this.position;
-    }
-
-    public get locations(): CellPos[] {
-        return [this.position];
-    }
-
-    public get id(): string {
-        return this.child.id;
-        //return `${this.pos}@${this.child.id}`;
-    }
-
-    public getLiterals(): LiteralGrammar[] {
-        return this.child.getLiterals();
-    }
-
-}
-
-export abstract class AbstractTestGrammar extends UnaryGrammar {
-
-    constructor(
-        child: Grammar,
-        public test: Grammar,
-        public uniques: LiteralGrammar[] = []
-    ) {
-        super(child);
-    }
-    
-    public estimateLength(tapeName: string, stack: CounterStack, env: PassEnv): LengthRange {
-        return this.child.estimateLength(tapeName, stack, env);
-    }
-
-    public get id(): string {
-        return this.child.id;
-    }
-    
-    public collectVocab(
-        tapeName: string,
-        atomic: boolean,
-        symbolsVisited: StringPairSet,
-        env: PassEnv
-    ): StringSet { 
-        const childVocab = this.child.collectVocab(tapeName, atomic, symbolsVisited, env);
-        const testVocab = this.test.collectVocab(tapeName, atomic, symbolsVisited, env);
-        return setUnion(childVocab, testVocab);
-    }
-
-    public constructExpr(
-        tapeNS: TapeNamespace
-    ): Expr {
-        return this.child.constructExpr(tapeNS);
-    }
-}
-
-export class TestGrammar extends AbstractTestGrammar {
-    public readonly tag = "test";
-}
-
-export class TestNotGrammar extends AbstractTestGrammar {
-    public readonly tag = "testnot";
-}
-
-export function Seq(...children: Grammar[]): SequenceGrammar {
-    return new SequenceGrammar(children);
-}
-
-export function Par(...children: Grammar[]): ParallelGrammar {
-    return new ParallelGrammar(children);
-}
-
-export function Uni(...children: Grammar[]): AlternationGrammar {
-    return new AlternationGrammar(children);
-}
-
-export function Optional(child: Grammar): AlternationGrammar {
-    return Uni(child, Epsilon());
-}
-
-export function CharSet(tape: string, chars: string[]): Grammar {
-    return new AlternationGrammar(chars.map(c => Lit(tape, c)));
-}
-
-export function Lit(tape: string, text: string): LiteralGrammar {
-    return new LiteralGrammar(tape, text);
-}
-
-export function Any(tape: string): DotGrammar {
-    return new DotGrammar(tape);
-}
-
-export function Intersect(child1: Grammar, child2: Grammar): IntersectionGrammar {
-    return new IntersectionGrammar(child1, child2);
-}
-
-export function Filter(child1: Grammar, child2: Grammar): FilterGrammar {
-    return new FilterGrammar(child1, child2);
-}
-
-export function Join(child1: Grammar, child2: Grammar): JoinGrammar {
-    return new JoinGrammar(child1, child2);
-}
-
-export function Short(child: Grammar): ShortGrammar {
-    return new ShortGrammar(child);
-}
-
-export function Starts(child1: Grammar, child2: Grammar): JoinGrammar {
-    const filter = new StartsGrammar(child2);
-    return new JoinGrammar(child1, filter);
-}
-
-export function Ends(child1: Grammar, child2: Grammar): JoinGrammar {
-    const filter = new EndsGrammar(child2);
-    return new JoinGrammar(child1, filter);
-}
-
-export function Contains(child1: Grammar, child2: Grammar): JoinGrammar {
-    const filter = new ContainsGrammar(child2);
-    return new JoinGrammar(child1, filter);
-}
-
-export function Rep(
-    child: Grammar, 
-    minReps: number = 0, 
-    maxReps: number = Infinity
-) {
-    return new RepeatGrammar(child, minReps, maxReps);
-}
-
-export function Epsilon(): EpsilonGrammar {
-    return new EpsilonGrammar();
-}
-
-export function Null(): NullGrammar {
-    return new NullGrammar();
-}
-
-export function Embed(name: string): EmbedGrammar {
-    return new EmbedGrammar(name);
-}
-
-/*
-export function Match(child: Grammar, ...tapes: string[]): MatchGrammar {
-    return new MatchGrammar(child, new Set(tapes));
-}
-*/
-
-export function Dot(...tapes: string[]): SequenceGrammar {
-    return Seq(...tapes.map(t => Any(t)));
-}
-
-/*
-export function MatchDot(...tapes: string[]): MatchGrammar {
-    return Match(Dot(...tapes), ...tapes);
-}
-
-export function MatchDotRep(minReps: number = 0, maxReps: number = Infinity, ...tapes: string[]): MatchGrammar {
-    return Match(Rep(Dot(...tapes), minReps, maxReps), ...tapes)
-}
-
-export function MatchDotRep2(minReps: number = 0, maxReps: number = Infinity, ...tapes: string[]): MatchGrammar {
-    return Match(Seq(...tapes.map((t: string) => Rep(Any(t), minReps, maxReps))), ...tapes);
-}
-
-export function MatchDotStar(...tapes: string[]): MatchGrammar {
-    return MatchDotRep(0, Infinity, ...tapes)
-}
-
-export function MatchDotStar2(...tapes: string[]): MatchGrammar {
-    return MatchDotRep2(0, Infinity, ...tapes)
-}
-*/
-
-export function MatchFrom(state:Grammar, fromTape: string, ...toTapes: string[]): Grammar {
-    let result = state;
-    for (const tape of toTapes) {
-        result = new MatchFromGrammar(result, fromTape, tape);
-    }
-    return result;
-
-    // Construct a Match for multiple tapes given a grammar for the first tape. 
-    //return Match(Seq(state, ...otherTapes.map((t: string) => Rename(state, firstTape, t))),
-    //             firstTape, ...otherTapes);
-}
-
-export function Rename(child: Grammar, fromTape: string, toTape: string): RenameGrammar {
-    return new RenameGrammar(child, fromTape, toTape);
-}
-
-export function Not(child: Grammar): NegationGrammar {
-    return new NegationGrammar(child);
-}
-
-export function Collection(
-    symbols: Dict<Grammar> = {}
-): CollectionGrammar {
-    const result = new CollectionGrammar();
-    for (const [symbolName, component] of Object.entries(symbols)) {
-        result.symbols[symbolName] = component;
-    }
-    return result;
-}
-
-export function Hide(child: Grammar, tape: string, toTape: string = ""): HideGrammar {
-    return new HideGrammar(child, tape, toTape);
-}
-
-export function Vocab(arg1: string | StringDict, arg2: string = ""): Grammar {
-    if (typeof arg1 == 'string') {
-        return Rep(Lit(arg1, arg2), 0, 0)
-    } else {
-        let vocabGrammars: LiteralGrammar[] = [];
-        for (const tape in arg1 as StringDict) {
-            vocabGrammars.push(Lit(tape, arg1[tape]));
-        }
-        return Rep(Seq(...vocabGrammars), 0, 0);
-    }
-}
-
-export function Count(
-    maxChars: Dict<number>,
-    child: Grammar,
-    countEpsilon: boolean = false,
-    errorOnCountExceeded: boolean = false
-): Grammar {
-    let result = child;
-    for (const [tapeName, max] of Object.entries(maxChars)) {
-        result = new CountGrammar(result, tapeName, max,
-                                  countEpsilon, errorOnCountExceeded);
-    }
-    return result;
-}
-
-export function Cursor(tape: string | string[], child: Grammar): Grammar {
-    let result = child;
-    if (!Array.isArray(tape)) tape = [tape];
-    for (const t of tape) {
-        result = new CursorGrammar(t, result);   
-    }
-    return result;
-}
-
-/**
-  * Replace implements general phonological replacement rules.
-  * 
-  * NOTE: The defaults for this convenience function differ from those 
-  * in the constructor of ReplaceGrammar.  These are the defaults appropriate
-  * for testing, whereas the defaults in ReplaceGrammar are appropriate for
-  * the purposes of converting tabular syntax into grammars.
-  * 
-  * fromGrammar: input (target) Grammar (on fromTape)
-  * toGrammar: output (change) Grammar (on one or more toTapes)
-  * preContext: context to match before the target fromGrammar (on fromTape)
-  * postContext: context to match after the target fromGrammar (on fromTape)
-  * otherContext: context to match on other tapes (other than fromTape & toTapes)
-  * beginsWith: set to True to match at the start of fromTape
-  * endsWith: set to True to match at the end of fromTape
-  * minReps: minimum number of times the replace rule is applied; normally 0
-  * maxReps: maximum number of times the replace rule is applied
-*/
-export function Replace(
-    fromGrammar: Grammar, toGrammar: Grammar,
-    preContext: Grammar = Epsilon(), postContext: Grammar = Epsilon(),
-    otherContext: Grammar = Epsilon(),
-    beginsWith: boolean = false, endsWith: boolean = false,
-    minReps: number = 0, maxReps: number = Infinity,
-    hiddenTapeName: string = ""
-): ReplaceGrammar {
-    return new ReplaceGrammar(fromGrammar, toGrammar, 
-        preContext, postContext, otherContext, beginsWith, endsWith, 
-        minReps, maxReps, hiddenTapeName, false);
-}
-
-/**
-  * Replace implements general phonological replacement rules.
-  * 
-  * NOTE: The defaults for this convenience function differ from those 
-  * in the constructor of ReplaceGrammar.  These are the defaults appropriate
-  * for testing, whereas the defaults in ReplaceGrammar are appropriate for
-  * the purposes of converting tabular syntax into grammars.
-  * 
-  * fromGrammar: input (target) Grammar (on fromTape)
-  * toGrammar: output (change) Grammar (on one or more toTapes)
-  * preContext: context to match before the target fromGrammar (on fromTape)
-  * postContext: context to match after the target fromGrammar (on fromTape)
-  * otherContext: context to match on other tapes (other than fromTape & toTapes)
-  * beginsWith: set to True to match at the start of fromTape
-  * endsWith: set to True to match at the end of fromTape
-  * minReps: minimum number of times the replace rule is applied; normally 0
-  * maxReps: maximum number of times the replace rule is applied
-*/
-export function OptionalReplace(
-    fromGrammar: Grammar, toGrammar: Grammar,
-    preContext: Grammar = Epsilon(), postContext: Grammar = Epsilon(),
-    otherContext: Grammar = Epsilon(),
-    beginsWith: boolean = false, endsWith: boolean = false,
-    minReps: number = 0, maxReps: number = Infinity,
-    hiddenTapeName: string = ""
-): ReplaceGrammar {
-    return new ReplaceGrammar(fromGrammar, toGrammar, 
-        preContext, postContext, otherContext, beginsWith, endsWith, 
-        minReps, maxReps, hiddenTapeName, true);
-}
-
-export function JoinReplace(
-    child: Grammar,
-    rules: ReplaceGrammar[],
-): JoinReplaceGrammar {
-    return new JoinReplaceGrammar(child, rules);
-}
-
-/**
- * JoinReplace is a special kind of join that understands how
- * tape renaming has to work in the case of replace rules
- */
-export class JoinReplaceGrammar extends AbstractGrammar {
-    public readonly tag = "joinreplace";
-
-    public estimateLength(tapeName: string, stack: CounterStack, env: PassEnv): LengthRange {
-        return this.child.estimateLength(tapeName, stack, env);
-    }
-
-    public get id(): string {
-        const cs = this.rules.map(r => r.id).join(",");
-        return `JoinReplace(${this.child.id},${cs})`;
-    }
-
-    //public renameTapeName: string | undefined = undefined;
-    //public fromTapeName: string | undefined = undefined;
-    //public renamedChild: GrammarComponent | undefined = undefined;
-    protected ruleTapes: string[] = [];
-
-    constructor(
-        public child: Grammar,
-        public rules: (ReplaceGrammar|EpsilonGrammar)[]
-    ) {
-        super();
-    }
-
-    public getChildren(): Grammar[] {
-        return [ this.child, ...this.rules ];
-    }
-    
-    public calculateTapes(stack: CounterStack, env: PassEnv): string[] {
-        if (this._tapes == undefined) {
-
-            for (const rule of this.rules) {
-
-                if (rule instanceof EpsilonGrammar) continue;
-
-                // iterate through the rules to see what tape needs to be renamed, and to what
-                this.ruleTapes.push(...rule.calculateTapes(stack, env));
-
-                let fromTapeName: string | undefined = undefined;
-                if (rule._fromTapeName != undefined) {
-                    if (fromTapeName != undefined && fromTapeName != rule._fromTapeName) {
-                        continue;
-                    }
-                    fromTapeName = rule._fromTapeName;
-                }
-
-                let toTapeNames: string[] = [];
-                if (rule._toTapeNames !== undefined 
-                            && rule._toTapeNames.length) {
-                    if (toTapeNames.length && listDifference(toTapeNames, rule._toTapeNames).length) {
-                        continue;
-                    }
-                    toTapeNames = rule._toTapeNames;
-                }
-            }
-
-            const childTapes = this.child.calculateTapes(stack, env);
-            this._tapes = listUnique([...childTapes, ...this.ruleTapes]);
-        }
-        return this._tapes;
-    }
-
-    public constructExpr(
-        tapeNS: TapeNamespace
-    ): Expr {
-        throw new Error("Not implemented");
-    }
-}
-
-export function JoinRule(
-    inputTape: string,
-    child: Grammar,
-    rules: ReplaceGrammar[]
-): JoinRuleGrammar {
-    return new JoinRuleGrammar(inputTape, child, rules);
-}
-
-/**
- * JoinRule is a special case of JoinReplace, where the joiner assumes
- * that all rules are from a tape named "$i" to a tape named "$o".
- * 
- * With this restriction, we don't have to try to infer what the tape names
- * are.
- */
-export class JoinRuleGrammar extends AbstractGrammar {
-    public readonly tag = "joinrule";
-
-    constructor(
-        public inputTape: string,
-        public child: Grammar,
-        public rules: ReplaceGrammar[]
-    ) {
-        super();
-    }
-
-    public estimateLength(tapeName: string, stack: CounterStack, env: PassEnv): LengthRange {
-        return this.child.estimateLength(tapeName, stack, env);
-    }
-
-    public get id(): string {
-        const cs = this.rules.map(r => r.id).join(",");
-        return `JoinRule(${this.child.id},${cs})`;
-    }
-    
-    public calculateTapes(stack: CounterStack, env: PassEnv): string[] {
-        if (this._tapes == undefined) {
-            this._tapes = this.child.calculateTapes(stack, env);
-            for (const rule of this.rules) {
-                // we don't need the answer here, but we have to calculate it so that 
-                // the grammars have a .tapes property
-                rule.calculateTapes(stack, env);
-            }
-        }
-        return this._tapes;
-    }
-
-    public getChildren(): Grammar[] {
-        return [ this.child, ...this.rules ];
-    }
-
-    public constructExpr(
-        tapeNS: TapeNamespace
-    ): Expr {
-        throw new Error("Not implemented");
-    }    
-
-} 
-
-let REPLACE_INDEX = 0;
-export class ReplaceGrammar extends AbstractGrammar {
-    public readonly tag = "replace";
-
-    public get id(): string {
-        return `Replace(${this.fromGrammar.id}->${this.toGrammar.id}|${this.preContext.id}_${this.postContext.id})`;
-    }
-
-    public estimateLength(tapeName: string, stack: CounterStack, env: PassEnv): LengthRange {
-        return { null: false, min: 0, max: Infinity };
-    }
-    
-    public _fromTapeName: string | undefined = undefined;
-    public _toTapeNames: string[] | undefined = undefined;
-
-    constructor(
-        public fromGrammar: Grammar,
-        public toGrammar: Grammar,
-        public preContext: Grammar = Epsilon(),
-        public postContext: Grammar = Epsilon(),
-        public otherContext: Grammar = Epsilon(),
-        public beginsWith: boolean = false,
-        public endsWith: boolean = false,
-        public minReps: number = 0,
-        public maxReps: number = Infinity,
-        public hiddenTapeName: string = "",
-        public optional: boolean
-    ) {
-        super();
-        if (this.hiddenTapeName.length == 0) {
-            this.hiddenTapeName = `${HIDDEN_PREFIX}R${REPLACE_INDEX++}`;
-        } else if (!this.hiddenTapeName.startsWith(HIDDEN_PREFIX)) {
-            this.hiddenTapeName = HIDDEN_PREFIX + this.hiddenTapeName;
-        }
-    }
-
-    public getTapeClass(
-        tapeName: string, 
-        symbolsVisited: StringPairSet,
-        env: PassEnv
-    ): TapeClass {
-        const ts = new Set(this.tapes);
-        if (ts.has(tapeName)) {
-            return { joinable: true, concatenable: true };
-        }
-        return super.getTapeClass(tapeName, symbolsVisited, env);
-    }
-
-    public getChildren(): Grammar[] { 
-        return [this.fromGrammar, this.toGrammar, this.preContext, this.postContext, this.otherContext];
-    }
-
-    public calculateTapes(stack: CounterStack, env: PassEnv): string[] {
-        if (this._tapes == undefined) {
-            this._tapes = super.calculateTapes(stack, env);
-            if (this.toGrammar.tapes.length == 0) {
-                //this.message({
-                //    type: "error", 
-                //    shortMsg: "At least 1 tape-'to' required", 
-                //    longMsg: `The 'to' argument of a replacement must reference at least 1 tape; this references zero.`
-                //});
-            } else {
-                if (this._toTapeNames === undefined) {
-                    this._toTapeNames = [];
-                }
-                this._toTapeNames.push(...this.toGrammar.tapes);
-            }
-            if (this.fromGrammar.tapes.length != 1) {
-                //this.message({
-                //    type: "error", 
-                //    shortMsg: "Only 1-tape 'from' allowed", 
-                //    longMsg: `The 'from' argument of a replacement can only reference 1 tape; this references ${this.fromGrammar.tapes?.length}.`
-                //});
-            } else {
-                this._fromTapeName = this.fromGrammar.tapes[0];
-            }
-        }
-        return this._tapes;
-    }
-    
-    public getVocabCopyEdges(
-        tapeName: string,
-        tapeNS: TapeNamespace,
-        symbolsVisited: StringPairSet,
-        env: PassEnv
-    ): StringPairSet {
-        const results = super.getVocabCopyEdges(tapeName, tapeNS, symbolsVisited, env);
-        
-        if (this._fromTapeName === undefined || this._toTapeNames === undefined) {
-            throw new Error("getting vocab copy edges without tapes");
-        }
-        const fromTapeGlobalName = tapeNS.get(this._fromTapeName).globalName;
-        for (const toTapeName of this._toTapeNames) {
-            const toTapeGlobalName = tapeNS.get(toTapeName).globalName;
-            results.add([fromTapeGlobalName, toTapeGlobalName]);
-        }
-        return results;
-    }
-
-    public collectVocab(
-        tapeName: string,
-        atomic: boolean,
-        symbolsVisited: StringPairSet,
-        env: PassEnv
-    ): StringSet { 
-        // first, collect vocabulary as normal
-        let vocab = super.collectVocab(tapeName, atomic, symbolsVisited, env);
-
-        if (this._fromTapeName == undefined || this._toTapeNames == undefined) {
-            throw new Error("getting vocab copy edges without tapes");
-        }
-
-        // however, we also need to collect vocab from the contexts as if it were on a toTape
-        for (const toTapeName of this._toTapeNames) {
-            if (tapeName != toTapeName && tapeName == this._fromTapeName) {
-                continue;
-            }
-            let newTapeName = renameTape(tapeName, toTapeName, this._fromTapeName);
-            vocab = setUnion(vocab, this.fromGrammar.collectVocab(newTapeName, atomic, symbolsVisited, env));
-            vocab = setUnion(vocab, this.preContext.collectVocab(newTapeName, atomic, symbolsVisited, env));
-            vocab = setUnion(vocab, this.postContext.collectVocab(newTapeName, atomic, symbolsVisited, env));
-            vocab = setUnion(vocab, this.otherContext.collectVocab(newTapeName, atomic, symbolsVisited, env));
-        }
-        return vocab;
-    }
-
-    public constructExpr(
-        tapeNS: TapeNamespace
-    ): Expr {
-        
-        if (this._fromTapeName === undefined || this._toTapeNames === undefined) {
-            throw new Error("getting vocab copy edges without tapes");
-        }
-
-        if (this.beginsWith || this.endsWith) {
-            this.maxReps = Math.max(1, this.maxReps);
-            this.minReps = Math.min(this.minReps, this.maxReps);
-        }
-
-        if (this.fromGrammar.tapes.length != 1) {
-            throw new Error(`too many tapes in fromGrammar: ${this.fromGrammar.tapes}`);
-        }
-        if (this.toGrammar.tapes.length != 1) {
-            throw new Error(`too many tapes in toGrammar: ${this.toGrammar.tapes}`);
-        }
-
-        const fromTape = this.fromGrammar.tapes[0];
-        const toTape = this.toGrammar.tapes[0];
-
-        const fromExpr: Expr = this.fromGrammar.constructExpr(tapeNS);
-        const toExpr: Expr = this.toGrammar.constructExpr(tapeNS);
-        const preContextExpr: Expr = this.preContext.constructExpr(tapeNS);
-        const postContextExpr: Expr = this.postContext.constructExpr(tapeNS);
-        let states: Expr[] = [
-            constructMatchFrom(preContextExpr, this._fromTapeName, ...this._toTapeNames),
-            constructCorrespond(constructPrecede(fromExpr, toExpr), fromTape, 0, toTape, 0),
-            constructMatchFrom(postContextExpr, this._fromTapeName, ...this._toTapeNames)
-        ];
-
-        const that = this;
-
-        function matchAnythingElse(replaceNone: boolean = false): Expr {
-            // 1. If the rule is optional, we just need to match .*
-            // 2. If we are matching an instance at the start of text (beginsWith),
-            //    or end of text (endsWith), then merely matching the replacement pattern
-            //    isn't really matching.  That is, if we're matching "#b", the fact that b
-            //    occurs elsewhere is no problem, it's not actually a match.  So we just 
-            //    need to match .*
-            
-            if (that._fromTapeName == undefined || that._toTapeNames == undefined) {
-                throw new Error("getting vocab copy edges without tapes");
-            }
-
-            if( that.optional ||
-                    (that.beginsWith && !replaceNone) ||
-                    (that.endsWith && !replaceNone)) {
-                return constructMatchFrom(constructDotStar(that._fromTapeName),
-                                          that._fromTapeName, ...that._toTapeNames)
-            }
-            const fromInstance: Expr[] = [preContextExpr, fromExpr, postContextExpr];
-
-            // figure out what tapes need to be negated
-            const negatedTapes: string[] = [];
-            negatedTapes.push(...that.fromGrammar.tapes);
-            negatedTapes.push(...that.preContext.tapes);
-            negatedTapes.push(...that.postContext.tapes);
-
-            let notExpr: Expr = constructNotContains(that._fromTapeName, fromInstance,
-                negatedTapes, that.beginsWith && replaceNone, that.endsWith && replaceNone);
-            return constructMatchFrom(notExpr, that._fromTapeName, ...that._toTapeNames);
-        }
-        
-        if (!this.endsWith)
-            states.push(matchAnythingElse());
-
-        const replaceOne: Expr = constructSequence(...states);
-        const replaceMultiple: Expr = constructRepeat(replaceOne, Math.max(1, this.minReps), this.maxReps);
-        
-        // we need to match the context on other tapes too
-        const otherContextExpr: Expr = this.otherContext.constructExpr(tapeNS);
-        if (this.beginsWith)
-            states = [replaceOne, otherContextExpr]
-        else if (this.endsWith)
-            states = [matchAnythingElse(), replaceOne, otherContextExpr];
-        else
-            states = [matchAnythingElse(), replaceMultiple, otherContextExpr];
-        let replaceExpr: Expr = constructSequence(...states);
-        replaceExpr = constructNoEps(replaceExpr, this._fromTapeName);
-                
-        if (this.minReps > 0) {
-            return replaceExpr;
-        } else {
-            let copyExpr: Expr = matchAnythingElse(true);
-            if (! (otherContextExpr instanceof EpsilonExpr)) {
-                const negatedTapes: string[] = [];
-                negatedTapes.push(...this.otherContext.tapes);
-                let negatedOtherContext: Expr = 
-                    constructNegation(otherContextExpr, new Set(negatedTapes));
-                const matchDotStar: Expr =
-                    constructMatchFrom(constructDotStar(this._fromTapeName),
-                                       this._fromTapeName, ...this._toTapeNames)
-                copyExpr = constructAlternation(constructSequence(matchAnythingElse(true), otherContextExpr),
-                                                constructSequence(matchDotStar, negatedOtherContext));
-            }
-            return constructAlternation(copyExpr, replaceExpr);
-        }
-    }
-
-}
-
-export function Query(
-    query: StringDict = {},
-): Grammar {
-    const queryLiterals = Object.entries(query).map(([key, value]) => {
-        key = key.normalize("NFD"); 
-        value = value.normalize("NFD");
-        return new LiteralGrammar(key, value);
-    });
-    return new SequenceGrammar(queryLiterals);
-}
-
-export function PreTape(
-    fromTape: string, 
-    toTape: string, 
-    child: Grammar
-): Grammar {
-    return new PreTapeGrammar(fromTape, toTape, child);
-}
-
-export function infinityProtection(
-    grammar: Grammar,
-    tapes: string[],
-    symbolName: string,
-    maxChars: number,
-    env: PassEnv
-): Grammar {
-
-    let foundInfinite = false;
-    const maxCharsDict: {[tape: string]: number} = {};
-    const stack = new CounterStack(2);
-    for (const tape of tapes) {
-        const length = grammar.estimateLength(tape, stack, env);
-        if (length.null == true) continue;
-        if (length.max == Infinity && maxChars != Infinity) {
-            maxCharsDict[tape] = maxChars-1;
-            foundInfinite = true;
-        }
-    }
-
-    if (!foundInfinite) return grammar;
-
-    if (grammar instanceof CollectionGrammar) {
-        const symGrammar = grammar.getSymbol(symbolName);
-        if (symGrammar instanceof PriorityGrammar) {
-            symGrammar.child = Count(maxCharsDict, symGrammar.child);
-        } else {
-            grammar = Count(maxCharsDict, grammar);
-        }
-    } else if (grammar instanceof PriorityGrammar) {
-        grammar.child = Count(maxCharsDict, grammar.child);
-    } else {
-        grammar = Count(maxCharsDict, grammar);
-    }
-
-    return grammar;
-
-}
-
-export class RuleContextGrammar extends AbstractGrammar {
-    public readonly tag = "context";
-
-    constructor(
-        public preContext: Grammar,
-        public postContext: Grammar,
-        public begins: boolean = false,
-        public ends: boolean = false
-    ) {
-        super();
-    }
-
-    public get id(): string {
-        throw new Error("Method not implemented.");
-    }
-
-    public estimateLength(tapeName: string, stack: CounterStack, env: PassEnv): LengthRange {
-        throw new Error("Method not implemented.");
-    }
-
-    public getChildren(): Grammar[] {
-        throw new Error("Method not implemented.");
-    }
-
-    public constructExpr(tapeNS: TapeNamespace): Expr {
-        throw new Error("Method not implemented.");
-    }
-
-}
+import { 
+    CounterStack, Expr, EPSILON,
+    constructRepeat, constructSequence, constructAlternation,
+    constructIntersection, constructDot, constructEmbed,
+    constructRename, constructNegation, NULL,
+    constructFilter, constructJoin,
+    constructLiteral, constructMatchFrom,
+    constructPriority, EpsilonExpr, constructShort,
+    constructPrecede, constructPreTape,
+    constructNotContains, constructParallel, 
+    ExprNamespace, constructCollection, 
+    constructCorrespond, constructNoEps, 
+    constructDotStar,
+    constructCount,
+    CollectionExpr,
+    constructCursor,
+    constructStar
+} from "./exprs";
+import { 
+    Result,
+} from "./msgs";
+
+import {
+    renameTape,
+    Tape, 
+    TapeNamespace
+} from "./tapes";
+import { Pass, PassEnv } from "./passes";
+
+import {
+    CellPos,
+    DEFAULT_SYMBOL_NAME,
+    Dict,
+    DUMMY_REGEX_TAPE,
+    DUMMY_TAPE,
+    flatten,
+    HIDDEN_PREFIX,
+    listDifference,
+    listIntersection,
+    listUnique,
+    setUnion,
+    StringDict,
+    StringSet,
+    tokenizeUnicode,
+    ValueSet
+} from "./util";
+
+import { Component } from "./components";
+
+export { CounterStack, Expr };
+
+type TapeClass = {
+    joinable: boolean,
+    concatenable: boolean
+};
+
+type StringPair = [string, string];
+class StringPairSet extends ValueSet<StringPair> { }
+
+export class GrammarResult extends Result<Grammar> { }
+
+export abstract class GrammarPass extends Pass<Grammar,Grammar> { 
+
+    public transformRoot(g: Grammar, env: PassEnv): GrammarResult {
+        g.calculateTapes(new CounterStack(2), env);
+        return this.transform(g, env);
+    }
+}
+
+export type LengthRange = {
+    null: boolean,
+    min: number,
+    max: number
+}
+
+export type Grammar = EpsilonGrammar
+             | NullGrammar
+             | LiteralGrammar
+             | DotGrammar
+             | ParallelGrammar
+             | SequenceGrammar
+             | AlternationGrammar
+             | ShortGrammar
+             | IntersectionGrammar
+             | JoinGrammar
+             | FilterGrammar
+             | CountGrammar
+             | PriorityGrammar
+             | StartsGrammar
+             | EndsGrammar
+             | ContainsGrammar
+             | SingleTapeGrammar
+             | RenameGrammar
+             | RepeatGrammar
+             | NegationGrammar
+             | PreTapeGrammar
+             | CursorGrammar
+             | HideGrammar
+             | MatchFromGrammar
+//             | MatchGrammar
+             | CollectionGrammar
+             | EmbedGrammar
+             | LocatorGrammar
+             | TestGrammar
+             | TestNotGrammar
+             | JoinReplaceGrammar
+             | JoinRuleGrammar
+             | ReplaceGrammar
+             | RuleContextGrammar;
+/**
+ * Grammar components represent the linguistic grammar that the
+ * programmer is expressing (in terms of sequences, alternations, joins,
+ * etc.), as opposed to its specific layout on the spreadsheet grids (the "tabular
+ * syntax tree" or TST), but also as opposed to the specific algebraic expressions
+ * that our Brzozowski-style algorithm is juggling (which are even lower-level; a 
+ * single "operation" in our grammar might even correspond to a dozen or so lower-level
+ * ops.)
+ * 
+ * It's the main level at which we (the compiler) can ask, "Does this grammar 
+ * make any sense?  Do the symbols actually refer to defined things?  Is the 
+ * programmer doing things like defining filters that can't possibly have any output
+ * because they refer to non-existent fields?"
+ * 
+ * At the Grammar level we do the following operations.  Some of these are done
+ * within the grammar objects themselves, others are performed by Passes.
+ * 
+ *   * qualifying and resolving symbol names (e.g., figuring out that
+ *     a particular reference to VERB refers to, say, the VERB symbol in the
+ *     IntransitiveVerbs collection, and qualifying that reference so that it
+ *     uniquely identifies that symbol (e.g. "IntransitiveVerb.VERB")
+ * 
+ *   * working out what tapes a particular component refers to.  This is 
+ *     necessary for some complex operations (like "startswith embed:X"); 
+ *     it's too early to infer tapes when the sheet is parsed (X might refer
+ *     to a symbol that hasn't been parsed at all yet), but it still has to be
+ *     done before expressions are generated because otherwise we don't 
+ *     always know what expressions to generate.
+ * 
+ *   * adjusting tape names in cases (specifically replacement rules) where
+ *     the stated to/from tapes can't literally be true.  (If we say that "a" 
+ *     changes to "b" on tape T, that's not really true underlying; in both
+ *     our Turing Machine metaphor and our implementation, we never "back up"
+ *     the cursor and change anything.  Once something's written, it's written.
+ *     So really, the "from T" and the "two T" have to be two different tapes 
+ *     in implementation.  We use RenameGrammars to rename the "from T" to a new
+ *     name.
+ * 
+ *   * sanity-checking and generating certain errors/warnings, like 
+ *     whether a symbol X actually has a defined referent, whether a 
+ *     filter refers to tapes that the component it's filtering doesn't, etc.
+ * 
+ *   * finally, generating the Brzozowski expression corresponding to each 
+ *     component.
+ */
+
+export abstract class AbstractGrammar extends Component {
+
+    public mapChildren(f: GrammarPass, env: PassEnv): GrammarResult {
+        return super.mapChildren(f, env) as GrammarResult;
+    }
+
+    public _tapes: string[] | undefined = undefined;
+
+    public get tapes(): string[] {
+        if (this._tapes == undefined) {
+            throw new Error("Trying to get tapes before calculating them");
+        }
+        return this._tapes;
+    }
+
+    public get locations(): CellPos[] {
+        return flatten(this.getChildren().map(c => c.locations));
+    }
+
+    /**
+     * A string ID for the grammar, for debugging purposes.
+     */
+    public abstract get id(): string;
+
+    public getLiterals(): LiteralGrammar[] {
+        throw new Error(`Cannot get literals from this grammar`);
+    }
+
+    /**
+     * This method is used to detect grammars that might be infinite --
+     * not *certain* to be infinite, but potentially so, that that we
+     * add a CountGrammar to the root just in case.  
+     * 
+     * I don't think it's possible to be certain that an arbitrary grammar
+     * is infinite; for example, we might join two grammars, both of which
+     * are infinite, but they actually only have a single entry that both 
+     * share.  We wouldn't know that, however, until generation; out of safety
+     * we have to treat the joins of two infinite grammars as themselves 
+     * infinite.  
+     * 
+     * It costs us little if we're wrong here; CountExprs have 
+     * negligible runtime cost.  We still want to try to get this correct, 
+     * though, because it truncates the outputs of the grammar-as-written,
+     * we want the addition of CountGrammar to be a last resort.
+     */
+    public abstract estimateLength(tapeName: string, stack: CounterStack, env: PassEnv): LengthRange;
+    
+    public abstract getChildren(): Grammar[];
+
+    public getAllTapePriority(
+        tapeNS: TapeNamespace,
+        env: PassEnv
+    ): string[] {
+        const tapeNames = this.calculateTapes(new CounterStack(2), env);
+        const priorities: [string, number][] = tapeNames.map(t => {
+            const joinWeight = this.getTapePriority(t, new StringPairSet(), env);
+            const tape = tapeNS.get(t);
+            const priority = joinWeight * Math.max(tape.vocab.size, 1);
+            return [t, priority];
+        });
+        const result = priorities.filter(([t, priority]) => priority >= 0)
+                         .sort((a, b) => b[1] - a[1])
+                         .map(([a,_]) => a);
+        return result;
+    }
+    
+    public getTapePriority(
+        tapeName: string,
+        symbolsVisited: StringPairSet,
+        env: PassEnv
+    ): number {
+        const priorities: number[] = [0];
+        for (const child of this.getChildren()) {
+            const childPriority = child.getTapePriority(tapeName, symbolsVisited, env);
+            if (childPriority < 0) {
+                return childPriority;
+            }
+            priorities.push(childPriority);
+        }
+        return Math.max(...priorities);
+    }
+
+    /**
+     * Collects all explicitly mentioned characters in the grammar for all tapes.
+     */
+    public collectAllVocab(
+        tapeNS: TapeNamespace,
+        env: PassEnv
+    ): void {
+        const tapeNames = this.calculateTapes(new CounterStack(2), env);
+        for (const tapeName of tapeNames) {
+            const tapeInfo = this.getTapeClass(tapeName, new ValueSet(), env);
+            const atomic = !tapeInfo.joinable || !tapeInfo.concatenable;
+            let tape = tapeNS.attemptGet(tapeName);
+            if (tape == undefined) {
+                // make a new one if it doesn't exist
+                const newTape = new Tape(tapeName, atomic);
+                tapeNS.set(tapeName, newTape);
+            } 
+            tape = tapeNS.get(tapeName); 
+            tape.atomic = atomic;
+            const strs = this.collectVocab(tapeName, atomic, new StringPairSet(), env);
+            tape.registerTokens([...strs]);
+        }
+
+        const vocabCopyEdges = new StringPairSet();
+        for (const tapeName of tapeNames) {
+            const edges = this.getVocabCopyEdges(tapeName, 
+                tapeNS, new StringPairSet(), env);
+            vocabCopyEdges.add(...edges);
+        }
+        
+        let dirty: boolean = true;
+        while (dirty) {
+            dirty = false;
+            for (const [fromTapeName, toTapeName] of vocabCopyEdges) {
+                const fromTape = tapeNS.get(fromTapeName);
+                const toTape = tapeNS.get(toTapeName);
+                for (const c of fromTape.vocab) {
+                    if (!toTape.vocab.has(c)) {
+                        dirty = true;
+                        toTape.registerTokens([c]);
+                    }
+                }
+            }
+        }
+    }
+    
+    public getTapeClass(
+        tapeName: string, 
+        symbolsVisited: StringPairSet,
+        env: PassEnv
+    ): TapeClass {
+        let result: TapeClass = { joinable: false, concatenable: false };
+        for (const child of this.getChildren()) {
+            const childTapeClass = child.getTapeClass(tapeName, symbolsVisited, env);
+            result.joinable ||= childTapeClass.joinable;
+            result.concatenable ||= childTapeClass.concatenable;
+        }
+        return result;
+    }
+
+    public collectVocab(
+        tapeName: string,
+        atomic: boolean,
+        symbolsVisited: StringPairSet,
+        env: PassEnv
+    ): StringSet { 
+        let vocab: StringSet = new Set();
+        for (const child of this.getChildren()) {
+            const childVocab = child.collectVocab(tapeName, atomic, symbolsVisited, env);
+            vocab = setUnion(vocab, childVocab);
+        }
+        return vocab;
+    }
+
+    public getVocabCopyEdges(
+        tapeName: string,
+        tapeNS: TapeNamespace,
+        symbolsVisited: StringPairSet,
+        env: PassEnv
+    ): StringPairSet {
+        const results = new StringPairSet();
+        for (const child of this.getChildren()) {
+            results.add(...child.getVocabCopyEdges(tapeName, tapeNS, symbolsVisited, env));
+        }
+        return results;
+    }
+
+    public calculateTapes(stack: CounterStack, env: PassEnv): string[] {
+        if (this._tapes == undefined) {
+            const children = this.getChildren();
+            //const children = this.getChildren().reverse();
+            const childTapes = children.map(
+                                s => s.calculateTapes(stack, env));
+            this._tapes = listUnique(flatten(childTapes));
+        }
+        return this._tapes;
+    }
+
+    public abstract constructExpr(
+        tapeNS: TapeNamespace
+    ): Expr;
+    
+    public allSymbols(): string[] {
+        return [];
+    }
+}
+
+abstract class AtomicGrammar extends AbstractGrammar {
+
+    public getChildren(): Grammar[] { return []; }
+
+}
+
+export class EpsilonGrammar extends AtomicGrammar {
+    public readonly tag = "epsilon";
+    
+    public estimateLength(tapeName: string, stack: CounterStack, env: PassEnv): LengthRange {
+        return { null: false, min: 0, max: 0 };
+    }
+
+    public get id(): string {
+        return 'ε';
+    }
+
+    public getLiterals(): LiteralGrammar[] {
+        return [];
+    }
+
+    public calculateTapes(stack: CounterStack, env: PassEnv): string[] {
+        if (this._tapes == undefined) {
+            this._tapes = [ 
+                //DUMMY_TAPE
+            ];
+        }
+        return this._tapes;
+    }
+
+    public constructExpr(
+        tapeNS: TapeNamespace
+    ): Expr {
+        return EPSILON;
+    }
+}
+
+export class NullGrammar extends AtomicGrammar {
+    public readonly tag = "null";
+
+    public estimateLength(tapeName: string, stack: CounterStack, env: PassEnv): LengthRange {
+        return { null: true, min: 0, max: 0 };
+    }
+    
+    public get id(): string {
+        return "∅";
+    }
+
+    public calculateTapes(stack: CounterStack, env: PassEnv): string[] {
+        if (this._tapes == undefined) {
+            this._tapes = [ 
+                //DUMMY_TAPE
+            ];
+        }
+        return this._tapes;
+    }
+
+    public constructExpr(
+        tapeNS: TapeNamespace
+    ): Expr {
+        return NULL;
+    }
+}
+
+export class LiteralGrammar extends AtomicGrammar {
+    public readonly tag = "lit";
+    
+    public estimateLength(tapeName: string, stack: CounterStack, env: PassEnv): LengthRange {
+        if (tapeName != this.tapeName) return { null: false, min: 0, max: 0 };
+        return { null: false, min: this.text.length, max: this.text.length };
+    }
+
+    protected tokens: string[] = [];
+
+    constructor(
+        public tapeName: string,
+        public text: string
+    ) {
+        super();
+        this.tokens = tokenizeUnicode(text);
+    }
+
+    public get id(): string {
+        return `${this.tapeName}:${this.text}`;
+    }
+
+    public getLiterals(): LiteralGrammar[] {
+        return [this];
+    }
+
+    public getTapePriority(
+        tapeName: string, 
+        symbolsVisited: StringPairSet,
+        env: PassEnv
+    ): number {
+        return (tapeName == this.tapeName) ? 1 : 0;
+    }
+    
+    public collectVocab(
+        tapeName: string,
+        atomic: boolean,
+        symbolsVisited: StringPairSet,
+        env: PassEnv
+    ): StringSet { 
+        if (tapeName != this.tapeName) {
+            return new Set();
+        }
+        
+        if (atomic) {
+            return new Set([this.text]);
+        }
+
+        return new Set(this.tokens);
+    }
+
+    public calculateTapes(stack: CounterStack, env: PassEnv): string[] {
+        if (this._tapes == undefined) {
+            this._tapes = [this.tapeName];
+        }
+        return this._tapes;
+    }
+
+    public constructExpr(
+        tapeNS: TapeNamespace
+    ): Expr {
+        return constructLiteral(this.tapeName, this.text, this.tokens);
+    }
+}
+
+export class DotGrammar extends AtomicGrammar {
+    public readonly tag = "dot";
+
+    constructor(
+        public tapeName: string
+    ) {
+        super();
+    }
+
+    public estimateLength(tapeName: string, stack: CounterStack, env: PassEnv): LengthRange {
+        if (tapeName != this.tapeName) return { null: false, min: 0, max: 0 };
+        return { null: false, min: 1, max: 1 };
+    }
+
+    public get id(): string {
+        return `Dot(${this.tapeName})`;
+    }
+    
+    public getTapePriority(
+        tapeName: string, 
+        symbolsVisited: StringPairSet,
+        env: PassEnv
+    ): number {
+        return (tapeName == this.tapeName) ? 1 : 0;
+    }
+    
+    public getTapeClass(
+        tapeName: string, 
+        symbolsVisited: StringPairSet,
+        env: PassEnv
+    ): TapeClass {
+        if (tapeName == this.tapeName) {
+            return { joinable: true, concatenable: true };
+        }
+        return super.getTapeClass(tapeName, symbolsVisited, env);
+    }
+
+    public calculateTapes(stack: CounterStack, env: PassEnv): string[] {
+        if (this._tapes == undefined) {
+            this._tapes = [this.tapeName];
+        }
+        return this._tapes;
+    }
+
+    public constructExpr(
+        tapeNS: TapeNamespace
+    ): Expr {
+        return constructDot(this.tapeName);
+    }
+}
+
+abstract class NAryGrammar extends AbstractGrammar {
+
+    constructor(
+        public children: Grammar[]
+    ) {
+        super();
+    }
+    
+    public getChildren(): Grammar[] { 
+        return this.children; 
+    }
+
+}
+
+export class ParallelGrammar extends NAryGrammar {
+    public readonly tag = "parallel";
+
+    public get id(): string {
+        const cs = this.children.map(c => c.id).join(",");
+        return `Par(${cs})`;
+    }
+
+    public constructExpr(
+        tapeNS: TapeNamespace
+    ): Expr {
+        const childExprs: Dict<Expr> = {};
+        for (const child of this.children) {
+            if (child.tapes.length != 1) {
+                throw new Error(`Each child of par must have 1 tape`);
+            }
+            const tapeName = child.tapes[0];
+            if (tapeName in childExprs) {
+                throw new Error(`Each child of par must have a unique tape`)
+            }
+            const newChild = child.constructExpr(tapeNS);
+            childExprs[tapeName] = newChild;
+        }
+        return constructParallel(childExprs);
+    }
+
+    public estimateLength(tapeName: string, stack: CounterStack, env: PassEnv): LengthRange {
+        let min = 0;
+        let max = 0;
+        for (const child of this.children) {
+            const childLength = child.estimateLength(tapeName, stack, env);
+            if (childLength.null) { return childLength; } // short-circuit if null
+            min += childLength.min;
+            max += childLength.max;
+        }
+        return { null: false, min: min, max: max };
+    }
+
+}
+
+export class SequenceGrammar extends NAryGrammar {
+    public readonly tag = "seq";
+
+    public get id(): string {
+        return this.children.map(c => c.id).join("+");
+    }
+
+    public getLiterals(): LiteralGrammar[] {
+        return flatten(this.children.map(c => c.getLiterals()));
+    }
+
+    public getTapeClass(
+        tapeName: string, 
+        symbolsVisited: StringPairSet, 
+        env: PassEnv
+    ): TapeClass {
+        const result = super.getTapeClass(tapeName, symbolsVisited, env);
+        let alreadyFound = false;
+        for (const child of this.children) {
+            const ts = new Set(child.tapes);
+            if (!(ts.has(tapeName))) {
+                continue;
+            }
+            if (alreadyFound) {
+                result.concatenable = true;
+                return result;
+            }
+            alreadyFound = true;
+        }
+        return result;
+    }
+
+    public constructExpr(
+        tapeNS: TapeNamespace
+    ): Expr {
+        const childExprs = this.children.map(s => s.constructExpr(tapeNS));
+        return constructSequence(...childExprs);
+    }
+
+    public finalChild(): Grammar {
+        if (this.children.length == 0) {
+            return new EpsilonGrammar();
+        }
+        return this.children[this.children.length-1];
+    }
+
+    public nonFinalChildren(): Grammar[] {
+        if (this.children.length <= 1) {
+            return [];
+        }
+        return this.children.slice(0, this.children.length-1);
+    }
+
+    public estimateLength(tapeName: string, stack: CounterStack, env: PassEnv): LengthRange {
+        let min = 0;
+        let max = 0;
+        for (const child of this.children) {
+            const childLength = child.estimateLength(tapeName, stack, env);
+            if (childLength.null) { return childLength; } // short-circuit if null
+            min += childLength.min;
+            max += childLength.max;
+        }
+        return { null: false, min: min, max: max };
+    }
+}
+
+export class AlternationGrammar extends NAryGrammar {
+    public readonly tag = "alt";
+
+    public get id(): string {
+        return this.children.map(c => c.id).join("|");
+    }
+
+    public constructExpr(
+        tapeNS: TapeNamespace,
+    ): Expr {
+        const childExprs = this.children.map(s => s.constructExpr(tapeNS));
+        return constructAlternation(...childExprs);
+    }
+
+    public estimateLength(tapeName: string, stack: CounterStack, env: PassEnv): LengthRange {
+        let min = Infinity;
+        let max = 0;
+        if (this.children.length == 0) {
+            return { null: true, min: min, max: max };
+        }
+        for (const child of this.children) {
+            const childLength = child.estimateLength(tapeName, stack, env);
+            if (childLength.null) continue;
+            min = Math.min(min, childLength.min);
+            max = Math.max(max, childLength.max);
+        }
+        return { null: false, min: min, max: max };
+    }
+}
+
+export abstract class UnaryGrammar extends AbstractGrammar {
+
+    constructor(
+        public child: Grammar
+    ) {
+        super();
+    }
+
+    public getChildren(): Grammar[] { 
+        return [this.child]; 
+    }
+
+    public constructExpr(
+        tapeNS: TapeNamespace,
+    ): Expr {
+        return this.child.constructExpr(tapeNS);
+    }
+}
+
+abstract class BinaryGrammar extends AbstractGrammar {
+
+    constructor(
+        public child1: Grammar,
+        public child2: Grammar
+    ) {
+        super();
+    }
+    
+    public getChildren(): Grammar[] { 
+        return [this.child1, this.child2];
+    }
+    
+    public getTapePriority(
+        tapeName: string, 
+        symbolsVisited: StringPairSet,
+        env: PassEnv
+    ): number {
+        const c1priority = this.child1.getTapePriority(tapeName, symbolsVisited, env);
+        const c2priority = this.child2.getTapePriority(tapeName, symbolsVisited, env);
+        return (c1priority * 10 + c2priority);
+    }
+}
+
+export class ShortGrammar extends UnaryGrammar {
+    public readonly tag = "short";
+
+    public get id(): string {
+        return `Pref(${this.child.id})`;
+    }
+
+    public estimateLength(tapeName: string, stack: CounterStack, env: PassEnv): LengthRange {
+        return this.child.estimateLength(tapeName, stack, env);
+    }
+    
+    public getTapeClass(
+        tapeName: string, 
+        symbolsVisited: StringPairSet,
+        env: PassEnv
+    ): TapeClass {
+        const ts = new Set(this.tapes);
+        if (ts.has(tapeName)) {
+            return { joinable: true, concatenable: true };
+        }
+        return super.getTapeClass(tapeName, symbolsVisited, env);
+    }
+
+    public constructExpr(
+        tapeNS: TapeNamespace
+    ): Expr {
+        const child = this.child.constructExpr(tapeNS);
+        return constructShort(child);
+    }
+}
+
+export class IntersectionGrammar extends BinaryGrammar {
+    public readonly tag = "intersect";
+
+    public get id(): string {
+        return `Intersect(${this.child1.id},${this.child2.id})`;
+    }
+
+    public estimateLength(tapeName: string, stack: CounterStack, env: PassEnv): LengthRange {
+        const child1Length = this.child1.estimateLength(tapeName, stack, env);
+        const child2Length = this.child2.estimateLength(tapeName, stack, env);
+        if (child1Length.null == true || child2Length.null == true) {
+            return { null: true, min: 0, max: 0 };
+        }
+        return { 
+            null: false,
+            min: Math.max(child1Length.min, child2Length.min),
+            max: Math.min(child1Length.max, child2Length.max)
+        }
+    }
+    
+    public getTapeClass(
+        tapeName: string, 
+        symbolsVisited: StringPairSet,
+        env: PassEnv
+    ): TapeClass {
+        const result = super.getTapeClass(tapeName, symbolsVisited, env);
+        const child1Tapes = this.child1.tapes;
+        const child2Tapes = this.child2.tapes;
+        const intersection = new Set(listIntersection(child1Tapes, child2Tapes));
+        result.joinable ||= intersection.has(tapeName);
+        return result;
+    }
+
+    public constructExpr(
+        tapeNS: TapeNamespace
+    ): Expr {
+        const left = this.child1.constructExpr(tapeNS);
+        const right = this.child2.constructExpr(tapeNS);
+        return constructIntersection(left, right);
+    }
+}
+
+/*
+function fillOutWithDotStar(state: Expr, tapes: string[]) {
+    for (const tape of tapes) {
+        const dotStar = constructDotStar(tape);
+        state = constructBinaryConcat(state, dotStar);
+    } 
+    return state;
+} */
+
+export class JoinGrammar extends BinaryGrammar {
+    public readonly tag = "join";
+
+    public get id(): string {
+        return `Join(${this.child1.id},${this.child2.id})`;
+    }
+
+    public estimateLength(tapeName: string, stack: CounterStack, env: PassEnv): LengthRange {
+        const child1Length = this.child1.estimateLength(tapeName, stack, env);
+        const child2Length = this.child2.estimateLength(tapeName, stack, env);
+        if (child1Length.null == true || child2Length.null == true) {
+            return { null: true, min: 0, max: 0 };
+        }
+        return { 
+            null: false,
+            min: Math.max(child1Length.min, child2Length.min),
+            max: Math.min(child1Length.max, child2Length.max)
+        }
+    }
+    
+
+    public getTapeClass(
+        tapeName: string, 
+        symbolsVisited: StringPairSet,
+        env: PassEnv
+    ): TapeClass {
+        const result = super.getTapeClass(tapeName, symbolsVisited, env);
+        const child1Tapes = this.child1.tapes;
+        const child2Tapes = this.child2.tapes;
+        const intersection = new Set(listIntersection(child1Tapes, child2Tapes));
+        result.joinable ||= intersection.has(tapeName);
+        return result;
+    }
+
+    public calculateTapes(stack: CounterStack, env: PassEnv): string[] {
+        if (this._tapes == undefined) {
+            const child1Tapes = this.child1.calculateTapes(stack, env);
+            const child2Tapes = this.child2.calculateTapes(stack, env);
+            const intersection = listIntersection(child1Tapes, child2Tapes);
+            this._tapes = listUnique([...intersection, ...child1Tapes, ...child2Tapes]);
+        }
+        return this._tapes;
+    }
+
+    public constructExpr(
+        tapeNS: TapeNamespace
+    ): Expr {
+        return constructJoin(this.child1.constructExpr(tapeNS), 
+                                this.child2.constructExpr(tapeNS), 
+                                    new Set(this.child1.tapes),
+                                    new Set(this.child2.tapes));
+    }
+
+}
+
+export class FilterGrammar extends BinaryGrammar {
+    public readonly tag = "filter";
+
+    public get id(): string {
+        return `Filter(${this.child1.id},${this.child2.id})`;
+    }
+    
+
+    public estimateLength(tapeName: string, stack: CounterStack, env: PassEnv): LengthRange {
+        const child1Length = this.child1.estimateLength(tapeName, stack, env);
+        const child2Length = this.child2.estimateLength(tapeName, stack, env);
+        if (child1Length.null == true || child2Length.null == true) {
+            return { null: true, min: 0, max: 0 };
+        }
+        return { 
+            null: false,
+            min: Math.max(child1Length.min, child2Length.min),
+            max: Math.min(child1Length.max, child2Length.max)
+        }
+    }
+    
+
+    public getTapeClass(
+        tapeName: string, 
+        symbolsVisited: StringPairSet,
+        env: PassEnv
+    ): TapeClass {
+        const result = super.getTapeClass(tapeName, symbolsVisited, env);
+        const child1Tapes = this.child1.tapes;
+        const child2Tapes = this.child2.tapes;
+        const intersection = new Set(listIntersection(child1Tapes, child2Tapes));
+        result.joinable ||= intersection.has(tapeName);
+        return result;
+    }
+
+    public calculateTapes(stack: CounterStack, env: PassEnv): string[] {
+        if (this._tapes == undefined) {
+            const child1Tapes = this.child1.calculateTapes(stack, env);
+            const child2Tapes = this.child2.calculateTapes(stack, env);
+            this._tapes = listUnique([...child2Tapes, ...child1Tapes]);
+        }
+        return this._tapes;
+    }
+
+    public constructExpr(
+        tapeNS: TapeNamespace
+    ): Expr {
+        const expr1 = this.child1.constructExpr(tapeNS);
+        const expr2 = this.child2.constructExpr(tapeNS);
+        const tapes = new Set(listIntersection(this.child1.tapes, this.child2.tapes));
+        return constructFilter(expr1, expr2, tapes);   
+    }
+}
+
+export class CountGrammar extends UnaryGrammar {
+    public readonly tag = "count";
+
+    constructor(
+        child: Grammar,
+        public tapeName: string,
+        public maxChars: number,
+        public countEpsilon: boolean,
+        public errorOnCountExceeded: boolean,
+    ) {
+        super(child);
+    }
+
+    public estimateLength(tapeName: string, stack: CounterStack, env: PassEnv): LengthRange {
+        const childLength = this.child.estimateLength(tapeName, stack, env);
+        if (tapeName != this.tapeName) return childLength;
+        return {
+            null: childLength.null,
+            min: childLength.min,
+            max: Math.min(childLength.max, this.maxChars)
+        }
+    }
+
+    public get id(): string {
+        return `Count_${this.tapeName}:${this.maxChars}(${this.child.id})`;
+    }
+
+    public constructExpr(
+        tapeNS: TapeNamespace
+    ): Expr {
+        let childExpr = this.child.constructExpr(tapeNS);
+        return constructCount(childExpr, this.tapeName, this.maxChars,
+                              this.countEpsilon, this.errorOnCountExceeded);
+    }
+}
+
+export class PriorityGrammar extends UnaryGrammar {
+    public readonly tag = "priority";
+    
+    constructor(
+        child: Grammar,
+        public tapePriority: string[]
+    ) {
+        super(child);
+    }
+
+    public estimateLength(tapeName: string, stack: CounterStack, env: PassEnv): LengthRange {
+        return this.child.estimateLength(tapeName, stack, env);
+    }
+
+    public get id(): string {
+        return `Priority(${this.tapePriority},${this.child.id})`;
+    }
+
+    public constructExpr(
+        tapeNS: TapeNamespace
+    ): Expr {
+        console.log(`Constructing priority with tapes ${this.tapePriority}`);
+        const childExpr = this.child.constructExpr(tapeNS);
+        if (this.tapePriority.length == 0) {
+            return childExpr;
+        }
+        return constructPriority(this.tapePriority, childExpr);
+    }
+}
+
+abstract class ConditionGrammar extends UnaryGrammar {
+
+    constructor(
+        child: Grammar,
+        tapes: string[] | undefined = undefined
+    ) {
+        super(child);
+        this._tapes = tapes;
+    }
+
+    public constructExpr(
+        tapeNS: TapeNamespace
+    ): Expr {
+        // All descendants of Condition should have been replaced by
+        // other grammars by the time exprs are constructed.
+        throw new Error("not implemented");
+    }
+}
+
+export class StartsGrammar extends ConditionGrammar {
+    public readonly tag = "starts";
+
+    public estimateLength(tapeName: string, stack: CounterStack, env: PassEnv): LengthRange {
+        const childLength = this.child.estimateLength(tapeName, stack, env);
+        return {
+            null: childLength.null,
+            min: childLength.min,
+            max: Infinity
+        };
+    }
+
+    public get id(): string {
+        return `Starts(${this.child.id})`;
+    }
+}
+
+export class EndsGrammar extends ConditionGrammar {
+    public readonly tag = "ends";
+
+    public estimateLength(tapeName: string, stack: CounterStack, env: PassEnv): LengthRange {
+        const childLength = this.child.estimateLength(tapeName, stack, env);
+        return {
+            null: childLength.null,
+            min: childLength.min,
+            max: Infinity
+        };
+    }
+
+    public get id(): string {
+        return `Ends(${this.child.id})`;
+    }
+}
+
+export class ContainsGrammar extends ConditionGrammar {
+    public readonly tag = "contains";
+
+    public estimateLength(tapeName: string, stack: CounterStack, env: PassEnv): LengthRange {
+        const childLength = this.child.estimateLength(tapeName, stack, env);
+        return {
+            null: childLength.null,
+            min: childLength.min,
+            max: Infinity
+        };
+    }
+
+    public get id(): string {
+        return `Contains(${this.child.id})`;
+    }
+}
+
+/** This is used internally, to wrap potentially complex grammars
+ * so that they work in contexts where only grammars with single 
+ * tapes are permitted.
+ * 
+ * For example, "equals text: q{HighVowel}".  HighVowel might 
+ * define multiple tapes, but for this purpose we only care about 
+ * its text tape, and the others have to be hidden.  (Not thrown out
+ * or ignored, just hidden.)
+ * 
+ * But when we create this header/regex combination, we don't yet know
+ * what HighVowel refers to or what tapes it defines; we only learn that
+ * in later stages.  This grammar is a kind of stub that wraps the regex
+ * and sticks around until we have that information, at which point we can
+ * create the appropriate structures. 
+ * 
+ */
+export class SingleTapeGrammar extends UnaryGrammar {
+    public readonly tag = "singletape";
+
+    constructor(
+        public tapeName: string,
+        child: Grammar
+    ) {
+        super(child);
+    }
+
+    public get id(): string {
+        return `Tape<${this.tapeName}>(${this.child.id}`;
+    }
+
+    public estimateLength(tapeName: string, stack: CounterStack, env: PassEnv): LengthRange {
+        return this.child.estimateLength(tapeName, stack, env);
+    }
+
+    public calculateTapes(stack: CounterStack, env: PassEnv): string[] {
+        if (this._tapes == undefined) {
+            this._tapes = [];
+            // in the scope of a SingleTapeGrammar, there are often
+            // grammars with the dummy tape .T.  We don't want to consider
+            // this as a genuine tape outside of this scope, outside of this
+            // scope that will be tapeName.  
+            for (const tapeName of this.child.calculateTapes(stack, env)) {
+                if (tapeName == DUMMY_REGEX_TAPE) {
+                    this._tapes.push(this.tapeName);
+                } else {
+                    this._tapes.push(tapeName);
+                }
+            }
+            this._tapes = listUnique(this._tapes);
+        }
+        return this._tapes;
+    }
+    
+    public getLiterals(): LiteralGrammar[] {
+        return this.child.getLiterals()
+                    .map(c => {
+                        if (c.tapeName == DUMMY_REGEX_TAPE) {
+                            return new LiteralGrammar(this.tapeName, c.text);
+                        }
+                        return c;
+                    });
+    }
+
+}
+function update<T>(orig: T, update: any): T {
+    let clone = Object.create(Object.getPrototypeOf(orig));
+    Object.assign(clone, orig);
+    Object.assign(clone, update);
+    clone._tapes = undefined;
+    return clone as T;
+}
+
+export class RenameGrammar extends UnaryGrammar {
+    public readonly tag = "rename";
+
+    constructor(
+        child: Grammar,
+        public fromTape: string,
+        public toTape: string
+    ) {
+        super(child);
+    }
+    
+    public estimateLength(tapeName: string, stack: CounterStack, env: PassEnv): LengthRange {
+        if (tapeName != this.toTape && tapeName == this.fromTape) {
+            return { null: false, min: 0, max: 0 };
+        }
+
+        const newTapeName = renameTape(tapeName, this.toTape, this.fromTape);
+        return this.child.estimateLength(newTapeName, stack, env);
+    }
+
+    public get id(): string {
+        return `${this.toTape}<-${this.fromTape}(${this.child.id})`;
+    }
+
+    public getLiterals(): LiteralGrammar[] {
+        return this.child.getLiterals()
+                    .map(c => {
+                        if (c.tapeName == this.fromTape) {
+                            return new LiteralGrammar(this.toTape, c.text);
+                        }
+                        return c;
+                    });
+    }
+
+    public getTapePriority(
+        tapeName: string, 
+        symbolsVisited: StringPairSet,
+        env: PassEnv
+    ): number {
+        if (tapeName != this.toTape && tapeName == this.fromTape) {
+            return 0;
+        }
+
+        const newTapeName = renameTape(tapeName, this.toTape, this.fromTape);
+        return this.child.getTapePriority(newTapeName, symbolsVisited, env);
+    }
+    
+    public getTapeClass(
+        tapeName: string, 
+        symbolsVisited: StringPairSet,
+        env: PassEnv
+    ): TapeClass {
+        if (tapeName != this.toTape && tapeName == this.fromTape) {
+            return {joinable: false, concatenable: false};
+        }
+
+        const newTapeName = renameTape(tapeName, this.toTape, this.fromTape);
+        return this.child.getTapeClass(newTapeName, symbolsVisited, env);
+    }
+
+    public collectVocab(
+        tapeName: string,
+        atomic: boolean,
+        symbolsVisited: StringPairSet,
+        env: PassEnv
+    ): StringSet { 
+        if (tapeName != this.toTape && tapeName == this.fromTape) {
+            return new Set();
+        }
+
+        const newTapeName = renameTape(tapeName, this.toTape, this.fromTape);
+        return this.child.collectVocab(newTapeName, atomic, symbolsVisited, env);
+    }
+
+    public getVocabCopyEdges(
+        tapeName: string,
+        tapeNS: TapeNamespace,
+        symbolsVisited: StringPairSet,
+        env: PassEnv
+    ): StringPairSet {
+        const newTapeName = renameTape(tapeName, this.toTape, this.fromTape);
+        const newTapeNS = tapeNS.rename(this.toTape, this.fromTape);
+        return this.child.getVocabCopyEdges(newTapeName, newTapeNS, symbolsVisited, env);
+    }
+
+    public calculateTapes(stack: CounterStack, env: PassEnv): string[] {
+        if (this._tapes == undefined) {
+            this._tapes = [];
+            for (const tapeName of this.child.calculateTapes(stack, env)) {
+                if (tapeName == this.fromTape) {
+                    this._tapes.push(this.toTape);
+                } else {
+                    this._tapes.push(tapeName);
+                }
+            }
+            this._tapes = listUnique(this._tapes);
+        }
+        return this._tapes;
+    }
+
+    public constructExpr(
+        tapeNS: TapeNamespace
+    ): Expr {
+        const newTapeNS = tapeNS.rename(this.toTape, this.fromTape);
+        const childExpr = this.child.constructExpr(newTapeNS);
+        return constructRename(childExpr, this.fromTape, this.toTape);
+    }
+}
+
+export class RepeatGrammar extends UnaryGrammar {
+    public readonly tag = "repeat";
+
+    constructor(
+        child: Grammar,
+        public minReps: number = 0,
+        public maxReps: number = Infinity
+    ) {
+        super(child);
+    }
+
+    public get id(): string {
+        if (this.minReps == 0 && this.maxReps == Infinity) {
+            return `(${this.child.id})*`;
+        }
+        return `Repeat(${this.child.id},${this.minReps},${this.maxReps})`;
+    }
+
+    public getTapeClass(
+        tapeName: string, 
+        symbolsVisited: StringPairSet,
+        env: PassEnv
+    ): TapeClass {
+        const result = this.child.getTapeClass(tapeName, symbolsVisited, env);
+        const ts = new Set(this.tapes);
+        if (ts.has(tapeName)) {
+            result.concatenable = true;
+        }
+        return result;
+    }
+    
+    public estimateLength(tapeName: string, stack: CounterStack, env: PassEnv): LengthRange {
+        const childLength = this.child.estimateLength(tapeName, stack, env);
+        return {
+            null: childLength.null,
+            min: childLength.min * this.minReps,
+            max: childLength.max * this.maxReps
+        };
+    }
+
+    public constructExpr(
+        tapeNS: TapeNamespace
+    ): Expr {
+        const childExpr = this.child.constructExpr(tapeNS);
+        if (this.minReps == 0 && this.maxReps == Infinity) {
+            return constructStar(childExpr);
+        }
+        if (this.maxReps == Infinity) {
+            const firstPart = constructRepeat(childExpr, this.minReps, this.minReps);
+            const secondPart = constructStar(childExpr);
+            return constructPrecede(firstPart, secondPart);
+        }
+        return constructRepeat(childExpr, this.minReps, this.maxReps);
+    }
+}
+
+export class NegationGrammar extends UnaryGrammar {
+    public readonly tag = "not";
+
+    public get id(): string {
+        return `Not(${this.child.id})`;
+    }
+
+    public getTapeClass(
+        tapeName: string, 
+        symbolsVisited: StringPairSet,
+        env: PassEnv
+    ): TapeClass {
+        const ts = new Set(this.tapes);
+        if (ts.has(tapeName)) {
+            return { joinable: true, concatenable: true };
+        }
+        return super.getTapeClass(tapeName, symbolsVisited, env);
+    }
+
+    public estimateLength(tapeName: string, stack: CounterStack, env: PassEnv): LengthRange {
+        return {
+            null: false,
+            min: 0,
+            max: Infinity,
+        };
+    }
+
+    public constructExpr(
+        tapeNS: TapeNamespace
+    ): Expr {
+        const childExpr = this.child.constructExpr(tapeNS);
+        return constructNegation(childExpr, new Set(this.child.tapes));
+    }
+}
+
+export class CursorGrammar extends UnaryGrammar {
+    public readonly tag = "cursor";
+
+    constructor(
+        public tape: string,
+        child: Grammar
+    ) {
+        super(child);
+    }
+
+    public get id(): string {
+        return `Pre(${this.child.id})`;
+    }
+
+    public estimateLength(tapeName: string, stack: CounterStack, env: PassEnv): LengthRange {
+        return this.child.estimateLength(tapeName, stack, env);
+    }
+
+    public getTapePriority(
+        tapeName: string,
+        symbolsVisited: StringPairSet,
+        env: PassEnv
+    ): number {
+        if (tapeName == this.tape) {
+            return -1;
+        }
+        return super.getTapePriority(tapeName, symbolsVisited, env);
+    }
+
+    public constructExpr(tapeNS: TapeNamespace): Expr {
+        const childExpr = this.child.constructExpr(tapeNS);
+        return constructCursor(this.tape, childExpr);
+    }
+
+}
+
+export function Taper(tape: string, child: Grammar): CursorGrammar {
+    return new CursorGrammar(tape, child);
+}
+
+
+export class PreTapeGrammar extends UnaryGrammar {
+    public readonly tag = "pretape";
+
+    constructor(
+        public fromTape: string,
+        public toTape: string,
+        child: Grammar
+    ) {
+        super(child);
+    }
+
+    public get id(): string {
+        return `Pre(${this.child.id})`;
+    }
+
+    public estimateLength(tapeName: string, stack: CounterStack, env: PassEnv): LengthRange {
+        return this.child.estimateLength(tapeName, stack, env);
+    }
+
+    public getTapePriority(
+        tapeName: string,
+        symbolsVisited: StringPairSet,
+        env: PassEnv
+    ): number {
+        if (tapeName == this.fromTape) {
+            return -1;
+        }
+        return super.getTapePriority(tapeName, symbolsVisited, env);
+    }
+
+    public constructExpr(tapeNS: TapeNamespace): Expr {
+        const childExpr = this.child.constructExpr(tapeNS);
+        return constructPreTape(this.fromTape, this.toTape, childExpr);
+    }
+
+}
+
+
+let HIDE_INDEX = 0; 
+export class HideGrammar extends UnaryGrammar {
+    public readonly tag = "hide";
+
+    constructor(
+        child: Grammar,
+        public tapeName: string,
+        public toTape: string = ""
+    ) {
+        super(child);
+        if (toTape == "") {
+            this.toTape = `${HIDDEN_PREFIX}H${HIDE_INDEX++}_${tapeName}`;
+        } else if (!toTape.startsWith(HIDDEN_PREFIX)) {
+            this.toTape = `${HIDDEN_PREFIX}${toTape}`;
+        }
+    }
+    
+    public get id(): string {
+        return `Hide(${this.child.id},${this.tapeName})`;
+    }
+    
+    public getTapePriority(
+        tapeName: string, 
+        symbolsVisited: StringPairSet,
+        env: PassEnv
+    ): number {
+        if (tapeName != this.toTape && tapeName == this.tapeName) {
+            return 0;
+        }
+        const newTapeName = renameTape(tapeName, this.toTape, this.tapeName);
+        return this.child.getTapePriority(newTapeName, symbolsVisited, env);
+    }
+
+    public getTapeClass(
+        tapeName: string, 
+        symbolsVisited: StringPairSet,
+        env: PassEnv
+    ): TapeClass {
+        if (tapeName != this.toTape && tapeName == this.tapeName) {
+            return {joinable: false, concatenable: false};
+        }
+        const newTapeName = renameTape(tapeName, this.toTape, this.tapeName);
+        return this.child.getTapeClass(newTapeName, symbolsVisited, env);
+    }
+
+    public collectVocab(
+        tapeName: string,
+        atomic: boolean,
+        symbolsVisited: StringPairSet,
+        env: PassEnv
+    ): StringSet { 
+        if (tapeName != this.toTape && tapeName == this.tapeName) {
+            return new Set();
+        }
+        const newTapeName = renameTape(tapeName, this.toTape, this.tapeName);
+        return this.child.collectVocab(newTapeName, atomic, symbolsVisited, env);
+    }
+    
+    public getVocabCopyEdges(
+        tapeName: string,
+        tapeNS: TapeNamespace,
+        symbolsVisited: StringPairSet,
+        env: PassEnv
+    ): StringPairSet {
+        const newTapeName = renameTape(tapeName, this.toTape, this.tapeName);
+        const newTapeNS = tapeNS.rename(this.toTape, this.tapeName);
+        return this.child.getVocabCopyEdges(newTapeName, newTapeNS, symbolsVisited, env);
+    }
+
+    public calculateTapes(stack: CounterStack, env: PassEnv): string[] {
+        if (this._tapes == undefined) {
+            this._tapes = [];
+            for (const tapeName of this.child.calculateTapes(stack, env)) {
+                if (tapeName == this.tapeName) {
+                    this._tapes.push(this.toTape);
+                } else {
+                    this._tapes.push(tapeName);
+                }
+            }
+        }
+        return this._tapes;
+    }
+
+    public constructExpr(
+        tapeNS: TapeNamespace
+    ): Expr {
+        const childExpr = this.child.constructExpr(tapeNS);
+        return constructRename(childExpr, this.tapeName, this.toTape);
+    }
+    
+    public estimateLength(tapeName: string, stack: CounterStack, env: PassEnv): LengthRange {
+        if (tapeName != this.toTape && tapeName == this.tapeName) {
+            return { null: false, min: 0, max: 0 };
+        }
+        const newTapeName = renameTape(tapeName, this.toTape, this.tapeName);
+        return this.child.estimateLength(newTapeName, stack, env);
+    }
+}
+
+export class MatchFromGrammar extends UnaryGrammar {
+    public readonly tag = "matchfrom";
+
+    constructor(
+        child: Grammar,
+        public fromTape: string,
+        public toTape: string,
+        public vocabBypass: boolean = false
+    ) {
+        super(child);
+    }
+
+    public get id(): string {
+        return `Match(${this.fromTape}->${this.toTape}:${this.child.id})`;
+    }
+
+    public getTapeClass(
+        tapeName: string, 
+        symbolsVisited: StringPairSet,
+        env: PassEnv
+    ): TapeClass {
+        if (tapeName == this.fromTape || tapeName == this.toTape) {
+            return { joinable: true, concatenable: true };
+        }
+        return super.getTapeClass(tapeName, symbolsVisited, env);
+    }
+
+    /**
+     * For the purposes of calculating what tapes exist, we consider
+     * both MatchGrammar.fromTape and .toTape to exist even if they 
+     * appear nowhere else in the grammar.
+     */
+    public calculateTapes(stack: CounterStack, env: PassEnv): string[] {
+        if (this._tapes == undefined) {
+            this._tapes = listUnique([
+                ...this.child.calculateTapes(stack, env),
+                this.fromTape,
+                this.toTape
+            ]);
+        }
+        return this._tapes;
+    }
+
+    public collectVocab(
+        tapeName: string,
+        atomic: boolean,
+        symbolsVisited: StringPairSet,
+        env: PassEnv
+    ): StringSet { 
+        // collect from the child as-is
+        let childVocab = this.child.collectVocab(tapeName, atomic, symbolsVisited, env);
+
+        if (tapeName == this.toTape) {
+            // also collect as a rename
+            let newTapeName = renameTape(tapeName, this.toTape, this.fromTape);
+            const renameVocab = this.child.collectVocab(newTapeName, atomic, symbolsVisited, env);
+            childVocab = setUnion(childVocab, renameVocab);
+        }
+
+        return childVocab;
+
+    }
+
+    public estimateLength(tapeName: string, stack: CounterStack, env: PassEnv): LengthRange {
+        if (tapeName == this.toTape) {
+            // also collect as a rename
+            let newTapeName = renameTape(tapeName, this.toTape, this.fromTape);
+            return this.child.estimateLength(newTapeName, stack, env);
+        }
+
+        return this.child.estimateLength(tapeName, stack, env);
+    }
+
+    public getVocabCopyEdges(
+        tapeName: string,
+        tapeNS: TapeNamespace,
+        symbolsVisited: StringPairSet,
+        env: PassEnv
+    ): StringPairSet {
+        const results = super.getVocabCopyEdges(tapeName, tapeNS, symbolsVisited, env);
+        if (this.vocabBypass && tapeName == this.fromTape) {    
+            results.add([this.fromTape, this.toTape]);
+        }
+        return results;
+    }
+
+    public constructExpr(
+        tapeNS: TapeNamespace
+    ): Expr {
+        const childExpr = this.child.constructExpr(tapeNS);
+        return constructMatchFrom(childExpr, this.fromTape, this.toTape);
+    }
+}
+
+/*
+export class MatchGrammar extends UnaryGrammar {
+    public readonly tag = "match";
+    
+    constructor(
+        child: Grammar,
+        public relevantTapes: StringSet
+    ) {
+        super(child);
+    }
+
+    public estimateLength(tapeName: string, stack: CounterStack, env: PassEnv): LengthRange {
+        return this.child.estimateLength(tapeName, stack, env);
+    }
+
+    public getTapeClass(
+        tapeName: string, 
+        symbolsVisited: StringPairSet,
+        env: PassEnv
+    ): TapeClass {
+        if (this.relevantTapes.has(tapeName)) {
+            return { joinable: true, concatenable: true };
+        }
+        return super.getTapeClass(tapeName, symbolsVisited, env);
+    }
+
+    public get id(): string {
+        return `Match(${this.child.id},${[...this.relevantTapes]})`;
+    }
+
+    public constructExpr(
+        tapeNS: TapeNamespace,
+        symbols: ExprNamespace
+    ): Expr {
+        const childExpr = this.child.constructExpr(tapeNS, symbols);
+        return constructMatch(childExpr, this.relevantTapes);
+    }
+}
+*/
+
+/**
+ * A TapeNsGrammar encapsulates amd memoizes the results 
+ * of vocab collection: it stores a common vocab for all the 
+ * tapes, a namespace for holding the tapes, and vocab-bypass 
+ * relationships between the tapes.
+ */
+/*
+export class TapeNsGrammar extends UnaryGrammar {
+
+    constructor(
+        child: Grammar,
+        public tapeDict: Dict<Tape> = {},
+        public vocabEdges: StringPairSet = new StringPairSet()
+    ) {
+        super(child);
+    }
+
+    public get id(): string {
+        return `<tapes>${this.child.id}`;
+    }
+
+    public mapChildren(f: GrammarPass, env: PassEnv): GrammarResult {
+        return result(this.child)
+                    .bind(c => f.transform(c, env))
+                    .bind(c => new TapeNsGrammar(c, 
+                        this.tapeDict, this.vocabEdges))
+    }
+
+    public getChildren(): Grammar[] { 
+        return [this.child]; 
+    }
+    
+    public collectVocab(
+        tapeName: string,
+        atomic: boolean,
+        symbolsVisited: StringPairSet,
+        env: PassEnv
+    ): StringSet { 
+        return new Set();
+    }
+    
+    public getVocabCopyEdges(
+        tapeName: string,
+        tapeNS: TapeNamespace, 
+        symbolsVisited: StringPairSet, 
+        env: PassEnv
+    ): StringPairSet {
+        return this.vocabEdges;
+    }
+
+    public constructExpr(
+        tapeNS: TapeNamespace,
+        symbols: ExprNamespace
+    ): Expr {
+        const newTapeNS = new TapeNamespace(this.tapeDict, tapeNS);
+        return this.child.constructExpr(newTapeNS, symbols);
+    }
+
+}
+*/
+
+export class CollectionGrammar extends AbstractGrammar {
+    public readonly tag = "collection";
+
+    constructor(
+        public symbols: Dict<Grammar> = {},
+        public selectedSymbol: string = DEFAULT_SYMBOL_NAME
+    ) {
+        super();
+    }
+    
+    public mapChildren(f: GrammarPass, env: PassEnv): GrammarResult {
+        const newEnv = env.pushSymbols(this.symbols);
+        return super.mapChildren(f, newEnv);
+    }
+
+    public estimateLength(tapeName: string, stack: CounterStack, env: PassEnv): LengthRange {
+        return { null: false, min: 0, max: 0 };
+    }
+
+    public selectSymbol(symbolName: string): CollectionGrammar {
+        const referent = this.getSymbol(symbolName);
+        if (referent == undefined) {
+            throw new Error(`cannot find symbol ${symbolName}, candidates are ${Object.keys(this.symbols)}`);
+        }
+        return new CollectionGrammar(this.symbols, 
+                            //this.aliases, 
+                            symbolName);
+    }
+
+    public get id(): string {
+        let results: string[] = [];
+        for (const [k, v] of Object.entries(this.symbols)) {
+            results.push(`${k}:${v.id}`);
+        }
+        return `Ns(\n  ${results.join("\n  ")}\n)`;
+    }
+
+    public allSymbols(): string[] {
+        return Object.keys(this.symbols);
+    }
+
+    public getChildren(): Grammar[] { 
+        return Object.values(this.symbols);
+    }
+
+    /**
+     * Looks up a symbol name and returns the referent (if any) 
+     */
+    public getSymbol(name: string): Grammar | undefined {
+        for (const symbolName of Object.keys(this.symbols)) {
+            if (name.toLowerCase() == symbolName.toLowerCase()) {
+                return this.symbols[symbolName];
+            }
+        }
+        return undefined;
+    }
+
+    public calculateTapes(stack: CounterStack, env: PassEnv): string[] {
+        if (this._tapes == undefined) {
+            this._tapes = [];
+            for (const referent of Object.values(this.symbols)) {
+                const newEnv = env.pushSymbols(this.symbols);
+                const tapes = referent.calculateTapes(stack, newEnv);
+                this._tapes.push(...tapes);
+            }
+            this._tapes = listUnique(this._tapes);
+        }
+        return this._tapes;
+    }
+
+    public collectVocab(
+        tapeName: string,
+        atomic: boolean,
+        symbolsVisited: StringPairSet,
+        env: PassEnv
+    ): StringSet { 
+        let vocab: StringSet = new Set();
+        const newEnv = env.pushSymbols(this.symbols);
+        for (const child of Object.values(this.symbols)) {
+            const childVocab = child.collectVocab(tapeName, atomic, symbolsVisited, newEnv);
+            vocab = setUnion(vocab, childVocab);
+        }
+        return vocab;
+    }
+
+    public getTapeClass(
+        tapeName: string, 
+        symbolsVisited: StringPairSet, 
+        env: PassEnv
+    ): TapeClass {
+        const newEnv = env.pushSymbols(this.symbols);
+        return super.getTapeClass(tapeName, symbolsVisited, newEnv);
+    }
+    
+    public getVocabCopyEdges(
+        tapeName: string,
+        tapeNS: TapeNamespace, 
+        symbolsVisited: StringPairSet, 
+        env: PassEnv
+    ): StringPairSet {
+        const newEnv = env.pushSymbols(this.symbols);
+        return super.getVocabCopyEdges(tapeName, tapeNS, symbolsVisited, newEnv);    
+    }
+
+    public constructExpr(
+        tapeNS: TapeNamespace
+    ): Expr {
+        let newSymbols: Dict<Expr> = {};
+        let selectedExpr: Expr = EPSILON;
+        let selectedFound = false;
+        //const newSymbolNS = symbols.push(newSymbols);
+        for (const [name, referent] of Object.entries(this.symbols)) {
+            let expr = referent.constructExpr(tapeNS);
+            newSymbols[name] = expr;
+            if (name.toLowerCase() == this.selectedSymbol.toLowerCase()) {
+                selectedExpr = expr;
+                selectedFound = true;
+            }
+        }
+        if (selectedFound) {
+            return constructCollection(selectedExpr, newSymbols);
+        }
+        return new CollectionExpr(selectedExpr, newSymbols);
+    }
+}
+
+export class EmbedGrammar extends AtomicGrammar {
+    public readonly tag = "embed";
+
+    constructor(
+        public name: string
+    ) {
+        super();
+    }
+
+    public get id(): string {
+        return `{${this.name}}`;
+    }
+
+    public estimateLength(
+        tapeName: string,
+        stack: CounterStack,
+        env: PassEnv
+    ): LengthRange {
+        if (stack.get(this.name) >= 1) {
+            // we're recursive, so potentially infinite
+            return { null: false, min: 0, max: Infinity };
+        }
+        const newStack = stack.add(this.name);
+        const referent = env.symbolNS.get(this.name);
+        return referent.estimateLength(tapeName, newStack, env);
+    }
+
+    public calculateTapes(stack: CounterStack, env: PassEnv): string[] {
+        if (this._tapes == undefined) {
+            if (stack.exceedsMax(this.name)) {
+                this._tapes = [];
+            } else {
+                const newStack = stack.add(this.name);
+                let referent = env.symbolNS.get(this.name);
+                this._tapes = referent.calculateTapes(newStack, env);
+                if (this._tapes == undefined) {
+                    throw new Error(`undefined tapes in referent ${this.name}`);
+                }
+            }
+        }
+        return this._tapes;
+    }
+    
+    public getTapePriority(
+        tapeName: string, 
+        symbolsVisited: StringPairSet,
+        env: PassEnv
+    ): number {
+        if (symbolsVisited.has([this.name, tapeName])) { 
+            return 0;
+        }
+        symbolsVisited.add([this.name, tapeName]);
+        const referent = env.symbolNS.get(this.name);
+        return referent.getTapePriority(tapeName, symbolsVisited, env);
+    }
+
+    public getTapeClass(
+        tapeName: string, 
+        symbolsVisited: StringPairSet,
+        env: PassEnv
+    ): TapeClass {
+        if (symbolsVisited.has([this.name, tapeName])) { 
+            // we already visited.  these might be true or false,
+            // but we can just return false here because if it's 
+            // true in other contexts it'll end up true in the end
+            return { joinable: false, concatenable: false };
+        }
+        symbolsVisited.add([this.name, tapeName]);
+        const referent = env.symbolNS.get(this.name);
+        return referent.getTapeClass(tapeName, symbolsVisited, env);
+    }
+
+    public collectVocab(
+        tapeName: string,
+        atomic: boolean,
+        symbolsVisited: StringPairSet,
+        env: PassEnv
+    ): StringSet { 
+        if (symbolsVisited.has([this.name, tapeName])) {
+            return new Set();
+        }
+        symbolsVisited.add([this.name, tapeName]);
+        const referent = env.symbolNS.get(this.name);
+        return referent.collectVocab(tapeName, atomic, symbolsVisited, env);
+    }
+    
+    public getVocabCopyEdges(
+        tapeName: string,
+        tapeNS: TapeNamespace,
+        symbolsVisited: StringPairSet,
+        env: PassEnv
+    ): StringPairSet {
+        if (symbolsVisited.has([this.name, tapeName])) {
+            return new StringPairSet();
+        }
+        symbolsVisited.add([this.name, tapeName]);
+        const referent = env.symbolNS.get(this.name);
+        return referent.getVocabCopyEdges(tapeName, tapeNS, symbolsVisited, env);
+    }
+
+    public constructExpr(
+        tapeNS: TapeNamespace
+    ): Expr {
+        return constructEmbed(this.name, undefined);
+    }
+
+}
+
+/**
+ * A LocatorGrammar is a semantically trivial grammar that 
+ * associates a grammar with some location in a sheet
+ */
+export class LocatorGrammar extends UnaryGrammar {
+    public readonly tag = "locator";
+
+    constructor(
+        public position: CellPos,
+        child: Grammar
+    ) {
+        super(child);
+    }
+    
+    public mapChildren(f: GrammarPass, env: PassEnv): GrammarResult {
+        return super.mapChildren(f, env)
+                    .localize(this.pos);
+    }
+
+    public estimateLength(tapeName: string, stack: CounterStack, env: PassEnv): LengthRange {
+        return this.child.estimateLength(tapeName, stack, env);
+    }
+
+    public get pos(): CellPos {
+        return this.position;
+    }
+
+    public get locations(): CellPos[] {
+        return [this.position];
+    }
+
+    public get id(): string {
+        return this.child.id;
+        //return `${this.pos}@${this.child.id}`;
+    }
+
+    public getLiterals(): LiteralGrammar[] {
+        return this.child.getLiterals();
+    }
+
+}
+
+export abstract class AbstractTestGrammar extends UnaryGrammar {
+
+    constructor(
+        child: Grammar,
+        public test: Grammar,
+        public uniques: LiteralGrammar[] = []
+    ) {
+        super(child);
+    }
+    
+    public estimateLength(tapeName: string, stack: CounterStack, env: PassEnv): LengthRange {
+        return this.child.estimateLength(tapeName, stack, env);
+    }
+
+    public get id(): string {
+        return this.child.id;
+    }
+    
+    public collectVocab(
+        tapeName: string,
+        atomic: boolean,
+        symbolsVisited: StringPairSet,
+        env: PassEnv
+    ): StringSet { 
+        const childVocab = this.child.collectVocab(tapeName, atomic, symbolsVisited, env);
+        const testVocab = this.test.collectVocab(tapeName, atomic, symbolsVisited, env);
+        return setUnion(childVocab, testVocab);
+    }
+
+    public constructExpr(
+        tapeNS: TapeNamespace
+    ): Expr {
+        return this.child.constructExpr(tapeNS);
+    }
+}
+
+export class TestGrammar extends AbstractTestGrammar {
+    public readonly tag = "test";
+}
+
+export class TestNotGrammar extends AbstractTestGrammar {
+    public readonly tag = "testnot";
+}
+
+export function Seq(...children: Grammar[]): SequenceGrammar {
+    return new SequenceGrammar(children);
+}
+
+export function Par(...children: Grammar[]): ParallelGrammar {
+    return new ParallelGrammar(children);
+}
+
+export function Uni(...children: Grammar[]): AlternationGrammar {
+    return new AlternationGrammar(children);
+}
+
+export function Optional(child: Grammar): AlternationGrammar {
+    return Uni(child, Epsilon());
+}
+
+export function CharSet(tape: string, chars: string[]): Grammar {
+    return new AlternationGrammar(chars.map(c => Lit(tape, c)));
+}
+
+export function Lit(tape: string, text: string): LiteralGrammar {
+    return new LiteralGrammar(tape, text);
+}
+
+export function Any(tape: string): DotGrammar {
+    return new DotGrammar(tape);
+}
+
+export function Intersect(child1: Grammar, child2: Grammar): IntersectionGrammar {
+    return new IntersectionGrammar(child1, child2);
+}
+
+export function Filter(child1: Grammar, child2: Grammar): FilterGrammar {
+    return new FilterGrammar(child1, child2);
+}
+
+export function Join(child1: Grammar, child2: Grammar): JoinGrammar {
+    return new JoinGrammar(child1, child2);
+}
+
+export function Short(child: Grammar): ShortGrammar {
+    return new ShortGrammar(child);
+}
+
+export function Starts(child1: Grammar, child2: Grammar): JoinGrammar {
+    const filter = new StartsGrammar(child2);
+    return new JoinGrammar(child1, filter);
+}
+
+export function Ends(child1: Grammar, child2: Grammar): JoinGrammar {
+    const filter = new EndsGrammar(child2);
+    return new JoinGrammar(child1, filter);
+}
+
+export function Contains(child1: Grammar, child2: Grammar): JoinGrammar {
+    const filter = new ContainsGrammar(child2);
+    return new JoinGrammar(child1, filter);
+}
+
+export function Rep(
+    child: Grammar, 
+    minReps: number = 0, 
+    maxReps: number = Infinity
+) {
+    return new RepeatGrammar(child, minReps, maxReps);
+}
+
+export function Epsilon(): EpsilonGrammar {
+    return new EpsilonGrammar();
+}
+
+export function Null(): NullGrammar {
+    return new NullGrammar();
+}
+
+export function Embed(name: string): EmbedGrammar {
+    return new EmbedGrammar(name);
+}
+
+/*
+export function Match(child: Grammar, ...tapes: string[]): MatchGrammar {
+    return new MatchGrammar(child, new Set(tapes));
+}
+*/
+
+export function Dot(...tapes: string[]): SequenceGrammar {
+    return Seq(...tapes.map(t => Any(t)));
+}
+
+/*
+export function MatchDot(...tapes: string[]): MatchGrammar {
+    return Match(Dot(...tapes), ...tapes);
+}
+
+export function MatchDotRep(minReps: number = 0, maxReps: number = Infinity, ...tapes: string[]): MatchGrammar {
+    return Match(Rep(Dot(...tapes), minReps, maxReps), ...tapes)
+}
+
+export function MatchDotRep2(minReps: number = 0, maxReps: number = Infinity, ...tapes: string[]): MatchGrammar {
+    return Match(Seq(...tapes.map((t: string) => Rep(Any(t), minReps, maxReps))), ...tapes);
+}
+
+export function MatchDotStar(...tapes: string[]): MatchGrammar {
+    return MatchDotRep(0, Infinity, ...tapes)
+}
+
+export function MatchDotStar2(...tapes: string[]): MatchGrammar {
+    return MatchDotRep2(0, Infinity, ...tapes)
+}
+*/
+
+export function MatchFrom(state:Grammar, fromTape: string, ...toTapes: string[]): Grammar {
+    let result = state;
+    for (const tape of toTapes) {
+        result = new MatchFromGrammar(result, fromTape, tape);
+    }
+    return result;
+
+    // Construct a Match for multiple tapes given a grammar for the first tape. 
+    //return Match(Seq(state, ...otherTapes.map((t: string) => Rename(state, firstTape, t))),
+    //             firstTape, ...otherTapes);
+}
+
+export function Rename(child: Grammar, fromTape: string, toTape: string): RenameGrammar {
+    return new RenameGrammar(child, fromTape, toTape);
+}
+
+export function Not(child: Grammar): NegationGrammar {
+    return new NegationGrammar(child);
+}
+
+export function Collection(
+    symbols: Dict<Grammar> = {}
+): CollectionGrammar {
+    const result = new CollectionGrammar();
+    for (const [symbolName, component] of Object.entries(symbols)) {
+        result.symbols[symbolName] = component;
+    }
+    return result;
+}
+
+export function Hide(child: Grammar, tape: string, toTape: string = ""): HideGrammar {
+    return new HideGrammar(child, tape, toTape);
+}
+
+export function Vocab(arg1: string | StringDict, arg2: string = ""): Grammar {
+    if (typeof arg1 == 'string') {
+        return Rep(Lit(arg1, arg2), 0, 0)
+    } else {
+        let vocabGrammars: LiteralGrammar[] = [];
+        for (const tape in arg1 as StringDict) {
+            vocabGrammars.push(Lit(tape, arg1[tape]));
+        }
+        return Rep(Seq(...vocabGrammars), 0, 0);
+    }
+}
+
+export function Count(
+    maxChars: Dict<number>,
+    child: Grammar,
+    countEpsilon: boolean = false,
+    errorOnCountExceeded: boolean = false
+): Grammar {
+    let result = child;
+    for (const [tapeName, max] of Object.entries(maxChars)) {
+        result = new CountGrammar(result, tapeName, max,
+                                  countEpsilon, errorOnCountExceeded);
+    }
+    return result;
+}
+
+export function Cursor(tape: string | string[], child: Grammar): Grammar {
+    let result = child;
+    if (!Array.isArray(tape)) tape = [tape];
+    for (const t of tape) {
+        result = new CursorGrammar(t, result);   
+    }
+    return result;
+}
+
+/**
+  * Replace implements general phonological replacement rules.
+  * 
+  * NOTE: The defaults for this convenience function differ from those 
+  * in the constructor of ReplaceGrammar.  These are the defaults appropriate
+  * for testing, whereas the defaults in ReplaceGrammar are appropriate for
+  * the purposes of converting tabular syntax into grammars.
+  * 
+  * fromGrammar: input (target) Grammar (on fromTape)
+  * toGrammar: output (change) Grammar (on one or more toTapes)
+  * preContext: context to match before the target fromGrammar (on fromTape)
+  * postContext: context to match after the target fromGrammar (on fromTape)
+  * otherContext: context to match on other tapes (other than fromTape & toTapes)
+  * beginsWith: set to True to match at the start of fromTape
+  * endsWith: set to True to match at the end of fromTape
+  * minReps: minimum number of times the replace rule is applied; normally 0
+  * maxReps: maximum number of times the replace rule is applied
+*/
+export function Replace(
+    fromGrammar: Grammar, toGrammar: Grammar,
+    preContext: Grammar = Epsilon(), postContext: Grammar = Epsilon(),
+    otherContext: Grammar = Epsilon(),
+    beginsWith: boolean = false, endsWith: boolean = false,
+    minReps: number = 0, maxReps: number = Infinity,
+    hiddenTapeName: string = ""
+): ReplaceGrammar {
+    return new ReplaceGrammar(fromGrammar, toGrammar, 
+        preContext, postContext, otherContext, beginsWith, endsWith, 
+        minReps, maxReps, hiddenTapeName, false);
+}
+
+/**
+  * Replace implements general phonological replacement rules.
+  * 
+  * NOTE: The defaults for this convenience function differ from those 
+  * in the constructor of ReplaceGrammar.  These are the defaults appropriate
+  * for testing, whereas the defaults in ReplaceGrammar are appropriate for
+  * the purposes of converting tabular syntax into grammars.
+  * 
+  * fromGrammar: input (target) Grammar (on fromTape)
+  * toGrammar: output (change) Grammar (on one or more toTapes)
+  * preContext: context to match before the target fromGrammar (on fromTape)
+  * postContext: context to match after the target fromGrammar (on fromTape)
+  * otherContext: context to match on other tapes (other than fromTape & toTapes)
+  * beginsWith: set to True to match at the start of fromTape
+  * endsWith: set to True to match at the end of fromTape
+  * minReps: minimum number of times the replace rule is applied; normally 0
+  * maxReps: maximum number of times the replace rule is applied
+*/
+export function OptionalReplace(
+    fromGrammar: Grammar, toGrammar: Grammar,
+    preContext: Grammar = Epsilon(), postContext: Grammar = Epsilon(),
+    otherContext: Grammar = Epsilon(),
+    beginsWith: boolean = false, endsWith: boolean = false,
+    minReps: number = 0, maxReps: number = Infinity,
+    hiddenTapeName: string = ""
+): ReplaceGrammar {
+    return new ReplaceGrammar(fromGrammar, toGrammar, 
+        preContext, postContext, otherContext, beginsWith, endsWith, 
+        minReps, maxReps, hiddenTapeName, true);
+}
+
+export function JoinReplace(
+    child: Grammar,
+    rules: ReplaceGrammar[],
+): JoinReplaceGrammar {
+    return new JoinReplaceGrammar(child, rules);
+}
+
+/**
+ * JoinReplace is a special kind of join that understands how
+ * tape renaming has to work in the case of replace rules
+ */
+export class JoinReplaceGrammar extends AbstractGrammar {
+    public readonly tag = "joinreplace";
+
+    public estimateLength(tapeName: string, stack: CounterStack, env: PassEnv): LengthRange {
+        return this.child.estimateLength(tapeName, stack, env);
+    }
+
+    public get id(): string {
+        const cs = this.rules.map(r => r.id).join(",");
+        return `JoinReplace(${this.child.id},${cs})`;
+    }
+
+    //public renameTapeName: string | undefined = undefined;
+    //public fromTapeName: string | undefined = undefined;
+    //public renamedChild: GrammarComponent | undefined = undefined;
+    protected ruleTapes: string[] = [];
+
+    constructor(
+        public child: Grammar,
+        public rules: (ReplaceGrammar|EpsilonGrammar)[]
+    ) {
+        super();
+    }
+
+    public getChildren(): Grammar[] {
+        return [ this.child, ...this.rules ];
+    }
+    
+    public calculateTapes(stack: CounterStack, env: PassEnv): string[] {
+        if (this._tapes == undefined) {
+
+            for (const rule of this.rules) {
+
+                if (rule instanceof EpsilonGrammar) continue;
+
+                // iterate through the rules to see what tape needs to be renamed, and to what
+                this.ruleTapes.push(...rule.calculateTapes(stack, env));
+
+                let fromTapeName: string | undefined = undefined;
+                if (rule._fromTapeName != undefined) {
+                    if (fromTapeName != undefined && fromTapeName != rule._fromTapeName) {
+                        continue;
+                    }
+                    fromTapeName = rule._fromTapeName;
+                }
+
+                let toTapeNames: string[] = [];
+                if (rule._toTapeNames !== undefined 
+                            && rule._toTapeNames.length) {
+                    if (toTapeNames.length && listDifference(toTapeNames, rule._toTapeNames).length) {
+                        continue;
+                    }
+                    toTapeNames = rule._toTapeNames;
+                }
+            }
+
+            const childTapes = this.child.calculateTapes(stack, env);
+            this._tapes = listUnique([...childTapes, ...this.ruleTapes]);
+        }
+        return this._tapes;
+    }
+
+    public constructExpr(
+        tapeNS: TapeNamespace
+    ): Expr {
+        throw new Error("Not implemented");
+    }
+}
+
+export function JoinRule(
+    inputTape: string,
+    child: Grammar,
+    rules: ReplaceGrammar[]
+): JoinRuleGrammar {
+    return new JoinRuleGrammar(inputTape, child, rules);
+}
+
+/**
+ * JoinRule is a special case of JoinReplace, where the joiner assumes
+ * that all rules are from a tape named "$i" to a tape named "$o".
+ * 
+ * With this restriction, we don't have to try to infer what the tape names
+ * are.
+ */
+export class JoinRuleGrammar extends AbstractGrammar {
+    public readonly tag = "joinrule";
+
+    constructor(
+        public inputTape: string,
+        public child: Grammar,
+        public rules: ReplaceGrammar[]
+    ) {
+        super();
+    }
+
+    public estimateLength(tapeName: string, stack: CounterStack, env: PassEnv): LengthRange {
+        return this.child.estimateLength(tapeName, stack, env);
+    }
+
+    public get id(): string {
+        const cs = this.rules.map(r => r.id).join(",");
+        return `JoinRule(${this.child.id},${cs})`;
+    }
+    
+    public calculateTapes(stack: CounterStack, env: PassEnv): string[] {
+        if (this._tapes == undefined) {
+            this._tapes = this.child.calculateTapes(stack, env);
+            for (const rule of this.rules) {
+                // we don't need the answer here, but we have to calculate it so that 
+                // the grammars have a .tapes property
+                rule.calculateTapes(stack, env);
+            }
+        }
+        return this._tapes;
+    }
+
+    public getChildren(): Grammar[] {
+        return [ this.child, ...this.rules ];
+    }
+
+    public constructExpr(
+        tapeNS: TapeNamespace
+    ): Expr {
+        throw new Error("Not implemented");
+    }    
+
+} 
+
+let REPLACE_INDEX = 0;
+export class ReplaceGrammar extends AbstractGrammar {
+    public readonly tag = "replace";
+
+    public get id(): string {
+        return `Replace(${this.fromGrammar.id}->${this.toGrammar.id}|${this.preContext.id}_${this.postContext.id})`;
+    }
+
+    public estimateLength(tapeName: string, stack: CounterStack, env: PassEnv): LengthRange {
+        return { null: false, min: 0, max: Infinity };
+    }
+    
+    public _fromTapeName: string | undefined = undefined;
+    public _toTapeNames: string[] | undefined = undefined;
+
+    constructor(
+        public fromGrammar: Grammar,
+        public toGrammar: Grammar,
+        public preContext: Grammar = Epsilon(),
+        public postContext: Grammar = Epsilon(),
+        public otherContext: Grammar = Epsilon(),
+        public beginsWith: boolean = false,
+        public endsWith: boolean = false,
+        public minReps: number = 0,
+        public maxReps: number = Infinity,
+        public hiddenTapeName: string = "",
+        public optional: boolean
+    ) {
+        super();
+        if (this.hiddenTapeName.length == 0) {
+            this.hiddenTapeName = `${HIDDEN_PREFIX}R${REPLACE_INDEX++}`;
+        } else if (!this.hiddenTapeName.startsWith(HIDDEN_PREFIX)) {
+            this.hiddenTapeName = HIDDEN_PREFIX + this.hiddenTapeName;
+        }
+    }
+
+    public getTapeClass(
+        tapeName: string, 
+        symbolsVisited: StringPairSet,
+        env: PassEnv
+    ): TapeClass {
+        const ts = new Set(this.tapes);
+        if (ts.has(tapeName)) {
+            return { joinable: true, concatenable: true };
+        }
+        return super.getTapeClass(tapeName, symbolsVisited, env);
+    }
+
+    public getChildren(): Grammar[] { 
+        return [this.fromGrammar, this.toGrammar, this.preContext, this.postContext, this.otherContext];
+    }
+
+    public calculateTapes(stack: CounterStack, env: PassEnv): string[] {
+        if (this._tapes == undefined) {
+            this._tapes = super.calculateTapes(stack, env);
+            if (this.toGrammar.tapes.length == 0) {
+                //this.message({
+                //    type: "error", 
+                //    shortMsg: "At least 1 tape-'to' required", 
+                //    longMsg: `The 'to' argument of a replacement must reference at least 1 tape; this references zero.`
+                //});
+            } else {
+                if (this._toTapeNames === undefined) {
+                    this._toTapeNames = [];
+                }
+                this._toTapeNames.push(...this.toGrammar.tapes);
+            }
+            if (this.fromGrammar.tapes.length != 1) {
+                //this.message({
+                //    type: "error", 
+                //    shortMsg: "Only 1-tape 'from' allowed", 
+                //    longMsg: `The 'from' argument of a replacement can only reference 1 tape; this references ${this.fromGrammar.tapes?.length}.`
+                //});
+            } else {
+                this._fromTapeName = this.fromGrammar.tapes[0];
+            }
+        }
+        return this._tapes;
+    }
+    
+    public getVocabCopyEdges(
+        tapeName: string,
+        tapeNS: TapeNamespace,
+        symbolsVisited: StringPairSet,
+        env: PassEnv
+    ): StringPairSet {
+        const results = super.getVocabCopyEdges(tapeName, tapeNS, symbolsVisited, env);
+        
+        if (this._fromTapeName === undefined || this._toTapeNames === undefined) {
+            throw new Error("getting vocab copy edges without tapes");
+        }
+        const fromTapeGlobalName = tapeNS.get(this._fromTapeName).globalName;
+        for (const toTapeName of this._toTapeNames) {
+            const toTapeGlobalName = tapeNS.get(toTapeName).globalName;
+            results.add([fromTapeGlobalName, toTapeGlobalName]);
+        }
+        return results;
+    }
+
+    public collectVocab(
+        tapeName: string,
+        atomic: boolean,
+        symbolsVisited: StringPairSet,
+        env: PassEnv
+    ): StringSet { 
+        // first, collect vocabulary as normal
+        let vocab = super.collectVocab(tapeName, atomic, symbolsVisited, env);
+
+        if (this._fromTapeName == undefined || this._toTapeNames == undefined) {
+            throw new Error("getting vocab copy edges without tapes");
+        }
+
+        // however, we also need to collect vocab from the contexts as if it were on a toTape
+        for (const toTapeName of this._toTapeNames) {
+            if (tapeName != toTapeName && tapeName == this._fromTapeName) {
+                continue;
+            }
+            let newTapeName = renameTape(tapeName, toTapeName, this._fromTapeName);
+            vocab = setUnion(vocab, this.fromGrammar.collectVocab(newTapeName, atomic, symbolsVisited, env));
+            vocab = setUnion(vocab, this.preContext.collectVocab(newTapeName, atomic, symbolsVisited, env));
+            vocab = setUnion(vocab, this.postContext.collectVocab(newTapeName, atomic, symbolsVisited, env));
+            vocab = setUnion(vocab, this.otherContext.collectVocab(newTapeName, atomic, symbolsVisited, env));
+        }
+        return vocab;
+    }
+
+    public constructExpr(
+        tapeNS: TapeNamespace
+    ): Expr {
+        
+        if (this._fromTapeName === undefined || this._toTapeNames === undefined) {
+            throw new Error("getting vocab copy edges without tapes");
+        }
+
+        if (this.beginsWith || this.endsWith) {
+            this.maxReps = Math.max(1, this.maxReps);
+            this.minReps = Math.min(this.minReps, this.maxReps);
+        }
+
+        if (this.fromGrammar.tapes.length != 1) {
+            throw new Error(`too many tapes in fromGrammar: ${this.fromGrammar.tapes}`);
+        }
+        if (this.toGrammar.tapes.length != 1) {
+            throw new Error(`too many tapes in toGrammar: ${this.toGrammar.tapes}`);
+        }
+
+        const fromTape = this.fromGrammar.tapes[0];
+        const toTape = this.toGrammar.tapes[0];
+
+        const fromExpr: Expr = this.fromGrammar.constructExpr(tapeNS);
+        const toExpr: Expr = this.toGrammar.constructExpr(tapeNS);
+        const preContextExpr: Expr = this.preContext.constructExpr(tapeNS);
+        const postContextExpr: Expr = this.postContext.constructExpr(tapeNS);
+        let states: Expr[] = [
+            constructMatchFrom(preContextExpr, this._fromTapeName, ...this._toTapeNames),
+            constructCorrespond(constructPrecede(fromExpr, toExpr), fromTape, 0, toTape, 0),
+            constructMatchFrom(postContextExpr, this._fromTapeName, ...this._toTapeNames)
+        ];
+
+        const that = this;
+
+        function matchAnythingElse(replaceNone: boolean = false): Expr {
+            // 1. If the rule is optional, we just need to match .*
+            // 2. If we are matching an instance at the start of text (beginsWith),
+            //    or end of text (endsWith), then merely matching the replacement pattern
+            //    isn't really matching.  That is, if we're matching "#b", the fact that b
+            //    occurs elsewhere is no problem, it's not actually a match.  So we just 
+            //    need to match .*
+            
+            if (that._fromTapeName == undefined || that._toTapeNames == undefined) {
+                throw new Error("getting vocab copy edges without tapes");
+            }
+
+            if( that.optional ||
+                    (that.beginsWith && !replaceNone) ||
+                    (that.endsWith && !replaceNone)) {
+                return constructMatchFrom(constructDotStar(that._fromTapeName),
+                                          that._fromTapeName, ...that._toTapeNames)
+            }
+            const fromInstance: Expr[] = [preContextExpr, fromExpr, postContextExpr];
+
+            // figure out what tapes need to be negated
+            const negatedTapes: string[] = [];
+            negatedTapes.push(...that.fromGrammar.tapes);
+            negatedTapes.push(...that.preContext.tapes);
+            negatedTapes.push(...that.postContext.tapes);
+
+            let notExpr: Expr = constructNotContains(that._fromTapeName, fromInstance,
+                negatedTapes, that.beginsWith && replaceNone, that.endsWith && replaceNone);
+            return constructMatchFrom(notExpr, that._fromTapeName, ...that._toTapeNames);
+        }
+        
+        if (!this.endsWith)
+            states.push(matchAnythingElse());
+
+        const replaceOne: Expr = constructSequence(...states);
+        const replaceMultiple: Expr = constructRepeat(replaceOne, Math.max(1, this.minReps), this.maxReps);
+        
+        // we need to match the context on other tapes too
+        const otherContextExpr: Expr = this.otherContext.constructExpr(tapeNS);
+        if (this.beginsWith)
+            states = [replaceOne, otherContextExpr]
+        else if (this.endsWith)
+            states = [matchAnythingElse(), replaceOne, otherContextExpr];
+        else
+            states = [matchAnythingElse(), replaceMultiple, otherContextExpr];
+        let replaceExpr: Expr = constructSequence(...states);
+        replaceExpr = constructNoEps(replaceExpr, this._fromTapeName);
+                
+        if (this.minReps > 0) {
+            return replaceExpr;
+        } else {
+            let copyExpr: Expr = matchAnythingElse(true);
+            if (! (otherContextExpr instanceof EpsilonExpr)) {
+                const negatedTapes: string[] = [];
+                negatedTapes.push(...this.otherContext.tapes);
+                let negatedOtherContext: Expr = 
+                    constructNegation(otherContextExpr, new Set(negatedTapes));
+                const matchDotStar: Expr =
+                    constructMatchFrom(constructDotStar(this._fromTapeName),
+                                       this._fromTapeName, ...this._toTapeNames)
+                copyExpr = constructAlternation(constructSequence(matchAnythingElse(true), otherContextExpr),
+                                                constructSequence(matchDotStar, negatedOtherContext));
+            }
+            return constructAlternation(copyExpr, replaceExpr);
+        }
+    }
+
+}
+
+export function Query(
+    query: StringDict = {},
+): Grammar {
+    const queryLiterals = Object.entries(query).map(([key, value]) => {
+        key = key.normalize("NFD"); 
+        value = value.normalize("NFD");
+        return new LiteralGrammar(key, value);
+    });
+    return new SequenceGrammar(queryLiterals);
+}
+
+export function PreTape(
+    fromTape: string, 
+    toTape: string, 
+    child: Grammar
+): Grammar {
+    return new PreTapeGrammar(fromTape, toTape, child);
+}
+
+export function infinityProtection(
+    grammar: Grammar,
+    tapes: string[],
+    symbolName: string,
+    maxChars: number,
+    env: PassEnv
+): Grammar {
+
+    let foundInfinite = false;
+    const maxCharsDict: {[tape: string]: number} = {};
+    const stack = new CounterStack(2);
+    for (const tape of tapes) {
+        const length = grammar.estimateLength(tape, stack, env);
+        if (length.null == true) continue;
+        if (length.max == Infinity && maxChars != Infinity) {
+            maxCharsDict[tape] = maxChars-1;
+            foundInfinite = true;
+        }
+    }
+
+    if (!foundInfinite) return grammar;
+
+    if (grammar instanceof CollectionGrammar) {
+        const symGrammar = grammar.getSymbol(symbolName);
+        if (symGrammar instanceof PriorityGrammar) {
+            symGrammar.child = Count(maxCharsDict, symGrammar.child);
+        } else {
+            grammar = Count(maxCharsDict, grammar);
+        }
+    } else if (grammar instanceof PriorityGrammar) {
+        grammar.child = Count(maxCharsDict, grammar.child);
+    } else {
+        grammar = Count(maxCharsDict, grammar);
+    }
+
+    return grammar;
+
+}
+
+export class RuleContextGrammar extends AbstractGrammar {
+    public readonly tag = "context";
+
+    constructor(
+        public preContext: Grammar,
+        public postContext: Grammar,
+        public begins: boolean = false,
+        public ends: boolean = false
+    ) {
+        super();
+    }
+
+    public get id(): string {
+        throw new Error("Method not implemented.");
+    }
+
+    public estimateLength(tapeName: string, stack: CounterStack, env: PassEnv): LengthRange {
+        throw new Error("Method not implemented.");
+    }
+
+    public getChildren(): Grammar[] {
+        throw new Error("Method not implemented.");
+    }
+
+    public constructExpr(tapeNS: TapeNamespace): Expr {
+        throw new Error("Method not implemented.");
+    }
+
+}