--- conflicted
+++ resolved
@@ -1,897 +1,885 @@
-import { 
-    CounterStack, Expr
-} from "./exprs";
-import { 
-    Msgs,
-    Result,
-} from "./utils/msgs";
-
-import {
-    renameTape,
-    Tape, 
-    TapeID, 
-    TapeNamespace,
-    TapeSet,
-    tapeToLits,
-    tapeToStr,
-    TapeUnknown
-} from "./tapes";
-import { Pass, PassEnv } from "./passes";
-
-import {
-    Dict,
-<<<<<<< HEAD
-    HIDDEN_PREFIX,
-    REPLACE_INPUT_TAPE,
-    REPLACE_OUTPUT_TAPE,
-=======
-    flatten,
-    listIntersection,
-    listUnique,
->>>>>>> 6ab002f7
-    setUnion,
-    StringSet,
-    ValueSet
-} from "./utils/func";
-
-import { Component, getChildren } from "./components";
-import { determineAtomicity } from "./passes/determineAtomicity";
-<<<<<<< HEAD
-import { CalculateTapes } from "./passes/calculateTapes";
-import { toStr } from "./passes/toStr";
-=======
-import { DEFAULT_SYMBOL_NAME, DEFAULT_TAPE, HIDDEN_PREFIX, INPUT_TAPE, OUTPUT_TAPE } from "./utils/constants";
-import { tokenizeUnicode } from "./utils/strings";
-import { Pos } from "./utils/cell";
->>>>>>> 6ab002f7
-
-export { CounterStack, Expr };
-
-export type StringPair = [string, string];
-export class StringPairSet extends ValueSet<StringPair> { }
-
-export class GrammarResult extends Result<Grammar> { }
-
-export abstract class GrammarPass extends Pass<Grammar,Grammar> { 
-
-    public transformRoot(g: Grammar, env: PassEnv): GrammarResult {
-        g.calculateTapes(new CounterStack(2), env);
-        return this.transform(g, env);
-    }
-}
-
-export type LengthRange = {
-    null: boolean,
-    min: number,
-    max: number
-}
-
-export type Grammar = EpsilonGrammar
-             | NullGrammar
-             | LiteralGrammar
-             | DotGrammar
-             | SequenceGrammar
-             | AlternationGrammar
-             | ShortGrammar
-             | IntersectionGrammar
-             | JoinGrammar
-             | CountGrammar
-             | StartsGrammar
-             | EndsGrammar
-             | ContainsGrammar
-             | FilterGrammar
-             | SingleTapeGrammar
-             | RenameGrammar
-             | RepeatGrammar
-             | NegationGrammar
-             | PreTapeGrammar
-             | CursorGrammar
-             | HideGrammar
-             | MatchGrammar
-             | CollectionGrammar
-             | EmbedGrammar
-             | LocatorGrammar
-             | TestGrammar
-             | TestNotGrammar
-             | ReplaceBlockGrammar
-             | ReplaceGrammar
-             | CorrespondGrammar
-             | RuleContextGrammar;
-/**
- * Grammar components represent the linguistic grammar that the
- * programmer is expressing (in terms of sequences, alternations, joins,
- * etc.), as opposed to its specific layout on the spreadsheet grids (the "tabular
- * syntax tree" or TST), but also as opposed to the specific algebraic expressions
- * that our Brzozowski-style algorithm is juggling (which are even lower-level; a 
- * single "operation" in our grammar might even correspond to a dozen or so lower-level
- * ops.)
- * 
- * It's the main level at which we (the compiler) can ask, "Does this grammar 
- * make any sense?  Do the symbols actually refer to defined things?  Is the 
- * programmer doing things like defining filters that can't possibly have any output
- * because they refer to non-existent fields?"
- * 
- * At the Grammar level we do the following operations.  Some of these are done
- * within the grammar objects themselves, others are performed by Passes.
- * 
- *   * qualifying and resolving symbol names (e.g., figuring out that
- *     a particular reference to VERB refers to, say, the VERB symbol in the
- *     IntransitiveVerbs collection, and qualifying that reference so that it
- *     uniquely identifies that symbol (e.g. "IntransitiveVerb.VERB")
- * 
- *   * working out what tapes a particular component refers to.  This is 
- *     necessary for some complex operations (like "startswith embed:X"); 
- *     it's too early to infer tapes when the sheet is parsed (X might refer
- *     to a symbol that hasn't been parsed at all yet), but it still has to be
- *     done before expressions are generated because otherwise we don't 
- *     always know what expressions to generate.
- * 
- *   * adjusting tape names in cases (specifically replacement rules) where
- *     the stated to/from tapes can't literally be true.  (If we say that "a" 
- *     changes to "b" on tape T, that's not really true underlying; in both
- *     our Turing Machine metaphor and our implementation, we never "back up"
- *     the cursor and change anything.  Once something's written, it's written.
- *     So really, the "from T" and the "two T" have to be two different tapes 
- *     in implementation.  We use RenameGrammars to rename the "from T" to a new
- *     name.
- * 
- *   * sanity-checking and generating certain errors/warnings, like 
- *     whether a symbol X actually has a defined referent, whether a 
- *     filter refers to tapes that the component it's filtering doesn't, etc.
- * 
- *   * finally, generating the Brzozowski expression corresponding to each 
- *     component.
- */
-
-export abstract class AbstractGrammar extends Component {
-
-    public mapChildren(f: GrammarPass, env: PassEnv): GrammarResult {
-        return super.mapChildren(f, env) as GrammarResult;
-    }
-
-    public tapeSet: TapeID = TapeUnknown();
-
-    //public _tapes: string[] | undefined = undefined;
-
-    public get tapes(): string[] {
-        return tapeToLits(this.tapeSet);
-    }
-
-    public getChildren(): Grammar[] {
-        return getChildren(this as Grammar);
-    }
-
-    public calculateTapes(stack: CounterStack, env: PassEnv): string[] {
-        try {
-            return tapeToLits(this.tapeSet);
-        } catch (e) {
-            throw new Error(`Error in ${toStr(this)}: ${e}`);
-        }
-    }
-
-    /**
-     * A convenience method to make sure that results have their tapes calculated, for
-     * use in other Passes.  (NOT for calculating the tapes of grammars built from Gramble
-     * source, just for grammars that we're making with `new SequenceGrammar(...)` and such.)
-     * 
-     * It assumes that the structure it's operating on has a sound tape 
-     * structure.  If it encounters any error in this process, it throws an exception.
-     * (Result-type messages are for the Gramble programmer, not for us.  Nothing we
-     * should be doing results in a Result-type message.  So if somehow you're creating
-     * structure in a Pass that creates a tape paradox or something, stop doing that.)
-     */
-    public tapify(env: PassEnv): Grammar {
-        const pass = new CalculateTapes();
-        const [result, msgs] = pass.go(this as Grammar, env).destructure();
-        if (msgs.length > 0) throw new Error(JSON.stringify(msgs));
-        return result;
-    }
-
-    /**
-     * Collects all explicitly mentioned characters in the grammar for all tapes.
-     */
-    public collectAllVocab(
-        tapeNS: TapeNamespace,
-        env: PassEnv
-    ): void {
-        const tapeNames = this.calculateTapes(new CounterStack(2), env);
-        for (const tapeName of tapeNames) {
-            const atomic = determineAtomicity(this as Grammar, tapeName, env);
-            let tape = tapeNS.attemptGet(tapeName);
-            if (tape == undefined) {
-                // make a new one if it doesn't exist
-                const newTape = new Tape(tapeName, atomic);
-                tapeNS.set(tapeName, newTape);
-            } 
-            tape = tapeNS.get(tapeName); 
-            tape.atomic = atomic;
-            const strs = this.collectVocab(tapeName, atomic, new StringPairSet(), env);
-            tape.registerTokens([...strs]);
-        }
-
-        const vocabCopyEdges = new StringPairSet();
-        for (const tapeName of tapeNames) {
-            const edges = this.getVocabCopyEdges(tapeName, 
-                tapeNS, new StringPairSet(), env);
-            vocabCopyEdges.add(...edges);
-        }
-        
-        let dirty: boolean = true;
-        while (dirty) {
-            dirty = false;
-            for (const [fromTapeName, toTapeName] of vocabCopyEdges) {
-                const fromTape = tapeNS.get(fromTapeName);
-                const toTape = tapeNS.get(toTapeName);
-                for (const c of fromTape.vocab) {
-                    if (!toTape.vocab.has(c)) {
-                        dirty = true;
-                        toTape.registerTokens([c]);
-                    }
-                }
-            }
-        }
-    }
-
-    public collectVocab(
-        tapeName: string,
-        atomic: boolean,
-        symbolsVisited: StringPairSet,
-        env: PassEnv
-    ): StringSet { 
-        let vocab: StringSet = new Set();
-        for (const child of this.getChildren()) {
-            const childVocab = child.collectVocab(tapeName, atomic, symbolsVisited, env);
-            vocab = setUnion(vocab, childVocab);
-        }
-        return vocab;
-    }
-
-    public getVocabCopyEdges(
-        tapeName: string,
-        tapeNS: TapeNamespace,
-        symbolsVisited: StringPairSet,
-        env: PassEnv
-    ): StringPairSet {
-        const results = new StringPairSet();
-        for (const child of this.getChildren()) {
-            results.add(...child.getVocabCopyEdges(tapeName, tapeNS, symbolsVisited, env));
-        }
-        return results;
-    }
-
-    public allSymbols(): string[] {
-        return [];
-    }
-}
-
-abstract class AtomicGrammar extends AbstractGrammar { }
-
-export class EpsilonGrammar extends AtomicGrammar {
-    public readonly tag = "epsilon";
-}
-
-const EPSILON_GRAMMAR = new EpsilonGrammar();
-
-export class NullGrammar extends AtomicGrammar {
-    public readonly tag = "null";
-}
-
-export class LiteralGrammar extends AtomicGrammar {
-    public readonly tag = "lit";
-
-    public tokens: string[] = [];
-
-    constructor(
-        public tapeName: string,
-        public text: string
-    ) {
-        super();
-        this.tokens = tokenizeUnicode(text);
-    }
-    
-    public collectVocab(
-        tapeName: string,
-        atomic: boolean,
-        symbolsVisited: StringPairSet,
-        env: PassEnv
-    ): StringSet { 
-        if (tapeName != this.tapeName) {
-            return new Set();
-        }
-        
-        if (atomic) {
-            return new Set([this.text]);
-        }
-
-        return new Set(this.tokens);
-    }
-
-}
-
-export class DotGrammar extends AtomicGrammar {
-    public readonly tag = "dot";
-
-    constructor(
-        public tapeName: string
-    ) {
-        super();
-    }
-}
-
-abstract class NAryGrammar extends AbstractGrammar {
-
-    constructor(
-        public children: Grammar[]
-    ) {
-        super();
-    }
-
-}
-
-export class SequenceGrammar extends NAryGrammar {
-    public readonly tag = "seq";
-}
-
-export class AlternationGrammar extends NAryGrammar {
-    public readonly tag = "alt";
-}
-
-export abstract class UnaryGrammar extends AbstractGrammar {
-
-    constructor(
-        public child: Grammar
-    ) {
-        super();
-    }
-}
-
-abstract class BinaryGrammar extends AbstractGrammar {
-
-    constructor(
-        public child1: Grammar,
-        public child2: Grammar
-    ) {
-        super();
-    }
-}
-
-export class ShortGrammar extends UnaryGrammar {
-    public readonly tag = "short";
-}
-
-export class IntersectionGrammar extends BinaryGrammar {
-    public readonly tag = "intersect";
-}
-
-export class JoinGrammar extends BinaryGrammar {
-    public readonly tag = "join";
-}
-
-export class CountGrammar extends UnaryGrammar {
-    public readonly tag = "count";
-
-    constructor(
-        child: Grammar,
-        public tapeName: string,
-        public maxChars: number,
-        public countEpsilon: boolean,
-        public errorOnCountExceeded: boolean,
-    ) {
-        super(child);
-    }
-}
-
-export class FilterGrammar extends BinaryGrammar {
-    public readonly tag = "filter";
-}
-
-abstract class ConditionGrammar extends UnaryGrammar {
-
-    constructor(
-        child: Grammar,
-        public _tapes: string[] | undefined = undefined
-    ) {
-        super(child);
-        //this._tapes = tapes;
-    }
-}
-
-export class StartsGrammar extends ConditionGrammar {
-    public readonly tag = "starts";
-}
-
-export class EndsGrammar extends ConditionGrammar {
-    public readonly tag = "ends";
-}
-
-export class ContainsGrammar extends ConditionGrammar {
-    public readonly tag = "contains";
-}
-
-/** This is used internally, to wrap potentially complex grammars
- * so that they work in contexts where only grammars with single 
- * tapes are permitted.
- * 
- * For example, "equals text: q{HighVowel}".  HighVowel might 
- * define multiple tapes, but for this purpose we only care about 
- * its text tape, and the others have to be hidden.  (Not thrown out
- * or ignored, just hidden.)
- * 
- * But when we create this header/regex combination, we don't yet know
- * what HighVowel refers to or what tapes it defines; we only learn that
- * in later stages.  This grammar is a kind of stub that wraps the regex
- * and sticks around until we have that information, at which point we can
- * create the appropriate structures. 
- * 
- */
-export class SingleTapeGrammar extends UnaryGrammar {
-    public readonly tag = "singletape";
-
-    constructor(
-        public tapeName: string,
-        child: Grammar
-    ) {
-        super(child);
-    }
-
-    /*
-    public calculateTapes(stack: CounterStack, env: PassEnv): string[] {
-        if (this._tapes == undefined) {
-            this._tapes = [];
-            // in the scope of a SingleTapeGrammar, there are often
-            // grammars with the dummy tape .T.  We don't want to consider
-            // this as a genuine tape outside of this scope, outside of this
-            // scope that will be tapeName.  
-            for (const tapeName of this.child.calculateTapes(stack, env)) {
-                if (tapeName == DEFAULT_TAPE) {
-                    this._tapes.push(this.tapeName);
-                } else {
-                    this._tapes.push(tapeName);
-                }
-            }
-            this._tapes = listUnique(this._tapes);
-        }
-        return this._tapes;
-    } */
-
-}
-
-export class RenameGrammar extends UnaryGrammar {
-    public readonly tag = "rename";
-
-    constructor(
-        child: Grammar,
-        public fromTape: string,
-        public toTape: string
-    ) {
-        super(child);
-    }
-
-    public collectVocab(
-        tapeName: string,
-        atomic: boolean,
-        symbolsVisited: StringPairSet,
-        env: PassEnv
-    ): StringSet { 
-        if (tapeName != this.toTape && tapeName == this.fromTape) {
-            return new Set();
-        }
-
-        const newTapeName = renameTape(tapeName, this.toTape, this.fromTape);
-        return this.child.collectVocab(newTapeName, atomic, symbolsVisited, env);
-    }
-
-    public getVocabCopyEdges(
-        tapeName: string,
-        tapeNS: TapeNamespace,
-        symbolsVisited: StringPairSet,
-        env: PassEnv
-    ): StringPairSet {
-        const newTapeName = renameTape(tapeName, this.toTape, this.fromTape);
-        const newTapeNS = tapeNS.rename(this.toTape, this.fromTape);
-        return this.child.getVocabCopyEdges(newTapeName, newTapeNS, symbolsVisited, env);
-    }
-}
-
-export class RepeatGrammar extends UnaryGrammar {
-    public readonly tag = "repeat";
-
-    constructor(
-        child: Grammar,
-        public minReps: number = 0,
-        public maxReps: number = Infinity
-    ) {
-        super(child);
-    }
-}
-
-export class NegationGrammar extends UnaryGrammar {
-    public readonly tag = "not";
-}
-
-export class CursorGrammar extends UnaryGrammar {
-    public readonly tag = "cursor";
-
-    constructor(
-        public tape: string,
-        child: Grammar
-    ) {
-        super(child);
-    }
-}
-
-export class PreTapeGrammar extends UnaryGrammar {
-    public readonly tag = "pretape";
-
-    constructor(
-        public fromTape: string,
-        public toTape: string,
-        child: Grammar
-    ) {
-        super(child);
-    }
-}
-
-
-let HIDE_INDEX = 0; 
-export class HideGrammar extends UnaryGrammar {
-    public readonly tag = "hide";
-
-    constructor(
-        child: Grammar,
-        public tapeName: string,
-        public toTape: string = ""
-    ) {
-        super(child);
-        if (toTape == "") {
-            this.toTape = `${HIDDEN_PREFIX}H${HIDE_INDEX++}_${tapeName}`;
-        } else if (!toTape.startsWith(HIDDEN_PREFIX)) {
-            this.toTape = `${HIDDEN_PREFIX}${toTape}`;
-        }
-    }
-    
-    public collectVocab(
-        tapeName: string,
-        atomic: boolean,
-        symbolsVisited: StringPairSet,
-        env: PassEnv
-    ): StringSet { 
-        if (tapeName != this.toTape && tapeName == this.tapeName) {
-            return new Set();
-        }
-        const newTapeName = renameTape(tapeName, this.toTape, this.tapeName);
-        return this.child.collectVocab(newTapeName, atomic, symbolsVisited, env);
-    }
-    
-    public getVocabCopyEdges(
-        tapeName: string,
-        tapeNS: TapeNamespace,
-        symbolsVisited: StringPairSet,
-        env: PassEnv
-    ): StringPairSet {
-        const newTapeName = renameTape(tapeName, this.toTape, this.tapeName);
-        const newTapeNS = tapeNS.rename(this.toTape, this.tapeName);
-        return this.child.getVocabCopyEdges(newTapeName, newTapeNS, symbolsVisited, env);
-    }
-}
-
-export class MatchGrammar extends UnaryGrammar {
-    public readonly tag = "match";
-
-    constructor(
-        child: Grammar,
-        public fromTape: string,
-        public toTape: string
-    ) {
-        super(child);
-    }
-
-    public collectVocab(
-        tapeName: string,
-        atomic: boolean,
-        symbolsVisited: StringPairSet,
-        env: PassEnv
-    ): StringSet { 
-        // collect from the child as-is
-        let childVocab = this.child.collectVocab(tapeName, atomic, symbolsVisited, env);
-
-        if (tapeName == this.toTape) {
-            // also collect as a rename
-            let newTapeName = renameTape(tapeName, this.toTape, this.fromTape);
-            const renameVocab = this.child.collectVocab(newTapeName, atomic, symbolsVisited, env);
-            childVocab = setUnion(childVocab, renameVocab);
-        }
-
-        return childVocab;
-
-    }
-}
-
-export class CollectionGrammar extends AbstractGrammar {
-    public readonly tag = "collection";
-
-    constructor(
-        public symbols: Dict<Grammar> = {},
-        public selectedSymbol: string = DEFAULT_SYMBOL_NAME
-    ) {
-        super();
-    }
-    
-    public mapChildren(f: GrammarPass, env: PassEnv): GrammarResult {
-        const newEnv = env.pushSymbols(this.symbols);
-        return super.mapChildren(f, newEnv);
-    }
-
-    public selectSymbol(symbolName: string): CollectionGrammar {
-        const referent = this.getSymbol(symbolName);
-        if (referent == undefined) {
-            throw new Error(`cannot find symbol ${symbolName}, candidates are ${Object.keys(this.symbols)}`);
-        }
-        return new CollectionGrammar(this.symbols, symbolName);
-    }
-
-    public allSymbols(): string[] {
-        return Object.keys(this.symbols);
-    }
-
-    /**
-     * Looks up a symbol name and returns the referent (if any) 
-     */
-    public getSymbol(name: string): Grammar | undefined {
-        for (const symbolName of Object.keys(this.symbols)) {
-            if (name.toLowerCase() == symbolName.toLowerCase()) {
-                return this.symbols[symbolName];
-            }
-        }
-        return undefined;
-    }
-
-    /*
-    public calculateTapes(stack: CounterStack, env: PassEnv): string[] {
-        if (this._tapes == undefined) {
-            this._tapes = [];
-            for (const referent of Object.values(this.symbols)) {
-                const newEnv = env.pushSymbols(this.symbols);
-                const tapes = referent.calculateTapes(stack, newEnv);
-                this._tapes.push(...tapes);
-            }
-            this._tapes = listUnique(this._tapes);
-        }
-        return this._tapes;
-    } */
-
-    public collectVocab(
-        tapeName: string,
-        atomic: boolean,
-        symbolsVisited: StringPairSet,
-        env: PassEnv
-    ): StringSet { 
-        let vocab: StringSet = new Set();
-        const newEnv = env.pushSymbols(this.symbols);
-        for (const child of Object.values(this.symbols)) {
-            const childVocab = child.collectVocab(tapeName, atomic, symbolsVisited, newEnv);
-            vocab = setUnion(vocab, childVocab);
-        }
-        return vocab;
-    }
-    
-    public getVocabCopyEdges(
-        tapeName: string,
-        tapeNS: TapeNamespace, 
-        symbolsVisited: StringPairSet, 
-        env: PassEnv
-    ): StringPairSet {
-        const newEnv = env.pushSymbols(this.symbols);
-        return super.getVocabCopyEdges(tapeName, tapeNS, symbolsVisited, newEnv);    
-    }
-}
-
-export class EmbedGrammar extends AtomicGrammar {
-    public readonly tag = "embed";
-
-    constructor(
-        public name: string
-    ) {
-        super();
-    }
-
-    /*
-    public calculateTapes(stack: CounterStack, env: PassEnv): string[] {
-        if (this._tapes == undefined) {
-            if (stack.exceedsMax(this.name)) {
-                this._tapes = [];
-            } else {
-                const newStack = stack.add(this.name);
-                let referent = env.symbolNS.get(this.name);
-                this._tapes = referent.calculateTapes(newStack, env);
-                if (this._tapes == undefined) {
-                    throw new Error(`undefined tapes in referent ${this.name}`);
-                }
-            }
-        }
-        return this._tapes;
-    } */
-
-    public collectVocab(
-        tapeName: string,
-        atomic: boolean,
-        symbolsVisited: StringPairSet,
-        env: PassEnv
-    ): StringSet { 
-        if (symbolsVisited.has([this.name, tapeName])) {
-            return new Set();
-        }
-        symbolsVisited.add([this.name, tapeName]);
-        const referent = env.symbolNS.get(this.name);
-        return referent.collectVocab(tapeName, atomic, symbolsVisited, env);
-    }
-    
-    public getVocabCopyEdges(
-        tapeName: string,
-        tapeNS: TapeNamespace,
-        symbolsVisited: StringPairSet,
-        env: PassEnv
-    ): StringPairSet {
-        if (symbolsVisited.has([this.name, tapeName])) {
-            return new StringPairSet();
-        }
-        symbolsVisited.add([this.name, tapeName]);
-        const referent = env.symbolNS.get(this.name);
-        return referent.getVocabCopyEdges(tapeName, tapeNS, symbolsVisited, env);
-    }
-
-}
-
-/**
- * A LocatorGrammar is a semantically trivial grammar that 
- * associates a grammar with some location in a sheet
- */
-export class LocatorGrammar extends UnaryGrammar {
-    public readonly tag = "locator";
-
-    constructor(
-        public position: Pos,
-        child: Grammar
-    ) {
-        super(child);
-    }
-    
-    public mapChildren(f: GrammarPass, env: PassEnv): GrammarResult {
-        return super.mapChildren(f, env)
-                    .localize(this.pos);
-    }
-
-    public get pos(): Pos {
-        return this.position;
-    }
-
-}
-
-export abstract class AbstractTestGrammar extends UnaryGrammar {
-
-    constructor(
-        child: Grammar,
-        public test: Grammar,
-        public uniques: LiteralGrammar[] = []
-    ) {
-        super(child);
-    }
-    
-    public collectVocab(
-        tapeName: string,
-        atomic: boolean,
-        symbolsVisited: StringPairSet,
-        env: PassEnv
-    ): StringSet { 
-        const childVocab = this.child.collectVocab(tapeName, atomic, symbolsVisited, env);
-        const testVocab = this.test.collectVocab(tapeName, atomic, symbolsVisited, env);
-        return setUnion(childVocab, testVocab);
-    }
-
-}
-
-export class TestGrammar extends AbstractTestGrammar {
-    public readonly tag = "test";
-}
-
-export class TestNotGrammar extends AbstractTestGrammar {
-    public readonly tag = "testnot";
-}
-
-export class ReplaceBlockGrammar extends AbstractGrammar {
-    public readonly tag = "replaceblock";
-
-    constructor(
-        public inputTape: string,
-        public child: Grammar,
-        public rules: ReplaceGrammar[]
-    ) {
-        super();
-    }
-} 
-
-export class CorrespondGrammar extends UnaryGrammar {
-    public readonly tag = "correspond";
-    
-    constructor(
-        child: Grammar,
-        public tape1: string = INPUT_TAPE,
-        public tape2: string = OUTPUT_TAPE
-    ) {
-        super(child);
-    }
-
-}
-
-let REPLACE_INDEX = 0;
-export class ReplaceGrammar extends AbstractGrammar {
-    public readonly tag = "replace";
-
-    constructor(
-        public fromGrammar: Grammar,
-        public toGrammar: Grammar,
-        public preContext: Grammar,
-        public postContext: Grammar, 
-        public otherContext: Grammar,
-        public beginsWith: boolean = false,
-        public endsWith: boolean = false,
-        public minReps: number = 0,
-        public maxReps: number = Infinity,
-        public hiddenTapeName: string = "",
-        public optional: boolean
-    ) {
-        super();
-        if (this.hiddenTapeName.length == 0) {
-            this.hiddenTapeName = `${HIDDEN_PREFIX}R${REPLACE_INDEX++}`;
-        } else if (!this.hiddenTapeName.startsWith(HIDDEN_PREFIX)) {
-            this.hiddenTapeName = HIDDEN_PREFIX + this.hiddenTapeName;
-        }
-    }
-    
-    public getVocabCopyEdges(
-        tapeName: string,
-        tapeNS: TapeNamespace,
-        symbolsVisited: StringPairSet,
-        env: PassEnv
-    ): StringPairSet {
-        const results = super.getVocabCopyEdges(tapeName, tapeNS, symbolsVisited, env);
-        const fromTapeGlobalName = tapeNS.get(INPUT_TAPE).globalName;
-        const toTapeGlobalName = tapeNS.get(OUTPUT_TAPE).globalName;
-        results.add([fromTapeGlobalName, toTapeGlobalName]);
-        return results;
-    }
-
-    public collectVocab(
-        tapeName: string,
-        atomic: boolean,
-        symbolsVisited: StringPairSet,
-        env: PassEnv
-    ): StringSet { 
-        // first, collect vocabulary as normal
-        let vocab = super.collectVocab(tapeName, atomic, symbolsVisited, env);
-
-        // however, we also need to collect vocab from the contexts as if it were on a toTape
-        let newTapeName = renameTape(tapeName, OUTPUT_TAPE, INPUT_TAPE);
-        vocab = setUnion(vocab, this.fromGrammar.collectVocab(newTapeName, atomic, symbolsVisited, env));
-        vocab = setUnion(vocab, this.preContext.collectVocab(newTapeName, atomic, symbolsVisited, env));
-        vocab = setUnion(vocab, this.postContext.collectVocab(newTapeName, atomic, symbolsVisited, env));
-        vocab = setUnion(vocab, this.otherContext.collectVocab(newTapeName, atomic, symbolsVisited, env));
-        
-        return vocab;
-    }
-
-}
-
-export class RuleContextGrammar extends AbstractGrammar {
-    public readonly tag = "context";
-
-    constructor(
-        public preContext: Grammar,
-        public postContext: Grammar,
-        public begins: boolean = false,
-        public ends: boolean = false
-    ) {
-        super();
-    }
-
+import { 
+    CounterStack, Expr
+} from "./exprs";
+import { 
+    Msgs,
+    Result,
+} from "./utils/msgs";
+
+import {
+    renameTape,
+    Tape, 
+    TapeID, 
+    TapeNamespace,
+    TapeSet,
+    tapeToLits,
+    tapeToStr,
+    TapeUnknown
+} from "./tapes";
+import { Pass, PassEnv } from "./passes";
+
+import {
+    Dict,
+    setUnion,
+    StringSet,
+    ValueSet
+} from "./utils/func";
+
+import { Component, getChildren } from "./components";
+import { determineAtomicity } from "./passes/determineAtomicity";
+import { DEFAULT_SYMBOL_NAME,  HIDDEN_PREFIX, INPUT_TAPE, OUTPUT_TAPE } from "./utils/constants";
+import { tokenizeUnicode } from "./utils/strings";
+import { Pos } from "./utils/cell";
+import { toStr } from "./passes/toStr";
+import { CalculateTapes } from "./passes/calculateTapes";
+
+export { CounterStack, Expr };
+
+export type StringPair = [string, string];
+export class StringPairSet extends ValueSet<StringPair> { }
+
+export class GrammarResult extends Result<Grammar> { }
+
+export abstract class GrammarPass extends Pass<Grammar,Grammar> { 
+
+    public transformRoot(g: Grammar, env: PassEnv): GrammarResult {
+        g.calculateTapes(new CounterStack(2), env);
+        return this.transform(g, env);
+    }
+}
+
+export type LengthRange = {
+    null: boolean,
+    min: number,
+    max: number
+}
+
+export type Grammar = EpsilonGrammar
+             | NullGrammar
+             | LiteralGrammar
+             | DotGrammar
+             | SequenceGrammar
+             | AlternationGrammar
+             | ShortGrammar
+             | IntersectionGrammar
+             | JoinGrammar
+             | CountGrammar
+             | StartsGrammar
+             | EndsGrammar
+             | ContainsGrammar
+             | FilterGrammar
+             | SingleTapeGrammar
+             | RenameGrammar
+             | RepeatGrammar
+             | NegationGrammar
+             | PreTapeGrammar
+             | CursorGrammar
+             | HideGrammar
+             | MatchGrammar
+             | CollectionGrammar
+             | EmbedGrammar
+             | LocatorGrammar
+             | TestGrammar
+             | TestNotGrammar
+             | ReplaceBlockGrammar
+             | ReplaceGrammar
+             | CorrespondGrammar
+             | RuleContextGrammar;
+/**
+ * Grammar components represent the linguistic grammar that the
+ * programmer is expressing (in terms of sequences, alternations, joins,
+ * etc.), as opposed to its specific layout on the spreadsheet grids (the "tabular
+ * syntax tree" or TST), but also as opposed to the specific algebraic expressions
+ * that our Brzozowski-style algorithm is juggling (which are even lower-level; a 
+ * single "operation" in our grammar might even correspond to a dozen or so lower-level
+ * ops.)
+ * 
+ * It's the main level at which we (the compiler) can ask, "Does this grammar 
+ * make any sense?  Do the symbols actually refer to defined things?  Is the 
+ * programmer doing things like defining filters that can't possibly have any output
+ * because they refer to non-existent fields?"
+ * 
+ * At the Grammar level we do the following operations.  Some of these are done
+ * within the grammar objects themselves, others are performed by Passes.
+ * 
+ *   * qualifying and resolving symbol names (e.g., figuring out that
+ *     a particular reference to VERB refers to, say, the VERB symbol in the
+ *     IntransitiveVerbs collection, and qualifying that reference so that it
+ *     uniquely identifies that symbol (e.g. "IntransitiveVerb.VERB")
+ * 
+ *   * working out what tapes a particular component refers to.  This is 
+ *     necessary for some complex operations (like "startswith embed:X"); 
+ *     it's too early to infer tapes when the sheet is parsed (X might refer
+ *     to a symbol that hasn't been parsed at all yet), but it still has to be
+ *     done before expressions are generated because otherwise we don't 
+ *     always know what expressions to generate.
+ * 
+ *   * adjusting tape names in cases (specifically replacement rules) where
+ *     the stated to/from tapes can't literally be true.  (If we say that "a" 
+ *     changes to "b" on tape T, that's not really true underlying; in both
+ *     our Turing Machine metaphor and our implementation, we never "back up"
+ *     the cursor and change anything.  Once something's written, it's written.
+ *     So really, the "from T" and the "two T" have to be two different tapes 
+ *     in implementation.  We use RenameGrammars to rename the "from T" to a new
+ *     name.
+ * 
+ *   * sanity-checking and generating certain errors/warnings, like 
+ *     whether a symbol X actually has a defined referent, whether a 
+ *     filter refers to tapes that the component it's filtering doesn't, etc.
+ * 
+ *   * finally, generating the Brzozowski expression corresponding to each 
+ *     component.
+ */
+
+export abstract class AbstractGrammar extends Component {
+
+    public mapChildren(f: GrammarPass, env: PassEnv): GrammarResult {
+        return super.mapChildren(f, env) as GrammarResult;
+    }
+
+    public tapeSet: TapeID = TapeUnknown();
+
+    //public _tapes: string[] | undefined = undefined;
+
+    public get tapes(): string[] {
+        return tapeToLits(this.tapeSet);
+    }
+
+    public getChildren(): Grammar[] {
+        return getChildren(this as Grammar);
+    }
+
+    public calculateTapes(stack: CounterStack, env: PassEnv): string[] {
+        try {
+            return tapeToLits(this.tapeSet);
+        } catch (e) {
+            throw new Error(`Error in ${toStr(this)}: ${e}`);
+        }
+    }
+
+    /**
+     * A convenience method to make sure that results have their tapes calculated, for
+     * use in other Passes.  (NOT for calculating the tapes of grammars built from Gramble
+     * source, just for grammars that we're making with `new SequenceGrammar(...)` and such.)
+     * 
+     * It assumes that the structure it's operating on has a sound tape 
+     * structure.  If it encounters any error in this process, it throws an exception.
+     * (Result-type messages are for the Gramble programmer, not for us.  Nothing we
+     * should be doing results in a Result-type message.  So if somehow you're creating
+     * structure in a Pass that creates a tape paradox or something, stop doing that.)
+     */
+    public tapify(env: PassEnv): Grammar {
+        const pass = new CalculateTapes();
+        const [result, msgs] = pass.go(this as Grammar, env).destructure();
+        if (msgs.length > 0) throw new Error(JSON.stringify(msgs));
+        return result;
+    }
+
+    /**
+     * Collects all explicitly mentioned characters in the grammar for all tapes.
+     */
+    public collectAllVocab(
+        tapeNS: TapeNamespace,
+        env: PassEnv
+    ): void {
+        const tapeNames = this.calculateTapes(new CounterStack(2), env);
+        for (const tapeName of tapeNames) {
+            const atomic = determineAtomicity(this as Grammar, tapeName, env);
+            let tape = tapeNS.attemptGet(tapeName);
+            if (tape == undefined) {
+                // make a new one if it doesn't exist
+                const newTape = new Tape(tapeName, atomic);
+                tapeNS.set(tapeName, newTape);
+            } 
+            tape = tapeNS.get(tapeName); 
+            tape.atomic = atomic;
+            const strs = this.collectVocab(tapeName, atomic, new StringPairSet(), env);
+            tape.registerTokens([...strs]);
+        }
+
+        const vocabCopyEdges = new StringPairSet();
+        for (const tapeName of tapeNames) {
+            const edges = this.getVocabCopyEdges(tapeName, 
+                tapeNS, new StringPairSet(), env);
+            vocabCopyEdges.add(...edges);
+        }
+        
+        let dirty: boolean = true;
+        while (dirty) {
+            dirty = false;
+            for (const [fromTapeName, toTapeName] of vocabCopyEdges) {
+                const fromTape = tapeNS.get(fromTapeName);
+                const toTape = tapeNS.get(toTapeName);
+                for (const c of fromTape.vocab) {
+                    if (!toTape.vocab.has(c)) {
+                        dirty = true;
+                        toTape.registerTokens([c]);
+                    }
+                }
+            }
+        }
+    }
+
+    public collectVocab(
+        tapeName: string,
+        atomic: boolean,
+        symbolsVisited: StringPairSet,
+        env: PassEnv
+    ): StringSet { 
+        let vocab: StringSet = new Set();
+        for (const child of this.getChildren()) {
+            const childVocab = child.collectVocab(tapeName, atomic, symbolsVisited, env);
+            vocab = setUnion(vocab, childVocab);
+        }
+        return vocab;
+    }
+
+    public getVocabCopyEdges(
+        tapeName: string,
+        tapeNS: TapeNamespace,
+        symbolsVisited: StringPairSet,
+        env: PassEnv
+    ): StringPairSet {
+        const results = new StringPairSet();
+        for (const child of this.getChildren()) {
+            results.add(...child.getVocabCopyEdges(tapeName, tapeNS, symbolsVisited, env));
+        }
+        return results;
+    }
+
+    public allSymbols(): string[] {
+        return [];
+    }
+}
+
+abstract class AtomicGrammar extends AbstractGrammar { }
+
+export class EpsilonGrammar extends AtomicGrammar {
+    public readonly tag = "epsilon";
+}
+
+const EPSILON_GRAMMAR = new EpsilonGrammar();
+
+export class NullGrammar extends AtomicGrammar {
+    public readonly tag = "null";
+}
+
+export class LiteralGrammar extends AtomicGrammar {
+    public readonly tag = "lit";
+
+    public tokens: string[] = [];
+
+    constructor(
+        public tapeName: string,
+        public text: string
+    ) {
+        super();
+        this.tokens = tokenizeUnicode(text);
+    }
+    
+    public collectVocab(
+        tapeName: string,
+        atomic: boolean,
+        symbolsVisited: StringPairSet,
+        env: PassEnv
+    ): StringSet { 
+        if (tapeName != this.tapeName) {
+            return new Set();
+        }
+        
+        if (atomic) {
+            return new Set([this.text]);
+        }
+
+        return new Set(this.tokens);
+    }
+
+}
+
+export class DotGrammar extends AtomicGrammar {
+    public readonly tag = "dot";
+
+    constructor(
+        public tapeName: string
+    ) {
+        super();
+    }
+}
+
+abstract class NAryGrammar extends AbstractGrammar {
+
+    constructor(
+        public children: Grammar[]
+    ) {
+        super();
+    }
+
+}
+
+export class SequenceGrammar extends NAryGrammar {
+    public readonly tag = "seq";
+}
+
+export class AlternationGrammar extends NAryGrammar {
+    public readonly tag = "alt";
+}
+
+export abstract class UnaryGrammar extends AbstractGrammar {
+
+    constructor(
+        public child: Grammar
+    ) {
+        super();
+    }
+}
+
+abstract class BinaryGrammar extends AbstractGrammar {
+
+    constructor(
+        public child1: Grammar,
+        public child2: Grammar
+    ) {
+        super();
+    }
+}
+
+export class ShortGrammar extends UnaryGrammar {
+    public readonly tag = "short";
+}
+
+export class IntersectionGrammar extends BinaryGrammar {
+    public readonly tag = "intersect";
+}
+
+export class JoinGrammar extends BinaryGrammar {
+    public readonly tag = "join";
+}
+
+export class CountGrammar extends UnaryGrammar {
+    public readonly tag = "count";
+
+    constructor(
+        child: Grammar,
+        public tapeName: string,
+        public maxChars: number,
+        public countEpsilon: boolean,
+        public errorOnCountExceeded: boolean,
+    ) {
+        super(child);
+    }
+}
+
+export class FilterGrammar extends BinaryGrammar {
+    public readonly tag = "filter";
+}
+
+abstract class ConditionGrammar extends UnaryGrammar {
+
+    constructor(
+        child: Grammar,
+        public _tapes: string[] | undefined = undefined
+    ) {
+        super(child);
+        //this._tapes = tapes;
+    }
+}
+
+export class StartsGrammar extends ConditionGrammar {
+    public readonly tag = "starts";
+}
+
+export class EndsGrammar extends ConditionGrammar {
+    public readonly tag = "ends";
+}
+
+export class ContainsGrammar extends ConditionGrammar {
+    public readonly tag = "contains";
+}
+
+/** This is used internally, to wrap potentially complex grammars
+ * so that they work in contexts where only grammars with single 
+ * tapes are permitted.
+ * 
+ * For example, "equals text: q{HighVowel}".  HighVowel might 
+ * define multiple tapes, but for this purpose we only care about 
+ * its text tape, and the others have to be hidden.  (Not thrown out
+ * or ignored, just hidden.)
+ * 
+ * But when we create this header/regex combination, we don't yet know
+ * what HighVowel refers to or what tapes it defines; we only learn that
+ * in later stages.  This grammar is a kind of stub that wraps the regex
+ * and sticks around until we have that information, at which point we can
+ * create the appropriate structures. 
+ * 
+ */
+export class SingleTapeGrammar extends UnaryGrammar {
+    public readonly tag = "singletape";
+
+    constructor(
+        public tapeName: string,
+        child: Grammar
+    ) {
+        super(child);
+    }
+
+    /*
+    public calculateTapes(stack: CounterStack, env: PassEnv): string[] {
+        if (this._tapes == undefined) {
+            this._tapes = [];
+            // in the scope of a SingleTapeGrammar, there are often
+            // grammars with the dummy tape .T.  We don't want to consider
+            // this as a genuine tape outside of this scope, outside of this
+            // scope that will be tapeName.  
+            for (const tapeName of this.child.calculateTapes(stack, env)) {
+                if (tapeName == DEFAULT_TAPE) {
+                    this._tapes.push(this.tapeName);
+                } else {
+                    this._tapes.push(tapeName);
+                }
+            }
+            this._tapes = listUnique(this._tapes);
+        }
+        return this._tapes;
+    } */
+
+}
+
+export class RenameGrammar extends UnaryGrammar {
+    public readonly tag = "rename";
+
+    constructor(
+        child: Grammar,
+        public fromTape: string,
+        public toTape: string
+    ) {
+        super(child);
+    }
+
+    public collectVocab(
+        tapeName: string,
+        atomic: boolean,
+        symbolsVisited: StringPairSet,
+        env: PassEnv
+    ): StringSet { 
+        if (tapeName != this.toTape && tapeName == this.fromTape) {
+            return new Set();
+        }
+
+        const newTapeName = renameTape(tapeName, this.toTape, this.fromTape);
+        return this.child.collectVocab(newTapeName, atomic, symbolsVisited, env);
+    }
+
+    public getVocabCopyEdges(
+        tapeName: string,
+        tapeNS: TapeNamespace,
+        symbolsVisited: StringPairSet,
+        env: PassEnv
+    ): StringPairSet {
+        const newTapeName = renameTape(tapeName, this.toTape, this.fromTape);
+        const newTapeNS = tapeNS.rename(this.toTape, this.fromTape);
+        return this.child.getVocabCopyEdges(newTapeName, newTapeNS, symbolsVisited, env);
+    }
+}
+
+export class RepeatGrammar extends UnaryGrammar {
+    public readonly tag = "repeat";
+
+    constructor(
+        child: Grammar,
+        public minReps: number = 0,
+        public maxReps: number = Infinity
+    ) {
+        super(child);
+    }
+}
+
+export class NegationGrammar extends UnaryGrammar {
+    public readonly tag = "not";
+}
+
+export class CursorGrammar extends UnaryGrammar {
+    public readonly tag = "cursor";
+
+    constructor(
+        public tape: string,
+        child: Grammar
+    ) {
+        super(child);
+    }
+}
+
+export class PreTapeGrammar extends UnaryGrammar {
+    public readonly tag = "pretape";
+
+    constructor(
+        public fromTape: string,
+        public toTape: string,
+        child: Grammar
+    ) {
+        super(child);
+    }
+}
+
+
+let HIDE_INDEX = 0; 
+export class HideGrammar extends UnaryGrammar {
+    public readonly tag = "hide";
+
+    constructor(
+        child: Grammar,
+        public tapeName: string,
+        public toTape: string = ""
+    ) {
+        super(child);
+        if (toTape == "") {
+            this.toTape = `${HIDDEN_PREFIX}H${HIDE_INDEX++}_${tapeName}`;
+        } else if (!toTape.startsWith(HIDDEN_PREFIX)) {
+            this.toTape = `${HIDDEN_PREFIX}${toTape}`;
+        }
+    }
+    
+    public collectVocab(
+        tapeName: string,
+        atomic: boolean,
+        symbolsVisited: StringPairSet,
+        env: PassEnv
+    ): StringSet { 
+        if (tapeName != this.toTape && tapeName == this.tapeName) {
+            return new Set();
+        }
+        const newTapeName = renameTape(tapeName, this.toTape, this.tapeName);
+        return this.child.collectVocab(newTapeName, atomic, symbolsVisited, env);
+    }
+    
+    public getVocabCopyEdges(
+        tapeName: string,
+        tapeNS: TapeNamespace,
+        symbolsVisited: StringPairSet,
+        env: PassEnv
+    ): StringPairSet {
+        const newTapeName = renameTape(tapeName, this.toTape, this.tapeName);
+        const newTapeNS = tapeNS.rename(this.toTape, this.tapeName);
+        return this.child.getVocabCopyEdges(newTapeName, newTapeNS, symbolsVisited, env);
+    }
+}
+
+export class MatchGrammar extends UnaryGrammar {
+    public readonly tag = "match";
+
+    constructor(
+        child: Grammar,
+        public fromTape: string,
+        public toTape: string
+    ) {
+        super(child);
+    }
+
+    public collectVocab(
+        tapeName: string,
+        atomic: boolean,
+        symbolsVisited: StringPairSet,
+        env: PassEnv
+    ): StringSet { 
+        // collect from the child as-is
+        let childVocab = this.child.collectVocab(tapeName, atomic, symbolsVisited, env);
+
+        if (tapeName == this.toTape) {
+            // also collect as a rename
+            let newTapeName = renameTape(tapeName, this.toTape, this.fromTape);
+            const renameVocab = this.child.collectVocab(newTapeName, atomic, symbolsVisited, env);
+            childVocab = setUnion(childVocab, renameVocab);
+        }
+
+        return childVocab;
+
+    }
+}
+
+export class CollectionGrammar extends AbstractGrammar {
+    public readonly tag = "collection";
+
+    constructor(
+        public symbols: Dict<Grammar> = {},
+        public selectedSymbol: string = DEFAULT_SYMBOL_NAME
+    ) {
+        super();
+    }
+    
+    public mapChildren(f: GrammarPass, env: PassEnv): GrammarResult {
+        const newEnv = env.pushSymbols(this.symbols);
+        return super.mapChildren(f, newEnv);
+    }
+
+    public selectSymbol(symbolName: string): CollectionGrammar {
+        const referent = this.getSymbol(symbolName);
+        if (referent == undefined) {
+            throw new Error(`cannot find symbol ${symbolName}, candidates are ${Object.keys(this.symbols)}`);
+        }
+        return new CollectionGrammar(this.symbols, symbolName);
+    }
+
+    public allSymbols(): string[] {
+        return Object.keys(this.symbols);
+    }
+
+    /**
+     * Looks up a symbol name and returns the referent (if any) 
+     */
+    public getSymbol(name: string): Grammar | undefined {
+        for (const symbolName of Object.keys(this.symbols)) {
+            if (name.toLowerCase() == symbolName.toLowerCase()) {
+                return this.symbols[symbolName];
+            }
+        }
+        return undefined;
+    }
+
+    /*
+    public calculateTapes(stack: CounterStack, env: PassEnv): string[] {
+        if (this._tapes == undefined) {
+            this._tapes = [];
+            for (const referent of Object.values(this.symbols)) {
+                const newEnv = env.pushSymbols(this.symbols);
+                const tapes = referent.calculateTapes(stack, newEnv);
+                this._tapes.push(...tapes);
+            }
+            this._tapes = listUnique(this._tapes);
+        }
+        return this._tapes;
+    } */
+
+    public collectVocab(
+        tapeName: string,
+        atomic: boolean,
+        symbolsVisited: StringPairSet,
+        env: PassEnv
+    ): StringSet { 
+        let vocab: StringSet = new Set();
+        const newEnv = env.pushSymbols(this.symbols);
+        for (const child of Object.values(this.symbols)) {
+            const childVocab = child.collectVocab(tapeName, atomic, symbolsVisited, newEnv);
+            vocab = setUnion(vocab, childVocab);
+        }
+        return vocab;
+    }
+    
+    public getVocabCopyEdges(
+        tapeName: string,
+        tapeNS: TapeNamespace, 
+        symbolsVisited: StringPairSet, 
+        env: PassEnv
+    ): StringPairSet {
+        const newEnv = env.pushSymbols(this.symbols);
+        return super.getVocabCopyEdges(tapeName, tapeNS, symbolsVisited, newEnv);    
+    }
+}
+
+export class EmbedGrammar extends AtomicGrammar {
+    public readonly tag = "embed";
+
+    constructor(
+        public name: string
+    ) {
+        super();
+    }
+
+    /*
+    public calculateTapes(stack: CounterStack, env: PassEnv): string[] {
+        if (this._tapes == undefined) {
+            if (stack.exceedsMax(this.name)) {
+                this._tapes = [];
+            } else {
+                const newStack = stack.add(this.name);
+                let referent = env.symbolNS.get(this.name);
+                this._tapes = referent.calculateTapes(newStack, env);
+                if (this._tapes == undefined) {
+                    throw new Error(`undefined tapes in referent ${this.name}`);
+                }
+            }
+        }
+        return this._tapes;
+    } */
+
+    public collectVocab(
+        tapeName: string,
+        atomic: boolean,
+        symbolsVisited: StringPairSet,
+        env: PassEnv
+    ): StringSet { 
+        if (symbolsVisited.has([this.name, tapeName])) {
+            return new Set();
+        }
+        symbolsVisited.add([this.name, tapeName]);
+        const referent = env.symbolNS.get(this.name);
+        return referent.collectVocab(tapeName, atomic, symbolsVisited, env);
+    }
+    
+    public getVocabCopyEdges(
+        tapeName: string,
+        tapeNS: TapeNamespace,
+        symbolsVisited: StringPairSet,
+        env: PassEnv
+    ): StringPairSet {
+        if (symbolsVisited.has([this.name, tapeName])) {
+            return new StringPairSet();
+        }
+        symbolsVisited.add([this.name, tapeName]);
+        const referent = env.symbolNS.get(this.name);
+        return referent.getVocabCopyEdges(tapeName, tapeNS, symbolsVisited, env);
+    }
+
+}
+
+/**
+ * A LocatorGrammar is a semantically trivial grammar that 
+ * associates a grammar with some location in a sheet
+ */
+export class LocatorGrammar extends UnaryGrammar {
+    public readonly tag = "locator";
+
+    constructor(
+        public position: Pos,
+        child: Grammar
+    ) {
+        super(child);
+    }
+    
+    public mapChildren(f: GrammarPass, env: PassEnv): GrammarResult {
+        return super.mapChildren(f, env)
+                    .localize(this.pos);
+    }
+
+    public get pos(): Pos {
+        return this.position;
+    }
+
+}
+
+export abstract class AbstractTestGrammar extends UnaryGrammar {
+
+    constructor(
+        child: Grammar,
+        public test: Grammar,
+        public uniques: LiteralGrammar[] = []
+    ) {
+        super(child);
+    }
+    
+    public collectVocab(
+        tapeName: string,
+        atomic: boolean,
+        symbolsVisited: StringPairSet,
+        env: PassEnv
+    ): StringSet { 
+        const childVocab = this.child.collectVocab(tapeName, atomic, symbolsVisited, env);
+        const testVocab = this.test.collectVocab(tapeName, atomic, symbolsVisited, env);
+        return setUnion(childVocab, testVocab);
+    }
+
+}
+
+export class TestGrammar extends AbstractTestGrammar {
+    public readonly tag = "test";
+}
+
+export class TestNotGrammar extends AbstractTestGrammar {
+    public readonly tag = "testnot";
+}
+
+export class ReplaceBlockGrammar extends AbstractGrammar {
+    public readonly tag = "replaceblock";
+
+    constructor(
+        public inputTape: string,
+        public child: Grammar,
+        public rules: ReplaceGrammar[]
+    ) {
+        super();
+    }
+} 
+
+export class CorrespondGrammar extends UnaryGrammar {
+    public readonly tag = "correspond";
+    
+    constructor(
+        child: Grammar,
+        public tape1: string = INPUT_TAPE,
+        public tape2: string = OUTPUT_TAPE
+    ) {
+        super(child);
+    }
+
+}
+
+let REPLACE_INDEX = 0;
+export class ReplaceGrammar extends AbstractGrammar {
+    public readonly tag = "replace";
+
+    constructor(
+        public fromGrammar: Grammar,
+        public toGrammar: Grammar,
+        public preContext: Grammar,
+        public postContext: Grammar, 
+        public otherContext: Grammar,
+        public beginsWith: boolean = false,
+        public endsWith: boolean = false,
+        public minReps: number = 0,
+        public maxReps: number = Infinity,
+        public hiddenTapeName: string = "",
+        public optional: boolean
+    ) {
+        super();
+        if (this.hiddenTapeName.length == 0) {
+            this.hiddenTapeName = `${HIDDEN_PREFIX}R${REPLACE_INDEX++}`;
+        } else if (!this.hiddenTapeName.startsWith(HIDDEN_PREFIX)) {
+            this.hiddenTapeName = HIDDEN_PREFIX + this.hiddenTapeName;
+        }
+    }
+    
+    public getVocabCopyEdges(
+        tapeName: string,
+        tapeNS: TapeNamespace,
+        symbolsVisited: StringPairSet,
+        env: PassEnv
+    ): StringPairSet {
+        const results = super.getVocabCopyEdges(tapeName, tapeNS, symbolsVisited, env);
+        const fromTapeGlobalName = tapeNS.get(INPUT_TAPE).globalName;
+        const toTapeGlobalName = tapeNS.get(OUTPUT_TAPE).globalName;
+        results.add([fromTapeGlobalName, toTapeGlobalName]);
+        return results;
+    }
+
+    public collectVocab(
+        tapeName: string,
+        atomic: boolean,
+        symbolsVisited: StringPairSet,
+        env: PassEnv
+    ): StringSet { 
+        // first, collect vocabulary as normal
+        let vocab = super.collectVocab(tapeName, atomic, symbolsVisited, env);
+
+        // however, we also need to collect vocab from the contexts as if it were on a toTape
+        let newTapeName = renameTape(tapeName, OUTPUT_TAPE, INPUT_TAPE);
+        vocab = setUnion(vocab, this.fromGrammar.collectVocab(newTapeName, atomic, symbolsVisited, env));
+        vocab = setUnion(vocab, this.preContext.collectVocab(newTapeName, atomic, symbolsVisited, env));
+        vocab = setUnion(vocab, this.postContext.collectVocab(newTapeName, atomic, symbolsVisited, env));
+        vocab = setUnion(vocab, this.otherContext.collectVocab(newTapeName, atomic, symbolsVisited, env));
+        
+        return vocab;
+    }
+
+}
+
+export class RuleContextGrammar extends AbstractGrammar {
+    public readonly tag = "context";
+
+    constructor(
+        public preContext: Grammar,
+        public postContext: Grammar,
+        public begins: boolean = false,
+        public ends: boolean = false
+    ) {
+        super();
+    }
+
 }