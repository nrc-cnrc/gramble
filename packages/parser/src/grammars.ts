import { 
    CounterStack, 
    Expr, 
    EPSILON,
    constructRepeat,
    constructSequence,
    constructAlternation,
    constructBinaryConcat,
    constructIntersection,
    constructStar,
    constructDot,
    constructEmbed,
    constructRename,
    constructNegation,
    NULL,
    //constructMemo,
    constructMatch,
    SymbolTable,
    constructFilter,
    constructJoin,
    constructLiteral,
    constructMatchFrom,
    constructCharSet,
    constructDotRep,
} from "./exprs";

import { 
    RenamedTape, 
    Tape, 
    TapeCollection, 
    Token
} from "./tapes";

import { 
    Cell, 
    DummyCell, 
    flatten, 
    Gen, 
    listDifference, 
    listIntersection, 
    listUnique, 
    setDifference, 
    setIntersection, 
    StringDict 
} from "./util";

export { CounterStack, Expr };

export class GenOptions {
    public random: boolean = false;
    public maxRecursion: number = 2; 
    public maxChars: number = 1000;
}

export interface GrammarTransform<T> {
    transformEpsilon(g: EpsilonGrammar, ns: NsGrammar, args: T): Grammar;
    transformNull(g: NullGrammar, ns: NsGrammar, args: T): Grammar;
    transformCharSet(g: CharSetGrammar, ns: NsGrammar, args: T): Grammar;
    transformLiteral(g: LiteralGrammar, ns: NsGrammar, args: T): Grammar;
    transformDot(g: DotGrammar, ns: NsGrammar, args: T): Grammar;
    transformSequence(g: SequenceGrammar, ns: NsGrammar, args: T): Grammar;
    transformAlternation(g: AlternationGrammar, ns: NsGrammar, args: T): Grammar;
    transformIntersection(g: IntersectionGrammar, ns: NsGrammar, args: T): Grammar;
    transformJoin(g: JoinGrammar, ns: NsGrammar, args: T): Grammar;
    transformFilter(g: FilterGrammar, ns: NsGrammar, args: T): Grammar;
    transformStartsWith(g: StartsWithGrammar, ns: NsGrammar, args: T): Grammar;
    transformEndsWith(g: EndsWithGrammar, ns: NsGrammar, args: T): Grammar;
    transformContains(g: ContainsGrammar, ns: NsGrammar, args: T): Grammar;
    transformMatch(g: MatchGrammar, ns: NsGrammar, args: T): Grammar;
    transformReplace(g: ReplaceGrammar, ns: NsGrammar, args: T): Grammar;
    transformEmbed(g: EmbedGrammar, ns: NsGrammar, args: T): Grammar;
    transformUnresolvedEmbed(g: UnresolvedEmbedGrammar, ns: NsGrammar, args: T): Grammar;
    transformNamespace(g: NsGrammar, ns: NsGrammar, args: T): Grammar;
    transformRepeat(g: RepeatGrammar, ns: NsGrammar, args: T): Grammar;
    transformUnitTest(g: UnitTestGrammar, ns: NsGrammar, args: T): Grammar;
    transformNegativeUnitTest(g: NegativeUnitTestGrammar, ns: NsGrammar, args: T): Grammar;
    transformJoinReplace(g: JoinReplaceGrammar, ns: NsGrammar, args: T): Grammar;
    transformNegation(g: NegationGrammar, ns: NsGrammar, args: T): Grammar;
    transformRename(g: RenameGrammar, ns: NsGrammar, args: T): Grammar;
    transformHide(g: HideGrammar, ns: NsGrammar, args: T): Grammar;
}


/**
 * Grammar components represent the linguistic grammar that the
 * programmer is expressing (in terms of sequences, alternations, joins and filters,
 * etc.), as opposed to its specific layout on the spreadsheet grids (the "tabular
 * syntax tree or TST), but also as opposed to the specific algebraic expressions
 * that our Brzozowski-style algorithm is juggling (which are even lower-level; a 
 * single "operation" in our grammar might even correspond to a dozen or so lower-level
 * ops.)
 * 
 * It's the main level at which we (the compiler) can ask, "Does this grammar 
 * make any sense?  Do the symbols actually refer to defined things?  Is the 
 * programmer doing things like defining filters that can't possibly have any output
 * because they refer to non-existant fields?"
 * 
 * At the Grammar level we do the following operations.  Some of these are done
 * within the grammar objects themselves, others are performed by GrammarTransformation objects (which are
 * GoF Visitors).  
 * 
 *   * qualifying and resolving symbol names (e.g., figuring out that
 *     a particular reference to VERB refers to, say, the VERB symbol in the
 *     IntransitiveVerbs namespace, and qualifying that reference so that it
 *     uniquely identifies that symbol (e.g. "IntransitiveVerb.VERB")
 * 
 *   * working out what tapes a particular component refers to.  This is 
 *     necessary for some complex operations (like "startswith embed:X"); 
 *     it's too early to infer tapes when the sheet is parsed (X might refer
 *     to a symbol that hasn't been parsed at all yet), but it still has to be
 *     done before expressions are generated because otherwise we don't 
 *     always know what expressions to generate.
 * 
 *   * adjusting tape names in cases (specifically replacement rules) where
 *     the stated to/from tapes can't literally be true.  (If we say that "a" 
 *     changes to "b" on tape T, that's not really true underlyingly; in both
 *     our Turing Machine metaphor and our implementation, we never "back up"
 *     the cursor and change anything.  Once something's written, it's written.
 *     So really, the "from T" and the "two T" have to be two different tapes 
 *     in implementation.  We use RenameGrammars to rename the "from T" to a new
 *     name.
 * 
 *   * sanity-checking and generating certain errors/warnings, like 
 *     whether a symbol X actually has a defined referent, whether a 
 *     filter refers to tapes that the component it's filtering doesn't, etc.
 * 
 *   * finally, generating the Brzozowski expression corresponding to each 
 *     component.
 */

export abstract class Grammar {

    public expr: Expr | undefined = undefined;
    public tapes: string[] | undefined = undefined;
    public concatenableTapes: Set<string> = new Set(); 

    constructor(
        public cell: Cell
    ) { }

    public message(msg: any): void {
        this.cell.message(msg);
    }

    public abstract accept<T>(
        t: GrammarTransform<T>,
        ns: NsGrammar,
        args: T
    ): Grammar;

    public getLiterals(): LiteralGrammar[] {
        throw new Error(`Cannot get literals from this grammar`);
    }
    
    public abstract getChildren(): Grammar[];

    /**
     * Collects all explicitly mentioned characters in the grammar for all tapes.
     * 
     * @param tapes A TapeCollection for holding found characters
     * @param stack What symbols we've already collected from, to prevent inappropriate recursion
     * @returns vocab 
     */
    public collectVocab(tapes: Tape, stack: string[] = []): void { 
        for (const child of this.getChildren()) {
            child.collectVocab(tapes, stack);
        }
    }

    /**
     * When necessary, copies existing characters from other tapes into tapes that 
     * will need them.
     */
     public copyVocab(tapes: Tape, stack: string[] = []): void { 
        for (const child of this.getChildren()) {
            child.copyVocab(tapes, stack);
        }
    }

    public runChecksAux(): void {
        for (const child of this.getChildren()) {
            child.runChecksAux();
        }
    }

    public gatherUnitTests(): UnitTestGrammar[] {
        return flatten(this.getChildren().map(c => c.gatherUnitTests()));
    }

    public calculateTapes(stack: CounterStack): string[] {
        if (this.tapes == undefined) {
            const children = this.getChildren();
            //const children = this.getChildren().reverse();
            const childTapes = children.map(
                                s => s.calculateTapes(stack));
            this.tapes = listUnique(flatten(childTapes));
        }
        return this.tapes;
    }

    /*
    public qualifyNames(nsStack: NamespaceGrammar[] = []): string[] {
        //return flatten(this.getChildren().map(c => c.qualifyNames(nsStack)));
    
    } */

    public getUnresolvedNames(): string[] {
        return flatten(this.getChildren().map(c => c.getUnresolvedNames()));
    }

    public getAllTapes(): TapeCollection {
        const tapes = new TapeCollection();
        this.collectVocab(tapes, []);
        return tapes;
    }

    public abstract constructExpr(symbolTable: SymbolTable): Expr;

    public getSymbol(name: string): Grammar | undefined {
        if (name == "") {
            return this;
        }
        return undefined;
    }

    public getDefaultSymbol(): Grammar {
        return this;
    }
    
    public allSymbols(): string[] {
        return [];
    }
}

abstract class AtomicGrammar extends Grammar {

    public getChildren(): Grammar[] { return []; }

}

export class EpsilonGrammar extends AtomicGrammar {

    public accept<T>(t: GrammarTransform<T>, ns: NsGrammar, args: T): Grammar {
        return t.transformEpsilon(this, ns, args);
    }

    public getLiterals(): LiteralGrammar[] {
        return [];
    }

    public calculateTapes(stack: CounterStack): string[] {
        if (this.tapes == undefined) {
            this.tapes = [];
        }
        return this.tapes;
    }

    public constructExpr(symbols: SymbolTable): Expr {
        if (this.expr == undefined) {
            this.expr = EPSILON;
        }
        return this.expr;
    }
}

export class NullGrammar extends AtomicGrammar {

    public accept<T>(t: GrammarTransform<T>, ns: NsGrammar, args: T): Grammar {
        return t.transformNull(this, ns, args);
    }

    public calculateTapes(stack: CounterStack): string[] {
        if (this.tapes == undefined) {
            this.tapes = [];
        }
        return this.tapes;
    }

    public constructExpr(symbols: SymbolTable): Expr {
        if (this.expr == undefined) {
            return this.expr = NULL;
        }
        return this.expr;
    }
}

export class CharSetGrammar extends AtomicGrammar {

    constructor(
        cell: Cell,
        public tape: string,
        public chars: string[]
    ) {
        super(cell);
    }

    public accept<T>(t: GrammarTransform<T>, ns: NsGrammar, args: T): Grammar {
        return t.transformCharSet(this, ns, args);
    }

    public calculateTapes(stack: CounterStack): string[] {
        if (this.tapes == undefined) {
            this.tapes = [this.tape];
        }
        return this.tapes;
    }

    public collectVocab(tapes: Tape, stack: string[] = []): void {
        for (const char of this.chars) {
            tapes.tokenize(this.tape, char, true);
        }
    }

    public constructExpr(symbols: SymbolTable): Expr {
        if (this.expr == undefined) {
            this.expr = constructCharSet(this.tape, this.chars);
        }
        return this.expr;
    }
}

export class LiteralGrammar extends AtomicGrammar {

    protected tokens: string[] = [];

    constructor(
        cell: Cell,
        public tape: string,
        public text: string
    ) {
        super(cell);
    }

    public accept<T>(t: GrammarTransform<T>, ns: NsGrammar, args: T): Grammar {
        return t.transformLiteral(this, ns, args);
    }

    public getLiterals(): LiteralGrammar[] {
        return [this];
    }

    public collectVocab(tapes: Tape, stack: string[] = []): void {
        this.tokens = tapes.tokenize(this.tape, this.text).map(([s,t]) => s);
    }

    public calculateTapes(stack: CounterStack): string[] {
        if (this.tapes == undefined) {
            this.tapes = [this.tape];
        }
        return this.tapes;
    }

    public constructExpr(symbols: SymbolTable): Expr {
        if (this.expr == undefined) {
            this.expr = constructLiteral(this.tape, this.tokens);
        }
        return this.expr;
    }
}

export class DotGrammar extends AtomicGrammar {

    constructor(
        cell: Cell,
        public tape: string
    ) {
        super(cell);
    }
    
    public accept<T>(t: GrammarTransform<T>, ns: NsGrammar, args: T): Grammar {
        return t.transformDot(this, ns, args);
    }

    public collectVocab(tapes: Tape, stack: string[] = []): void {
        tapes.tokenize(this.tape, "");
    }

    public calculateTapes(stack: CounterStack): string[] {
        if (this.tapes == undefined) {
            this.tapes = [this.tape];
        }
        return this.tapes;
    }

    public constructExpr(symbols: SymbolTable): Expr {
        if (this.expr == undefined) {
            this.expr = constructDot(this.tape);
        }
        return this.expr;
    }
}

abstract class NAryGrammar extends Grammar {

    constructor(
        cell: Cell,
        public children: Grammar[]
    ) {
        super(cell);
    }
    
    public getChildren(): Grammar[] { 
        return this.children; 
    }
}

export class SequenceGrammar extends NAryGrammar {
    
    public accept<T>(t: GrammarTransform<T>, ns: NsGrammar, args: T): Grammar {
        return t.transformSequence(this, ns, args);
    }

    public getLiterals(): LiteralGrammar[] {
        return flatten(this.children.map(c => c.getLiterals()));
    }

    public constructExpr(symbols: SymbolTable): Expr {
        if (this.expr == undefined) {        
            const childExprs = this.children.map(s => s.constructExpr(symbols));
            this.expr = constructSequence(...childExprs);
        }
        return this.expr;
    }

    public finalChild(): Grammar {
        if (this.children.length == 0) {
            return new EpsilonGrammar(DUMMY_CELL);
        }
        return this.children[this.children.length-1];
    }

    public nonFinalChildren(): Grammar[] {
        if (this.children.length <= 1) {
            return [];
        }
        return this.children.slice(0, this.children.length-1);
    }
}

export class AlternationGrammar extends NAryGrammar {

    public accept<T>(t: GrammarTransform<T>, ns: NsGrammar, args: T): Grammar {
        return t.transformAlternation(this, ns, args);
    }

    public constructExpr(symbols: SymbolTable): Expr {
        if (this.expr == undefined) {
            const childExprs = this.children.map(s => s.constructExpr(symbols));
            this.expr = constructAlternation(...childExprs);
        } 
        return this.expr;
    }
}

abstract class BinaryGrammar extends Grammar {

    constructor(
        cell: Cell,
        public child1: Grammar,
        public child2: Grammar
    ) {
        super(cell);
    }
    
    public getChildren(): Grammar[] { 
        return [this.child1, this.child2];
    }
}

export class IntersectionGrammar extends BinaryGrammar {
    
    public accept<T>(t: GrammarTransform<T>, ns: NsGrammar, args: T): Grammar {
        return t.transformIntersection(this, ns, args);
    }

    public constructExpr(symbols: SymbolTable): Expr {
        if (this.expr == undefined) {
            const left = this.child1.constructExpr(symbols);
            const right = this.child2.constructExpr(symbols);
            this.expr = constructIntersection(left, right);
        }
        return this.expr;
    }
}

/*
function fillOutWithDotStar(state: Expr, tapes: string[]) {
    for (const tape of tapes) {
        const dotStar = constructDotStar(tape);
        state = constructBinaryConcat(state, dotStar);
    } 
    return state;
} */

export class JoinGrammar extends BinaryGrammar {

    public accept<T>(t: GrammarTransform<T>, ns: NsGrammar, args: T): Grammar {
        return t.transformJoin(this, ns, args);
    }

    public calculateTapes(stack: CounterStack): string[] {
        if (this.tapes == undefined) {
            const child1Tapes = this.child1.calculateTapes(stack);
            const child2Tapes = this.child2.calculateTapes(stack);
            const intersection = listIntersection(child1Tapes, child2Tapes);
            this.tapes = listUnique([...intersection, ...child1Tapes, ...child2Tapes]);
        }
        return this.tapes;
    }

    public constructExpr(symbols: SymbolTable): Expr {
        if (this.expr == undefined) {
            if (this.child1.tapes == undefined || this.child2.tapes == undefined) {
                throw new Error("Getting Brz expression with undefined tapes");
            }

            this.expr = constructJoin(this.child1.constructExpr(symbols), 
                                this.child2.constructExpr(symbols), 
                                    new Set(this.child1.tapes),
                                    new Set(this.child2.tapes));
        }
        return this.expr;
    }

}

export class FilterGrammar extends BinaryGrammar {

    public accept<T>(t: GrammarTransform<T>, ns: NsGrammar, args: T): Grammar {
        return t.transformFilter(this, ns, args);
    }

    public calculateTapes(stack: CounterStack): string[] {
        if (this.tapes == undefined) {
            const child1Tapes = this.child1.calculateTapes(stack);
            const child2Tapes = this.child2.calculateTapes(stack);
            this.tapes = listUnique([...child2Tapes, ...child1Tapes]);
        }
        return this.tapes;
    }

    public constructExpr(symbols: SymbolTable): Expr {
        if (this.expr == undefined) {
            if (this.child1.tapes == undefined || this.child2.tapes == undefined) {
                throw new Error("Getting Brz expression with undefined tapes");
            }

            const expr1 = this.child1.constructExpr(symbols)
            const expr2 = this.constructFilter(symbols);
            const tapes = new Set(listIntersection(this.child1.tapes, this.child2.tapes));
            this.expr = constructFilter(expr1, expr2, tapes);   
            
        }
        return this.expr;
    }

    protected constructFilter(symbols: SymbolTable) {
        return this.child2.constructExpr(symbols);
    }
}

export class StartsWithGrammar extends FilterGrammar {

    public accept<T>(t: GrammarTransform<T>, ns: NsGrammar, args: T): Grammar {
        return t.transformStartsWith(this, ns, args);
    }

    protected constructFilter(symbols: SymbolTable) {
        if (this.child2.tapes == undefined) {
            throw new Error("Getting Brz expression with undefined tapes");
        }

        let child2 = this.child2.constructExpr(symbols);
        for (const tape of this.child2.tapes) {
            const dot = constructDot(tape);
            const dotStar = constructStar(dot);
            child2 = constructBinaryConcat(child2, dotStar);
        }

        return child2;
    }

}

export class EndsWithGrammar extends FilterGrammar {

    public accept<T>(t: GrammarTransform<T>, ns: NsGrammar, args: T): Grammar {
        return t.transformEndsWith(this, ns, args);
    }

    protected constructFilter(symbols: SymbolTable) {
        if (this.child2.tapes == undefined) {
            throw new Error("Getting Brz expression with undefined tapes");
        }

        let child2 = this.child2.constructExpr(symbols);
        for (const tape of this.child2.tapes) {
            const dot = constructDot(tape);
            const dotStar = constructStar(dot);
            child2 = constructBinaryConcat(dotStar, child2);
        }

        return child2;
    }
}


export class ContainsGrammar extends FilterGrammar {

    public accept<T>(t: GrammarTransform<T>, ns: NsGrammar, args: T): Grammar {
        return t.transformContains(this, ns, args);
    }

    protected constructFilter(symbols: SymbolTable) {
        if (this.child2.tapes == undefined) {
            throw new Error("Getting Brz expression with undefined tapes");
        }

        let child2 = this.child2.constructExpr(symbols);
        for (const tape of this.child2.tapes) {
            const dot = constructDot(tape);
            const dotStar = constructStar(dot);
            child2 = constructSequence(dotStar, child2, dotStar);
        }

        return child2;
    }

}

abstract class UnaryGrammar extends Grammar {

    constructor(
        cell: Cell,
        public child: Grammar
    ) {
        super(cell);
    }

    public getChildren(): Grammar[] { 
        return [this.child]; 
    }

    public constructExpr(symbols: SymbolTable): Expr {
        if (this.expr == undefined) {
            this.expr = this.child.constructExpr(symbols);
        }
        return this.expr;
    }
}

export class RenameGrammar extends UnaryGrammar {

    constructor(
        cell: Cell,
        child: Grammar,
        public fromTape: string,
        public toTape: string
    ) {
        super(cell, child);
    }
    
    public accept<T>(t: GrammarTransform<T>, ns: NsGrammar, args: T): Grammar {
        return t.transformRename(this, ns, args);
    }

    public collectVocab(tapes: Tape, stack: string[] = []): void {
        tapes = new RenamedTape(tapes, this.fromTape, this.toTape);
        this.child.collectVocab(tapes, stack);
    }

    public copyVocab(tapes: Tape, stack: string[] = []): void {
        tapes = new RenamedTape(tapes, this.fromTape, this.toTape);
        this.child.copyVocab(tapes, stack);
    }

    public calculateTapes(stack: CounterStack): string[] {
        if (this.tapes == undefined) {
            this.tapes = [];
            for (const tapeName of this.child.calculateTapes(stack)) {
                if (tapeName == this.fromTape) {
                    this.tapes.push(this.toTape);
                } else {
                    this.tapes.push(tapeName);
                }
            }
            this.tapes = listUnique(this.tapes);
        }
        return this.tapes;
    }

    public runChecksAux(): void {
        
        super.runChecksAux();

        if (this.child.tapes == undefined) {
            throw new Error("Trying to run checks before tapes are calculated");
        }

        if (this.child.tapes.indexOf(this.fromTape) == -1) {   
            this.message({
                type: "error", 
                shortMsg: "Renaming missing tape",
                longMsg: `The grammar to the left does not contain the tape ${this.fromTape}. ` +
                    ` Available tapes: [${[...this.child.tapes]}]`
            });
        }

        if (this.fromTape != this.toTape && this.child.tapes.indexOf(this.toTape) != -1) {   
            this.message({
                type: "error", 
                shortMsg: "Destination tape already exists",
                longMsg: `The grammar to the left already contains the tape ${this.fromTape}. `
            });
        }
    }
    
    public constructExpr(symbols: SymbolTable): Expr {
        if (this.expr == undefined) {
            const childExpr = this.child.constructExpr(symbols);
            this.expr = constructRename(childExpr, this.fromTape, this.toTape);
        }
        return this.expr;
    }
}

export class RepeatGrammar extends UnaryGrammar {

    constructor(
        cell: Cell,
        child: Grammar,
        public minReps: number = 0,
        public maxReps: number = Infinity
    ) {
        super(cell, child);
    }
    
    public accept<T>(t: GrammarTransform<T>, ns: NsGrammar, args: T): Grammar {
        return t.transformRepeat(this, ns, args);
    }

    public constructExpr(symbols: SymbolTable): Expr {
        if (this.expr == undefined) {
            const childExpr = this.child.constructExpr(symbols);
            this.expr = constructRepeat(childExpr, this.minReps, this.maxReps);
        }
        return this.expr;
    }
}

export class NegationGrammar extends UnaryGrammar {

    constructor(
        cell: Cell,
        child: Grammar,
        public maxReps: number = Infinity
    ) {
        super(cell, child);
    }

    public accept<T>(t: GrammarTransform<T>, ns: NsGrammar, args: T): Grammar {
        return t.transformNegation(this, ns, args);
    }

    public constructExpr(symbols: SymbolTable): Expr {
        if (this.expr == undefined) {
            if (this.child.tapes == undefined) {
                throw new Error("Getting Brz expression with undefined tapes");
            }

            const childExpr = this.child.constructExpr(symbols);
            this.expr = constructNegation(childExpr, new Set(this.child.tapes), this.maxReps);
        }
        return this.expr;
    }
}

let HIDE_INDEX = 0; 
export class HideGrammar extends UnaryGrammar {

    public toTape: string;

    constructor(
        cell: Cell,
        child: Grammar,
        public tape: string,
        public name: string = ""
    ) {
        super(cell, child);
        if (name == "") {
            name = `HIDDEN${HIDE_INDEX}`;
            HIDE_INDEX++;
        }
        this.toTape = `__${name}_${tape}`;
    }

    public accept<T>(t: GrammarTransform<T>, ns: NsGrammar, args: T): Grammar {
        return t.transformHide(this, ns, args);
    }

    public collectVocab(tapes: Tape, stack: string[] = []): void {
        tapes = new RenamedTape(tapes, this.tape, this.toTape);
        this.child.collectVocab(tapes, stack);
    }
    
    public copyVocab(tapes: Tape, stack: string[] = []): void {
        tapes = new RenamedTape(tapes, this.tape, this.toTape);
        this.child.copyVocab(tapes, stack);
    }

    public calculateTapes(stack: CounterStack): string[] {
        if (this.tapes == undefined) {
            this.tapes = [];
            for (const tapeName of this.child.calculateTapes(stack)) {
                if (tapeName == this.tape) {
                    this.tapes.push(this.toTape);
                } else {
                    this.tapes.push(tapeName);
                }
            }
        }
        return this.tapes;
    }
    
    public runChecksAux(): void {
        
        super.runChecksAux();

        if (this.child.tapes == undefined) {
            throw new Error("Trying to run checks before tapes are calculated");
        }

        if (this.child.tapes.indexOf(this.tape) == -1) {   
            this.message({
                type: "error", 
                shortMsg: "Hiding missing tape",
                longMsg: `The grammar to the left does not contain the tape ${this.tape}. ` +
                    ` Available tapes: [${[...this.child.tapes]}]`
            });
        }
    }

    public constructExpr(symbols: SymbolTable): Expr {

        if (this.expr == undefined) {
            const childExpr = this.child.constructExpr(symbols);
            this.expr = constructRename(childExpr, this.tape, this.toTape);
        }
        return this.expr;
    }
}

export class MatchGrammar extends UnaryGrammar {

    constructor(
        cell: Cell,
        child: Grammar,
        public relevantTapes: Set<string>
    ) {
        super(cell, child);
    }

    public accept<T>(t: GrammarTransform<T>, ns: NsGrammar, args: T): Grammar {
        return t.transformMatch(this, ns, args);
    }

    public constructExpr(symbols: SymbolTable): Expr {
        if (this.expr == undefined) {
            const childExpr = this.child.constructExpr(symbols);
            this.expr = constructMatch(childExpr, this.relevantTapes);
        }
        return this.expr;
    }
}

export class NsGrammar extends Grammar {

    constructor(
        cell: Cell,
        public name: string
    ) {
        super(cell);
    }

    //public qualifiedNames: Map<string, string> = new Map();
    public symbols: Map<string, Grammar> = new Map();
    //public default: GrammarComponent = new EpsilonGrammar(DUMMY_CELL);

    public accept<T>(t: GrammarTransform<T>, ns: NsGrammar, args: T): Grammar {
        return t.transformNamespace(this, ns, args);
    }

    public addSymbol(symbolName: string, component: Grammar): void {
        this.symbols.set(symbolName, component);
    }

    public getDefaultSymbol(): Grammar {
        if (this.symbols.size == 0) {
            return new EpsilonGrammar(this.cell);
        }

        return [...this.symbols.values()][this.symbols.size-1].getDefaultSymbol();
    }

    public getSymbol(symbolName: string): Grammar | undefined {

        if (symbolName == "") {
            return this.getDefaultSymbol();
        }

        const result = this.resolveNameLocal(symbolName);
        if (result == undefined) {
            return undefined;
        }

        const [name, referent] = result;
        return referent;
        
    }

    public allSymbols(): string[] {
        return [...this.symbols.keys()];
    }

    public getChildren(): Grammar[] { 
        const results: Grammar[] = [];
        for (const [name, referent] of this.symbols.entries()) {
            if (results.indexOf(referent) == -1) {
                results.push(referent);
            }
        }
        return results;
    }

    public calculateQualifiedName(name: string, nsStack: NsGrammar[]): string {
        const namePrefixes = nsStack.map(n => n.name);
        const pieces = [...namePrefixes, name].filter(s => s.length > 0);
        return pieces.join(".");
    }

    /**
     * Looks up an unqualified name in this namespace's symbol table,
     * case-insensitive.
     */
    public resolveNameLocal(name: string): [string, Grammar] | undefined {
        for (const symbolName of this.symbols.keys()) {
            if (name.toLowerCase() == symbolName.toLowerCase()) {
                const referent = this.symbols.get(symbolName);
                if (referent == undefined) { return undefined; } // can't happen, just for linting
                return [symbolName, referent];
            }
        }
        return undefined;
    }

    public resolveName(
        unqualifiedName: string, 
        nsStack: NsGrammar[]
    ): [string, Grammar] | undefined {

        // split into (potentially) namespace prefix(es) and symbol name
        const namePieces = unqualifiedName.split(".");

        // it's got no namespace prefix, it's a symbol name
        if (namePieces.length == 1) {

            const localResult = this.resolveNameLocal(unqualifiedName);

            if (localResult == undefined) {
                // it's not a symbol assigned in this namespace
                return undefined;
            }
            
            // it IS a symbol defined in this namespace,
            // so get the fully-qualified name.
            const [localName, referent] = localResult;
            const newName = this.calculateQualifiedName(localName, nsStack);
            return [newName, referent.getDefaultSymbol()];
        }

        // it's got a namespace prefix
        const child = this.resolveNameLocal(namePieces[0]);
        if (child == undefined) {
            // but it's not a child of this namespace
            return undefined;
        }

        const [localName, referent] = child;
        if (!(referent instanceof NsGrammar)) {
            // if symbol X isn't a namespace, "X.Y" can't refer to anything real
            return undefined;
        }

        // this namespace has a child of the correct name
        const remnant = namePieces.slice(1).join(".");
        const newStack = [ ...nsStack, referent ];
        return referent.resolveName(remnant, newStack);  // try the child
    }

    public calculateTapes(stack: CounterStack): string[] {
        if (this.tapes == undefined) {
            this.tapes = [];
            for (const [name, referent] of this.symbols) {
                const tapes = referent.calculateTapes(stack);
                this.tapes.push(...tapes);
            }
            this.tapes = listUnique(this.tapes);
        }
        return this.tapes;
    }

    public collectVocab(tapes: Tape, stack: string[] = []): void {
        for (const child of this.symbols.values()) {
            child.collectVocab(tapes, stack);
        }
    }

    public copyVocab(tapes: Tape, stack: string[] = []): void {
        for (const child of this.symbols.values()) {
            child.copyVocab(tapes, stack);
        }
    }

    public constructExpr(symbols: SymbolTable): Expr {

        if (this.expr == undefined) {

            this.expr = EPSILON;
            for (const [name, referent] of this.symbols) {
                if (name in symbols) {
                    continue;  // don't bother, it won't have changed.
                }
                let expr = referent.constructExpr(symbols);
                //expr = constructMemo(expr, 3);
                symbols[name] = expr;
            }
        }

        return this.expr;
    }
}

export class EmbedGrammar extends AtomicGrammar {

    constructor(
        cell: Cell,
        public name: string,
        public namespace: NsGrammar
    ) {
        super(cell);
    }
    
    public accept<T>(t: GrammarTransform<T>, ns: NsGrammar, args: T): Grammar {
        return t.transformEmbed(this, ns, args);
    }

    public getReferent(): Grammar {
        const referent = this.namespace.getSymbol(this.name);
        if (referent == undefined) {
            //shouldn't happen!
            throw new Error(`Can't find ${this.name} in namespace, available: [${this.namespace.allSymbols()}]`);
        }
        return referent;
    }

    public calculateTapes(stack: CounterStack): string[] {
        if (this.tapes == undefined) {
            if (stack.exceedsMax(this.name)) {
                this.tapes = [];
            } else {
                const newStack = stack.add(this.name);
                this.tapes = this.getReferent().calculateTapes(newStack);
            }
        }
        return this.tapes;
    }

    public collectVocab(tapes: Tape, stack: string[] = []): void {
        if (stack.indexOf(this.name) != -1) {
            return;
        }
        const newStack = [...stack, this.name];
        this.getReferent().collectVocab(tapes, newStack);
    }
    
    public copyVocab(tapes: Tape, stack: string[] = []): void {
        if (stack.indexOf(this.name) != -1) {
            return;
        }
        const newStack = [...stack, this.name];
        this.getReferent().copyVocab(tapes, newStack);
    }

    public constructExpr(symbols: SymbolTable): Expr {
        if (this.expr == undefined) {
            this.expr = constructEmbed(this.name, symbols);
        }
        return this.expr;
    }

}

export class UnresolvedEmbedGrammar extends AtomicGrammar {

    constructor(
        cell: Cell,
        public name: string
    ) {
        super(cell);
    }

    public accept<T>(t: GrammarTransform<T>, ns: NsGrammar, args: T): Grammar {
        return t.transformUnresolvedEmbed(this, ns, args);
    }

    public getUnresolvedNames(): string[] {
        return [ this.name ];
    }

    public calculateTapes(stack: CounterStack): string[] {
        if (this.tapes == undefined) {
            this.tapes = [];
        }
        return this.tapes;
    }

    public collectVocab(tapes: Tape, stack: string[] = []): void {
        return;
    }
    
    public copyVocab(tapes: Tape, stack: string[] = []): void {
        return;
    }

    public runChecksAux(): void {
        this.message({
            type: "error",  
            shortMsg: "Unknown symbol", 
            longMsg: `Undefined symbol: ${this.name}`
        });
    }

    public constructExpr(symbols: SymbolTable): Expr {
        if (this.expr == undefined) {
            //console.log(`warning, unresolved embed ${this.name}`);
            this.expr = EPSILON;
        }
        return this.expr;
    }
}

export class UnitTestGrammar extends UnaryGrammar {

    constructor(
        cell: Cell,
        child: Grammar,
        public test: Grammar,
        public uniques: LiteralGrammar[] = []
    ) {
        super(cell, child);
    }

    public accept<T>(t: GrammarTransform<T>, ns: NsGrammar, args: T): Grammar {
        return t.transformUnitTest(this, ns, args);
    }

    public gatherUnitTests(): UnitTestGrammar[] {
        return [...super.gatherUnitTests(), this];
    }

    public evalResults(results: StringDict[]): void {

        if (results.length == 0) {
            this.message({
                type: "error", 
                shortMsg: "Failed unit test",
                longMsg: "The grammar above has no outputs compatible with these inputs."
            });
        } else {
            this.message({
                type: "info",
                shortMsg: "Unit test successful",
                longMsg: "The grammar above has outputs compatible with these inputs."
            });
        }

        uniqueLoop: for (const unique of this.uniques) {
            resultLoop: for (const result of results) {
                if (result[unique.tape] != unique.text) {
                    unique.message({
                        type: "error",
                        shortMsg: "Failed unit test",
                        longMsg: `An output on this line has a conflicting result for this field: ${result[unique.tape]}`
                    });
                    break resultLoop;
                }
                if (!(unique.tape in result)) {
                    unique.message({
                        type: "error",
                        shortMsg: "Failed unit test",
                        longMsg: `An output on this line does not contain a ${unique.tape} field: ${Object.entries(result)}`
                    });
                    break uniqueLoop;
                }
            }
        }
    }

    public constructExpr(symbols: SymbolTable): Expr {
        if (this.expr == undefined) {
            this.expr = this.child.constructExpr(symbols);
        }
        return this.expr;
    }
}


export class NegativeUnitTestGrammar extends UnitTestGrammar {

    public accept<T>(t: GrammarTransform<T>, ns: NsGrammar, args: T): Grammar {
        return t.transformNegativeUnitTest(this, ns, args);
    }

    public gatherUnitTests(): UnitTestGrammar[] {
        return [...super.gatherUnitTests(), this];
    }

    public evalResults(results: StringDict[]): void {
        if (results.length > 0) {
            this.message({
                type: "error", 
                shortMsg: "Failed unit test",
                longMsg: "The grammar above incorrectly has outputs compatible with these inputs."
            });
        } else {
            this.message({
                type: "info",
                shortMsg: "Unit test successful",
                longMsg: "The grammar above correctly has no outputs compatible with these inputs."
            });
        }
    } 

}

export const DUMMY_CELL = new DummyCell();

export function Seq(...children: Grammar[]): SequenceGrammar {
    return new SequenceGrammar(DUMMY_CELL, children);
}

export function Uni(...children: Grammar[]): AlternationGrammar {
    return new AlternationGrammar(DUMMY_CELL, children);
}

export function Maybe(child: Grammar): AlternationGrammar {
    return Uni(child, Epsilon());
}

export function CharSet(tape: string, chars: string[]): CharSetGrammar {
    return new CharSetGrammar(DUMMY_CELL, tape, chars);
}

export function Lit(tape: string, text: string): LiteralGrammar {
    return new LiteralGrammar(DUMMY_CELL, tape, text);
}

export function Any(tape: string): DotGrammar {
    return new DotGrammar(DUMMY_CELL, tape);
}

export function Intersect(child1: Grammar, child2: Grammar): IntersectionGrammar {
    return new IntersectionGrammar(DUMMY_CELL, child1, child2);
}

export function Filter(child1: Grammar, child2: Grammar): FilterGrammar {
    return new FilterGrammar(DUMMY_CELL, child1, child2);
}

export function Join(child1: Grammar, child2: Grammar): JoinGrammar {
    return new JoinGrammar(DUMMY_CELL, child1, child2);
}

export function StartsWith(child1: Grammar, child2: Grammar): StartsWithGrammar {
    return new StartsWithGrammar(DUMMY_CELL, child1, child2);
}

export function EndsWith(child1: Grammar, child2: Grammar): EndsWithGrammar {
    return new EndsWithGrammar(DUMMY_CELL, child1, child2);
}

export function Contains(child1: Grammar, child2: Grammar): ContainsGrammar {
    return new ContainsGrammar(DUMMY_CELL, child1, child2);
}

export function Rep(
    child: Grammar, 
    minReps: number = 0, 
    maxReps: number = Infinity
) {
    return new RepeatGrammar(DUMMY_CELL, child, minReps, maxReps);
}

export function Epsilon(): EpsilonGrammar {
    return new EpsilonGrammar(DUMMY_CELL);
}

export function Null(): NullGrammar {
    return new NullGrammar(DUMMY_CELL);
}

export function Embed(name: string): UnresolvedEmbedGrammar {
    return new UnresolvedEmbedGrammar(DUMMY_CELL, name);
}

export function Match(child: Grammar, ...tapes: string[]): MatchGrammar {
    return new MatchGrammar(DUMMY_CELL, child, new Set(tapes));
}

export function Dot(...tapes: string[]): SequenceGrammar {
    return Seq(...tapes.map(t => Any(t)));
}

export function MatchDot(...tapes: string[]): MatchGrammar {
    return Match(Dot(...tapes), ...tapes);
}

export function MatchDotRep(minReps: number = 0, maxReps: number = Infinity, ...tapes: string[]): MatchGrammar {
    return Match(Rep(Dot(...tapes), minReps, maxReps), ...tapes)
}

export function MatchDotRep2(minReps: number = 0, maxReps: number = Infinity, ...tapes: string[]): MatchGrammar {
    return Match(Seq(...tapes.map((t: string) => Rep(Any(t), minReps, maxReps))), ...tapes);
}

export function MatchDotStar(...tapes: string[]): MatchGrammar {
    return MatchDotRep(0, Infinity, ...tapes)
}

export function MatchDotStar2(...tapes: string[]): MatchGrammar {
    return MatchDotRep2(0, Infinity, ...tapes)
}

export function MatchFrom(state:Grammar, firstTape: string, ...otherTapes: string[]): MatchGrammar {
    // Construct a Match for multiple tapes given a grammar for the first tape. 
    return Match(Seq(state, ...otherTapes.map((t: string) => Rename(state, firstTape, t))),
                 firstTape, ...otherTapes);
}

export function Rename(child: Grammar, fromTape: string, toTape: string): RenameGrammar {
    return new RenameGrammar(DUMMY_CELL, child, fromTape, toTape);
}

export function Not(child: Grammar, maxChars:number=Infinity): NegationGrammar {
    return new NegationGrammar(DUMMY_CELL, child, maxChars);
}

export function Ns(
    name: string, 
    symbols: {[name: string]: Grammar} = {}
): NsGrammar {
    const result = new NsGrammar(DUMMY_CELL, name);
    for (const [symbolName, component] of Object.entries(symbols)) {
        result.addSymbol(symbolName, component);
    }
    return result;
}

export function Hide(child: Grammar, tape: string, name: string = ""): HideGrammar {
    return new HideGrammar(DUMMY_CELL, child, tape, name);
}

export function Vocab(tape: string, text: string): Grammar {
    return Rep(Lit(tape, text), 0, 0)
}


<<<<<<< HEAD
/**
  * Replace implements general phonological replacement rules.
  * 
  * NOTE: The defaults for this convenience function differ from those 
  * in the constructor of ReplaceGrammar.  These are the defaults appropriate
  * for testing, whereas the defaults in ReplaceGrammar are appropriate for
  * the purposes of converting tabular syntax into grammars.
  * 
  * fromState: input (target) State (on fromTape)
  * toState: output (change) State (on toTape)
  * preContext: context to match before the target fromState (on fromTape)
  * postContext: context to match after the target fromState (on fromTape)
  * otherContext: context to match on other tapes (other than fromTape & toTape)
  * beginsWith: set to True to match at the start of fromTape
  * endsWith: set to True to match at the end of fromTape
  * minReps: minimum number of times the replace rule is applied; normally 0
  * maxReps: maximum number of times the replace rule is applied
  * maxExtraChars: a character limiter for extra characters at start/end/between replacements
  * maxCopyChars: a character limiter for copy-through when replacement not applicable
  * vocabBypass: do we copy the vocab from the "from" tape to the "to" tape?
*/
export function Replace(
    fromState: Grammar, toState: Grammar,
    preContext: Grammar = Epsilon(), postContext: Grammar = Epsilon(),
    otherContext: Grammar = Epsilon(),
    beginsWith: boolean = false, endsWith: boolean = false,
    minReps: number = 0, maxReps: number = Infinity,
    maxExtraChars: number = 100,
    maxCopyChars: number = maxExtraChars,
    vocabBypass: boolean = false
): Grammar {
    return new ReplaceGrammar(DUMMY_CELL, fromState, toState, 
        preContext, postContext, otherContext, beginsWith, endsWith, 
        minReps, maxReps, maxExtraChars, maxCopyChars, vocabBypass);
}

=======
>>>>>>> d681f9a5

/**
 * JoinReplace is a special kind of join that understands how
 * tape renaming has to work in the case of replace rules
 */
export class JoinReplaceGrammar extends Grammar {

    //public renameTapeName: string | undefined = undefined;
    //public fromTapeName: string | undefined = undefined;
    //public renamedChild: GrammarComponent | undefined = undefined;
    protected ruleTapes: string[] = [];

    constructor(
        cell: Cell,
        public child: Grammar,
        public rules: ReplaceGrammar[]
    ) {
        super(cell);
    }

    public accept<T>(t: GrammarTransform<T>, ns: NsGrammar, args: T): Grammar {
        return t.transformJoinReplace(this, ns, args);
    }

    public getChildren(): Grammar[] {
        return [ this.child, ...this.rules ];
    }
    
    public calculateTapes(stack: CounterStack): string[] {
        if (this.tapes == undefined) {

            for (const rule of this.rules) {
                // iterate through the rules to see what tape needs to be renamed, and to what
                this.ruleTapes.push(...rule.calculateTapes(stack));

                let fromTapeName: string | undefined = undefined;
                if (rule.fromTapeName != undefined) {
                    if (fromTapeName != undefined && fromTapeName != rule.fromTapeName) {
                        rule.message({
                            type: "error",
                            shortMsg: "Inconsistent from fields",
                            longMsg: "Each rule in a block of rules needs to " +
                              "agree on what the 'from' fields are. "
                        });
                        continue;
                    }
                    fromTapeName = rule.fromTapeName;
                }

                let toTapeName: string | undefined = undefined;
                if (rule.toTapeName != undefined) {
                    if (toTapeName != undefined && toTapeName != rule.toTapeName) {
                        rule.message({
                            type: "error",
                            shortMsg: "Inconsistent to fields",
                            longMsg: "Each rule in a block of rules needs to " +
                              "agree on what the 'to' fields are. "
                        });
                        continue;
                    }
                    toTapeName = rule.toTapeName;
                }
            }

            const childTapes = this.child.calculateTapes(stack);
            this.tapes = listUnique([...childTapes, ...this.ruleTapes]);
        }
        return this.tapes;
    }

    public constructExpr(symbols: SymbolTable): Expr {
        if (this.expr == undefined) {
            const ruleExprs = this.rules.map(r => r.constructExpr(symbols));
            const ruleExpr = constructAlternation(...ruleExprs);
            this.expr = constructJoin(this.child.constructExpr(symbols), 
                                    ruleExpr,
                                    new Set(this.child.tapes),
                                    new Set(this.ruleTapes));
        }
        return this.expr;
    }
}

export class ReplaceGrammar extends Grammar {
    
    public fromTapeName: string = "__UNKNOWN_TAPE__";
    public toTapeName: string = "__UNKNOWN_TAPE__";

    constructor(
        cell: Cell,
        public fromState: Grammar, 
        public toState: Grammar,
        public preContext: Grammar = Epsilon(), 
        public postContext: Grammar = Epsilon(),
        public otherContext: Grammar = Epsilon(),
        public beginsWith: boolean = false, 
        public endsWith: boolean = false,
        public minReps: number = 0, 
        public maxReps: number = Infinity,
        public maxExtraChars: number = Infinity,
        public maxCopyChars: number = maxExtraChars,
        public vocabBypass: boolean = true
    ) {
        super(cell);
    }

    public accept<T>(t: GrammarTransform<T>, ns: NsGrammar, args: T): Grammar {
        return t.transformReplace(this, ns, args);
    }

    public getChildren(): Grammar[] { 
        return [this.fromState, this.toState, this.preContext, this.postContext, this.otherContext];
    }

    public calculateTapes(stack: CounterStack): string[] {
        if (this.tapes == undefined) {
            this.tapes = super.calculateTapes(stack);
            if (this.toState.tapes == undefined || this.toState.tapes.length != 1) {
                this.message({
                    type: "error", 
                    shortMsg: "Only 1-tape 'to' allowed", 
                    longMsg: `The 'to' argument of a replacement can only reference 1 tape; this references ${this.toState.tapes?.length}.`
                });
            } else {
                this.toTapeName = this.toState.tapes[0];
            }
            if (this.fromState.tapes == undefined || this.fromState.tapes.length != 1) {
                this.message({
                    type: "error", 
                    shortMsg: "Only 1-tape 'from' allowed", 
                    longMsg: `The 'from' argument of a replacement can only reference 1 tape; this references ${this.toState.tapes?.length}.`
                });
            } else {
                this.fromTapeName = this.fromState.tapes[0];
            }
            
            //this.tapes.push(this.fromTapeName);
            //this.tapes.push(this.toTapeName);
            //this.tapes = listUnique(this.tapes);
        }
        return this.tapes;
    }

    public collectVocab(tapes: Tape, stack: string[] = []): void {
        // first, collect vocabulary as normal
        super.collectVocab(tapes, stack);
        //tapes.tokenize(this.fromTapeName, "");
        //tapes.tokenize(this.toTapeName, "");

        // however, we also need to collect vocab from the contexts as if it were on the toTape
        tapes = new RenamedTape(tapes, this.fromTapeName, this.toTapeName);
        
        if (this.vocabBypass) {
            this.fromState.collectVocab(tapes, stack);
        }
        this.preContext.collectVocab(tapes, stack);
        this.postContext.collectVocab(tapes, stack);
        this.otherContext.collectVocab(tapes, stack);
    }

    public copyVocab(tapes: Tape, stack: string[] = []): void { 
        super.copyVocab(tapes, stack);
        if (this.vocabBypass) {
            const fromTape = tapes.matchTape(this.fromTapeName);
            if (fromTape == undefined) {
                throw new Error(`Cannot find origin tape ${this.fromTapeName} during vocab copy`);
            }
            const toTape = tapes.matchTape(this.toTapeName);
            if (toTape == undefined) {
                throw new Error(`Cannot find destination tape ${this.toTapeName} during vocab copy`);
            }
            const fromVocab: string[] = fromTape.fromToken(this.fromTapeName, fromTape.any());
            for (const token of fromVocab) {
                toTape.tokenize(this.toTapeName, token);
            }
        }
    }

    public constructExpr(symbolTable: SymbolTable): Expr {        
        if (this.beginsWith || this.endsWith) {
            this.maxReps = Math.max(1, this.maxReps);
            this.minReps = Math.min(this.minReps, this.maxReps);
        }

        const fromExpr: Expr = this.fromState.constructExpr(symbolTable);
        const toExpr: Expr = this.toState.constructExpr(symbolTable);
        const preContextExpr: Expr = this.preContext.constructExpr(symbolTable);
        const postContextExpr: Expr = this.postContext.constructExpr(symbolTable);
        let states: Expr[] = [
            constructMatchFrom(preContextExpr, this.fromTapeName, this.toTapeName),
            fromExpr,
            toExpr,
            constructMatchFrom(postContextExpr, this.fromTapeName, this.toTapeName)
        ];

        let sameVocab: boolean = this.vocabBypass;
        if (!sameVocab) {
            const tapeCollection: TapeCollection = this.getAllTapes();
            const fromTape: Tape | undefined = tapeCollection.matchTape(this.fromTapeName);
            if (fromTape != undefined) {
                const fromVocab: string[] = fromTape.fromToken(this.fromTapeName, fromTape.any());
                sameVocab = tapeCollection.inVocab(this.toTapeName, fromVocab);
            }
        }

        const that = this;

        function matchAnythingElse(replaceNone: boolean = false,
                                   maxExtraChars: number = that.maxExtraChars): Expr {
            const dotStar: Expr = constructDotRep(that.fromTapeName, maxExtraChars);
            // 1. If the fromTape vocab for the replacement operation contains some
            //    characters that are not in the corresponding toTape vocab, then
            //    extra text matched before and after the replacement cannot possibly
            //    contain the from replacement pattern. Furthermore, we don't want to
            //    add those characters to the toTape vocab, so instead we match .*
            // 2. If we are matching an instance at the start of text (beginsWith),
            //    or end of text (endsWith) then matchAnythingElse needs to match any
            //    other instances of the replacement pattern, so we need to match .*
            if( !sameVocab || (that.beginsWith && !replaceNone) || (that.endsWith && !replaceNone)) {
                return constructMatchFrom(dotStar, that.fromTapeName, that.toTapeName)
            }
            const fromInstance: Expr[] = [preContextExpr, fromExpr, postContextExpr];

            // figure out what tapes need to be negated
            const negatedTapes: string[] = [];
            if (that.fromState.tapes == undefined || 
                that.preContext.tapes == undefined ||
                that.postContext.tapes == undefined) {
                throw new Error("Trying to construct expr for replace before calculating tapes");
            }
            negatedTapes.push(...that.fromState.tapes);
            negatedTapes.push(...that.preContext.tapes);
            negatedTapes.push(...that.postContext.tapes);

            let notState: Expr;
            if (that.beginsWith && replaceNone) {
                notState = constructNegation(constructSequence(...fromInstance, dotStar),
                                             new Set(negatedTapes), maxExtraChars);
            }
            else if (that.endsWith && replaceNone)
                notState = constructNegation(constructSequence(dotStar, ...fromInstance),
                                             new Set(negatedTapes), maxExtraChars);
            else
                notState = constructNegation(constructSequence(dotStar, ...fromInstance, dotStar),
                                             new Set(negatedTapes), maxExtraChars);
            return constructMatchFrom(notState, that.fromTapeName, that.toTapeName)
        }
        
        if (!this.endsWith)
            states.push(matchAnythingElse());

        const replaceOne: Expr = constructSequence(...states);
        const replaceMultiple: Expr = constructRepeat(replaceOne, Math.max(1, this.minReps), this.maxReps);

        // we need to match the context on other tapes too
        const otherContextExpr: Expr = this.otherContext.constructExpr(symbolTable);
        if (this.beginsWith)
            states = [replaceOne, otherContextExpr]
        else if (this.endsWith)
            states = [matchAnythingElse(), replaceOne, otherContextExpr];
        else
            states = [matchAnythingElse(), replaceMultiple, otherContextExpr];
        const replaceExpr: Expr = constructSequence(...states);
                
        if (this.minReps > 0) {
            return replaceExpr;
        } else {
            let copyExpr: Expr = matchAnythingElse(true, this.maxCopyChars);
            if (otherContextExpr != EPSILON) {
                const negatedTapes: string[] = [];
                if (this.otherContext.tapes == undefined) {
                    throw new Error("Trying to construct expr for replace before calculating otherContext tapes");
                } else {
                    negatedTapes.push(...this.otherContext.tapes);
                }
                const negatedOtherContext: Expr = constructNegation(otherContextExpr,
                                                                    new Set(negatedTapes),
                                                                    this.maxCopyChars);
                const matchDotStar: Expr = constructMatchFrom(constructDotRep(this.fromTapeName, this.maxCopyChars),
                                                              this.fromTapeName, this.toTapeName)
                copyExpr = constructAlternation(constructSequence(matchAnythingElse(true, this.maxCopyChars), otherContextExpr),
                                                constructSequence(matchDotStar, negatedOtherContext));
            }
            return constructAlternation(copyExpr, replaceExpr);
        }
    }
<<<<<<< HEAD

=======
}


/**
  * Replace implements general phonological replacement rules.
  * 
  * NOTE: The defaults for this convenience function differ from those 
  * in the constructor of ReplaceGrammar.  These are the defaults appropriate
  * for testing, whereas the defaults in ReplaceGrammar are appropriate for
  * the purposes of converting tabular syntax into grammars.
  * 
  * fromTapeName: name of the input (target) tape
  * toTapeName: name of the output (change) tape
  * fromState: input (target) State (on fromTape)
  * toState: output (change) State (on toTape)
  * preContext: context to match before the target fromState (on fromTape)
  * postContext: context to match after the target fromState (on fromTape)
  * beginsWith: set to True to match at the start of fromTape
  * endsWith: set to True to match at the end of fromTape
  * minReps: minimum number of times the replace rule is applied; normally 0.
  * maxReps: maximum number of times the replace rule is applied
  * maxExtraChars: a character limiter for extra characters at start/end
  * vocabBypass: do we copy the vocab from the "from" tape to the "to" tape?
*/
export function Replace(
    fromState: Grammar, toState: Grammar,
    preContext: Grammar = Epsilon(), postContext: Grammar = Epsilon(),
    beginsWith: Boolean = false, endsWith: boolean = false,
    minReps: number = 0, maxReps: number = Infinity,
    maxExtraChars: number = 100,
    vocabBypass: boolean = false
): ReplaceGrammar {
    return new ReplaceGrammar(DUMMY_CELL, fromState, toState, 
        preContext, postContext, beginsWith, endsWith, 
        minReps, maxReps, maxExtraChars, vocabBypass);
}

export function JoinReplace(child: Grammar, rules: ReplaceGrammar[]): Grammar {
    return new JoinReplaceGrammar(DUMMY_CELL, child, rules);
>>>>>>> d681f9a5
}<|MERGE_RESOLUTION|>--- conflicted
+++ resolved
@@ -1375,7 +1375,6 @@
 }
 
 
-<<<<<<< HEAD
 /**
   * Replace implements general phonological replacement rules.
   * 
@@ -1406,14 +1405,12 @@
     maxExtraChars: number = 100,
     maxCopyChars: number = maxExtraChars,
     vocabBypass: boolean = false
-): Grammar {
+): ReplaceGrammar {
     return new ReplaceGrammar(DUMMY_CELL, fromState, toState, 
         preContext, postContext, otherContext, beginsWith, endsWith, 
         minReps, maxReps, maxExtraChars, maxCopyChars, vocabBypass);
 }
 
-=======
->>>>>>> d681f9a5
 
 /**
  * JoinReplace is a special kind of join that understands how
@@ -1700,47 +1697,5 @@
             return constructAlternation(copyExpr, replaceExpr);
         }
     }
-<<<<<<< HEAD
-
-=======
-}
-
-
-/**
-  * Replace implements general phonological replacement rules.
-  * 
-  * NOTE: The defaults for this convenience function differ from those 
-  * in the constructor of ReplaceGrammar.  These are the defaults appropriate
-  * for testing, whereas the defaults in ReplaceGrammar are appropriate for
-  * the purposes of converting tabular syntax into grammars.
-  * 
-  * fromTapeName: name of the input (target) tape
-  * toTapeName: name of the output (change) tape
-  * fromState: input (target) State (on fromTape)
-  * toState: output (change) State (on toTape)
-  * preContext: context to match before the target fromState (on fromTape)
-  * postContext: context to match after the target fromState (on fromTape)
-  * beginsWith: set to True to match at the start of fromTape
-  * endsWith: set to True to match at the end of fromTape
-  * minReps: minimum number of times the replace rule is applied; normally 0.
-  * maxReps: maximum number of times the replace rule is applied
-  * maxExtraChars: a character limiter for extra characters at start/end
-  * vocabBypass: do we copy the vocab from the "from" tape to the "to" tape?
-*/
-export function Replace(
-    fromState: Grammar, toState: Grammar,
-    preContext: Grammar = Epsilon(), postContext: Grammar = Epsilon(),
-    beginsWith: Boolean = false, endsWith: boolean = false,
-    minReps: number = 0, maxReps: number = Infinity,
-    maxExtraChars: number = 100,
-    vocabBypass: boolean = false
-): ReplaceGrammar {
-    return new ReplaceGrammar(DUMMY_CELL, fromState, toState, 
-        preContext, postContext, beginsWith, endsWith, 
-        minReps, maxReps, maxExtraChars, vocabBypass);
-}
-
-export function JoinReplace(child: Grammar, rules: ReplaceGrammar[]): Grammar {
-    return new JoinReplaceGrammar(DUMMY_CELL, child, rules);
->>>>>>> d681f9a5
+
 }