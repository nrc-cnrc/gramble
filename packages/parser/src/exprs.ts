--- conflicted
+++ resolved
@@ -1,2962 +1,2956 @@
-import { 
-    ANY_CHAR_STR, BITSETS_ENABLED, 
-    DIRECTION_LTR, Gen, GenOptions, 
-    logDebug, logTime, logStates, 
-    logGrammar, setDifference, foldRight, foldLeft,
-    VERBOSE_DEBUG,
-    Dict,
-    Namespace
-} from "./util";
-import { 
-    Tape, BitsetToken, TapeNamespace, 
-    renameTape, Token, EntangledToken,
-    OutputTrie, EpsilonToken, EPSILON_TOKEN, NO_CHAR_BITSET
-} from "./tapes";
-import { Null } from "./grammars";
-
-export interface OpenDifferentiable {
-
-    openDelta(env: DerivEnv): Expr;
-    openDeriv(env: DerivEnv): Gen<[string, Token | EpsilonToken, Expr]>;
-}
-
-export class DerivStats {
-    public statesVisited: number = 0;
-}
-
-export class ExprNamespace extends Namespace<Expr> {}
-
-/** 
- * An Env[ironment] encapsulates the execution environment for 
- * the core algorithm: the current state of the symbol stack, 
- * the tape namespace mapping local tape names to global tapes, 
- * and configuration options.
- */
-export class DerivEnv {
-
-    constructor(
-        public tapeNS: TapeNamespace,
-        public symbolNS: Namespace<Expr>,
-        public stack: CounterStack,
-        public opt: GenOptions,
-        public stats: DerivStats
-    ) { }
-
-    public renameTape(fromKey: string, toKey: string): DerivEnv {
-        const newTapeNS = this.tapeNS.rename(fromKey, toKey);
-        return new DerivEnv(newTapeNS, this.symbolNS, this.stack, this.opt, this.stats);
-    }
-
-    public addTapes(tapes: Dict<Tape>): DerivEnv {
-        const newTapeNS = new TapeNamespace(tapes, this.tapeNS);
-        return new DerivEnv(newTapeNS, this.symbolNS, this.stack, this.opt, this.stats);
-    }
-
-    public getSymbol(symbolName: string): Expr {
-        return this.symbolNS.get(symbolName);
-    }
-    
-    public pushSymbols(symbols: Dict<Expr>): DerivEnv {
-        const newSymbolNS = new ExprNamespace(symbols, this.symbolNS);
-        return new DerivEnv(this.tapeNS, newSymbolNS, this.stack, this.opt, this.stats);
-    }
-
-    public getTape(tapeName: string): Tape {
-        return this.tapeNS.get(tapeName);
-    }
-
-    public addSymbol(symbolName: string): DerivEnv {
-        const newStack = this.stack.add(symbolName);
-        return new DerivEnv(this.tapeNS, this.symbolNS, newStack, this.opt, this.stats);
-    }
-
-    public incrStates(): void {
-        this.stats.statesVisited++;
-    }
-
-    public logDebug(msg: string): void {
-        logDebug(this.opt.verbose, msg);
-    }
-
-    public logDebugId(msg: string, expr: Expr): void {
-        if ((this.opt.verbose & VERBOSE_DEBUG) == VERBOSE_DEBUG) {
-            console.log(`${msg} ${expr.id}`);
-        }
-    }
-
-    public logDebugOutput(msg: string, output: OutputTrie): void {
-        if ((this.opt.verbose & VERBOSE_DEBUG) == VERBOSE_DEBUG) {
-            console.log(`${msg} ${JSON.stringify(output.toDict(this.tapeNS, this.opt))}`);
-        }
-    }
-
-    public logTime(msg: string): void {
-        logTime(this.opt.verbose, msg);
-    }
-
-    public logStates(msg: string): void {
-        logStates(this.opt.verbose, msg);
-    }
-
-    public logGrammar(msg: string): void {
-        logGrammar(this.opt.verbose, msg);
-    }
-
-}
-
-
-export type DerivResult = [Token | EpsilonToken, Expr];
-export type DerivResults = Gen<DerivResult>;
-
-/**
- * This is the parsing/generation engine that underlies Gramble.
- * It generalizes Brzozowski derivatives (Brzozowski, 1964) to
- * multi-tape languages.
- * 
- *      - "Multi-tape" means that there are multiple "tapes"
- *      (in the Turing machine sense) from/to which the machine
- *      can read/write.  Finite-state acceptors are one-tape automata,
- *      they read in from one tape and either succeed or fail.  Finite-
- *      state transducers are two-tape automata, reading from one and
- *      writing to another.  This system allows any number of tapes, and
- *      reading/writing from them in any combination.  (E.g. you could have
- *      five tapes A,B,C,D,E, have the input tapes be B and C and the outputs
- *      be A,D,E.  You don't need to specify this in advance, the grammar just
- *      expresses a relationship between tapes, not the direction 
- *      of the "parse".)
- * 
- * The basic idea of a Brzozowski derivative is easy.  Consider a language that
- * only consists of the following six words 
- * 
- *    L = { "apple", "avocado", "banana", "blueberry", "cherry", "date" }
- * 
- * The Brzozowski derivative with respect to the character "b" of the above is
- * 
- *    D_b(L) = { "anana", "lueberry" }
- * 
- * Easy, no?  But we can also do this for languages that we haven't written out in 
- * full like this -- languages that we've only expressed in terms of a grammar.  For
- * example, here are the rules for union (| here) and the 
- * Kleene star with respect to some character c:
- * 
- *    D_c(A|B) = D_c(A) | D_c(B)
- *    D_c(A*) = D_c(A) + A*
- * 
- * In other words, we can distribute the derivative operation to the components of each grammar
- * element, depending on which grammar element it is, and eventually down to atomic elements like
- * literals.
- * 
- *   D_c("banana") = "anana" if c == "b"
- *                   0 otherwise
- * 
- * There is also an operation 𝛿 that checks if the grammar contains the empty string; if
- * so, it returns the set containing the empty string, otherwise it returns 0.
- * 
- *   L2 = { "", "abc", "de", "f" }
- *   𝛿(L2) = {""}
- * 
- *   L2 = { "abc", "de", "f" }
- *   𝛿(L2) = {}
- * 
- * Brzozowski proved that all regular grammars have only finitely many derivatives (even if 
- * the grammar itself generates infinitely).
- * 
- * You can generate from a grammar L by trying each possible letter for c, and then, for 
- * each derivative L' in D_c(L), trying each possible letter again to get L'' in D_c(L'), etc.
- * If you put those letters c into a tree, you've got L again, but this time in trie form. 
- * That's basically what we're doing!  Except we're not iterating through each letter each time; 
- * instead we're using sets of letters (expressed as bit sets).
- * 
- * A lot of our implementation of this algorithm uses the metaphor that these are states in a state
- * machine that has not been fully constructed yet.  You can picture the process of taking a Brz. 
- * derivative as moving from a state to a state along an edge labeled "c", but where instead of the state
- * graph already being constructed and in memory, each state constructing its successors on demand.  
- * Since states corresponding to (say) a particular position within a literal construct their successors
- * differently than those that (say) start off a subgraph corresponding to a Union, they belong to different 
- * classes here: there's a LiteralExpr, a UnionExpr, etc. that differ in how they construct 
- * their successors, and what information they need to keep track of to do so.  LiteralExprs, for example,
- * need to keep track of what that literal is and how far along they are within it.
- * 
- * Brzozowski derivatives can be applied to grammars beyond regular ones -- they're well-defined
- * on context-free grammars, and here we generalize them to multi-tape grammars.  Much of the complexity
- * here isn't in constructing the derivative (which is often easy) but in bookkeeping the multiple tapes,
- * dealing with sampling randomly from a grammar or compiling it into a more efficient grammar, etc.
- * 
- * Although an unoptimized Brzozowski-style algorithm has poor runtime complexity, the benefit of it to
- * us is that it gives us an easy-to-conceptualize flexibility between top-down parsing (poor runtime 
- * complexity, good space complexity) and compiling a grammar to a state graph (good runtime complexity, 
- * poor space complexity).  The reason for this is we can use the Brz. algorithm to actually
- * construct the state graph, but then still use the Brz. algorithm on that state graph (the Brz. derivative
- * of a language expressed as a state graph is easy, just follow that edge labeled "c").  That is to say,
- * compiling the state graph is just pre-running the algorithm.  This gives us a way to think about the 
- * _partial_ compilation of a grammar, and lets us decide things like where we want to allocate a potentially
- * limited compilation budget to the places it's going to matter the most at runtime.
- */
-
-/**
- * CounterStack
- * 
- * A convenience class that works roughly like Python's collections.Counter.  Just
- * note that add() is non-destructive; it returns a new Counter without changing the original.
- * So use it like:
- * 
- *  * counter = counter.add("verb");
- * 
- * We use this to make sure we don't recurse an impractical number of times, like
- * infinitely.  
- * 
- * Infinite recursion is *correct* behavior for a grammar that's
- * genuinely infinite, but because this system is meant to be embedded in a 
- * programming language meant for beginner programmers,
- * we default to allowing four recursions before stopping recursion.  Advanced 
- * programmers will be able to turn this off and allow infinite recursion, but they
- * have to take an extra step to do so.
- */
-
-export class CounterStack {
-
-    constructor(
-        public max: number = 4
-    ) { }
-
-    public stack: {[key: string]: number} = {};
-    public id: string = "ground";
-
-    public add(key: string) {
-        const result = new CounterStack(this.max);
-        result.stack[key] = 0;
-        Object.assign(result.stack, this.stack);
-        result.stack[key] += 1;
-        result.id = key + result.stack[key];
-        return result;
-    }
-
-    public get(key: string): number {
-        return (key in this.stack) ? this.stack[key] : 0;
-    }
-
-    public exceedsMax(key: string): boolean {
-        return this.get(key) >= this.max;
-    }
-
-    public tostring(): string {
-        return JSON.stringify(this.stack);
-    }
-}
-
-
-/**
- * Expr is the basic class of the parser; it represents a symbolic 
- * expression like A|B or epsilon+(C&D).  These expressions also represent 
- * "states" or "nodes" in a (potentially abstract) state graph; this class was
- * originally called "State".  (You can think of Brzozowski's algorithm as 
- * simultaneously constructing and traversing a FSA.  Calculating the Brz. derivative of
- * expression A with respect to some character "c" can be conceptualized as following
- * the transition, labeled "c", between a node corresponding to A and a node 
- * corresponding to its derivative expression.)
- * 
- * There are three kinds of "transitions" that we can follow:
- * 
- *    deriv(T, c): The basic derivative function; it calculates the derivative
- *            w.r.t. character set c on tape T, but it doesn't guarantee that the
- *            results are disjoint.  (In other words, this will only create an
- *            abstract NDFSA, here nd (non-deterministic).)
- * 
- *    disjointDeriv(T, c): Determinizes the derivative; in our case that means that making
- *            sure the returned character sets are disjoint.  This is necessary for
- *            getting negation right, and we also call this at the highest level to 
- *            collapse trivially-identical results.
- * 
- *    delta(T): A derivative w.r.t. epsilon: it returns only those languages where the
- *            contents of tape T are epsilon.
- */
-
-export abstract class Expr {
-
-    /**
-     * Gets an id() for the expression.  At the moment we're only using this
-     * for debugging purposes, but we may want to use it in the future
-     * as a unique identifier for a node in explicit graph construction.
-     * 
-     * If we do this, we should go through and make sure that IDs are actually
-     * unique; right now they're often not.
-     */
-    public abstract get id(): string;
-
-    /**
-     * delta can be seen as the Brz. derivative with respect to end-of-line: what grammars
-     * are consistent with NO remaining characters on the relevant tape?  If there are no languages
-     * consistent with this, the result will be a NullExpr, otherwise it's the grammar without material 
-     * on that tape.  Once we've called delta(T) for some tape T, we will never again call 
-     * delta(T) or deriv(T) on any successor grammar.
-     * 
-     * @param tapeName The local name of the tape we're querying about
-     * @param env The generation environment containing the tape namespace, stack, etc.
-     */
-    public abstract delta(
-        tapeName: string,
-        env: DerivEnv
-    ): Expr;
-
-    /**
-     * Calculates the Brzozowski derivative of this expression.
-     * 
-     * The workhorse function of the parser, taking a <tape, char> pair and trying to match it to a transition
-     * (e.g., matching it to the next character of a [LiteralExpr]).  It yields all matching <tape, char> pairs, and the respective
-     * nextExprs to which we should move upon a successful transition.
-     * 
-     * Note that an deriv()'s results may "overlap" in the sense that you may get the same matched character
-     * twice -- in the FSA metaphor, you might have two transitions to different states with the same label.
-     * For some parts of the algorithm, this would be inappropriate (i.e., inside of a negation).  So rather
-     * than call deriv() directly, call disjointDeriv, which calls deriv() and then adjusts
-     * the results so that the results are disjoint.
-     * 
-     * @param tapeName The local name of the tape we're querying about
-     * @param target A token object representing our current hypothesis about the next character
-     * @param env The generation environment containing the tape namespace, stack, etc.
-     */
-
-     public *deriv(
-        tapeName: string, 
-        target: Token,
-        env: DerivEnv
-    ): DerivResults {
-        if (target instanceof BitsetToken) {
-            yield* this.bitsetDeriv(tapeName, target, env);
-            return;
-        }
-        yield* this.stringDeriv(tapeName, target, env);
-    }
-
-    public bitsetDeriv(
-        tapeName: string, 
-        target: BitsetToken,
-        env: DerivEnv
-    ): DerivResults {
-        throw new Error("not implemented");
-    }
-
-    public stringDeriv(
-        tapeName: string,
-        target: string, 
-        env: DerivEnv
-    ): DerivResults {
-        throw new Error("not implemented");
-    }
-        
-    /** 
-     * Calculates the derivative so that the results are deterministic (or more accurately, so that all returned 
-     * transitions are disjoint).
-     * 
-     * This looks a bit complicated (and it kind of is) but what it's doing is handing off the calculation to
-     * deriv(), then combining results so that there's no overlap between the tokens.  For example, say deriv() yields
-     * two tokens X and Y, and they have no intersection.  Then we're good, we just yield those.  But if they 
-     * do have an intersection, we need to return three paths:
-     * 
-     *    X&Y (leading to the UnionExpr of the exprs X and Y would have led to)
-     *    X-Y (leading to the expr X would have led to)
-     *    Y-X (leading to the expr Y would have led to)
-     */ 
-
-    public *disjointDeriv(
-        tapeName: string, 
-        target: Token,
-        env: DerivEnv
-    ): DerivResults {
-        if (target instanceof BitsetToken) {
-            yield* this.disjointBitsetDeriv(tapeName, target, env);
-            return;
-        }
-        yield* this.disjointStringDeriv(tapeName, target, env);
-    }
-    
-    public *disjointBitsetDerivOld(
-        tapeName: string, 
-        target: BitsetToken,
-        env: DerivEnv
-    ): DerivResults {
-        const results: {[c: string]: Expr[]} = {};
-
-        const tape = env.getTape(tapeName);
-
-        for (const [childToken, childExpr] of
-                this.deriv(tapeName, target, env)) {
-
-            // don't perform this operation on entangled tokens
-            if (childToken instanceof EntangledToken) {
-                yield [childToken, childExpr];
-                continue;
-            }
-
-            let c:string;
-            for (c of tape.fromToken(childToken as BitsetToken)) {
-                if (!(c in results)) {
-                    results[c] = [];
-                }
-                results[c].push(childExpr);
-            }
-        }
-
-        for (const c in results) {
-            const nextToken = tape.toToken([c]);
-            const nextExprs = results[c];
-            const nextExpr = constructAlternation(...nextExprs);
-            yield [nextToken, nextExpr];
-        }
-    }
-    
-    public *disjointStringDeriv(
-        tapeName: string,
-        target: string, 
-        env: DerivEnv
-    ): DerivResults {
-        const results: {[c: string]: Expr[]} = {};
-        for (const [childToken, childExpr] of this.deriv(tapeName, target, env)) {
-            const childString: string = (childToken instanceof EpsilonToken) ?
-                                        "" : childToken as string;
-            if (!(childString in results)) {
-                results[childString] = [];
-            }
-            results[childString].push(childExpr);
-        }
-
-        for (const c in results) {
-            const nextExprs = results[c];
-            const nextExpr = constructAlternation(...nextExprs);
-            const cToken: Token | EpsilonToken = (c == "") ? EPSILON_TOKEN : c;
-            yield [cToken, nextExpr];
-        }
-    }
-
-    public *disjointBitsetDeriv(
-        tapeName: string,
-        target: BitsetToken, 
-        env: DerivEnv
-    ): DerivResults {
-
-        let results: DerivResult[] = [];
-        let nextExprs: DerivResult[] = [... this.deriv(tapeName, target, env)];
-        
-        for (let [nextToken, next] of nextExprs) {
-
-            if (nextToken instanceof EntangledToken) {
-                yield [nextToken, next];
-                continue;
-            } 
-
-            let nextBits: BitsetToken = nextToken instanceof EpsilonToken ?
-                                        NO_CHAR_BITSET : nextToken as BitsetToken;
-            let epsilonPushed = false;
-            let newResults: [BitsetToken | EpsilonToken, Expr][] = [];
-            for (let [otherToken, otherNext] of results) {
-                if (otherToken instanceof EpsilonToken) {
-                    if (nextToken instanceof EpsilonToken) {
-                        // there's something in the intersection
-                        const union = constructAlternation(next, otherNext);
-                        newResults.push([nextToken, union]);
-                        epsilonPushed = true;
-                    } else {
-                        newResults.push([otherToken, otherNext]); 
-                    }
-                    continue;
-                }
-                let otherBits: BitsetToken = otherToken as BitsetToken;
-                // they both matched
-                const intersection: BitsetToken = nextBits.and(otherBits);
-                if (!intersection.isEmpty()) {
-                    // there's something in the intersection
-                    const union = constructAlternation(next, otherNext);
-                    newResults.push([intersection, union]); 
-                }
-                const notIntersection = intersection.not();
-                nextBits = nextBits.and(notIntersection)
-                otherBits = otherBits.and(notIntersection);
-
-                // there's something left over
-                if (!otherBits.isEmpty()) {
-                    newResults.push([otherBits, otherNext]);
-                }
-            }
-            results = newResults;
-            if (!nextBits.isEmpty()) {
-                results.push([nextBits, next]);
-            } else if ((nextToken instanceof EpsilonToken) && !epsilonPushed) {
-                results.push([nextToken, next]);
-            }
-        }
-
-        yield *results;
-    }
-
-}
-
-/**
- * An expression denoting the language with one entry, that's epsilon on all tapes.
- */
-export class EpsilonExpr extends Expr {
-
-    public get id(): string {
-        return "ε";
-    }
-
-    public delta(
-        tapeName: string,
-        env: DerivEnv
-    ): Expr {
-        return this;
-    }
-
-    public *deriv(
-        tapeName: string, 
-        target: Token,
-        env: DerivEnv
-    ): DerivResults { }
-
-}
-
-/**
- * An expression denoting the empty language {}
- */
-export class NullExpr extends Expr {
-
-    public get id(): string {
-        return "∅";
-    }
-    
-    public delta(
-        tapeName: string,
-        env: DerivEnv
-    ): Expr {
-        return this;
-    }
-
-    public *deriv(
-        tapeName: string, 
-        target: Token,
-        env: DerivEnv
-    ): DerivResults { }
-}
-
-
-/**
- * The state that recognizes/emits any character on a specific tape; 
- * implements the "dot" in regular expressions.
- */
-class DotExpr extends Expr {
-    
-    constructor(
-        public tapeName: string
-    ) {
-        super();
-    }
-
-    public get id(): string {
-        return `${this.tapeName}:.`;
-    }
-    
-    public delta(
-        tapeName: string,
-        env: DerivEnv
-    ): Expr {
-        if (tapeName != this.tapeName) {
-            return this;
-        }
-        return NULL;
-    }
-
-    public *bitsetDeriv(
-        tapeName: string, 
-        target: BitsetToken,
-        env: DerivEnv
-    ): DerivResults {
-        if (tapeName != this.tapeName) {
-            return;
-        }
-        yield [target, EPSILON];
-    }
-
-    public *stringDeriv(
-        tapeName: string,
-        target: string, 
-        env: DerivEnv
-    ): DerivResults { 
-        if (tapeName != this.tapeName) {
-            return;
-        }
-
-        const tape = env.getTape(tapeName);
-
-        for (const c of tape.expandStrings(target)) {
-            yield [c, EPSILON];
-        }
-    }
-}
-
-class EntangleExpr extends Expr {
-
-    constructor(
-        public tapeName: string,
-        public token: EntangledToken
-    ) {
-        super();
-    }
-
-    public get id(): string {
-        return `(bits:${this.token.bits})`;
-    }
-
-    public delta(
-        tapeName: string,
-        env: DerivEnv
-    ): Expr {
-        if (tapeName != this.tapeName) {
-            return this;
-        }
-        return NULL;
-    }
-    
-    public *bitsetDeriv(
-        tapeName: string, 
-        target: BitsetToken,
-        env: DerivEnv
-    ): DerivResults {
-        if (tapeName != this.tapeName) {
-            return;
-        }
-
-        const tape = env.getTape(tapeName);
-        const result = tape.match(this.token, target);
-        if (result.isEmpty()) {
-            return;
-        }
-        yield [result, EPSILON];
-    }
-
-    public *stringDeriv(
-        tapeName: string,
-        target: string, 
-        env: DerivEnv
-    ): DerivResults {
-        throw new Error("not implemented")
-    }
-}
-
-class CharSetExpr extends Expr {
-    
-    constructor(
-        public tapeName: string,
-        public chars: string[]
-    ) {
-        super();
-    }
-    
-    public get id(): string {
-        return `${this.tapeName}:{${this.chars.join("|")}}`;
-    }
-
-    public delta(
-        tapeName: string,
-        env: DerivEnv
-    ): Expr {
-        if (tapeName != this.tapeName) {
-            return this;
-        }
-        return NULL;
-    }
-
-    protected getToken(tape: Tape): BitsetToken {
-        return tape.toToken(this.chars);
-    }
-
-    public *bitsetDeriv(
-        tapeName: string, 
-        target: BitsetToken,
-        env: DerivEnv
-    ): DerivResults {
-        if (tapeName != this.tapeName) {
-            return;
-        }
-
-        const tape = env.getTape(tapeName);
-
-        const bits = this.getToken(tape);
-        const result = tape.match(bits, target);
-        if (result.isEmpty()) {
-            return;
-        }
-        yield [result, EPSILON];
-    }
-
-    public *stringDeriv(
-        tapeName: string,
-        target: string, 
-        env: DerivEnv
-    ): DerivResults {
-        if (tapeName != this.tapeName) {
-            return;
-        }
-
-        const tape = env.getTape(tapeName);
-        for (const c of tape.expandStrings(target)) {
-            if (this.chars.indexOf(c) == -1) {
-                continue;
-            }
-            yield [c, EPSILON];
-        }
-    }
-}
-
-class DotStarExpr extends Expr {
-    
-    constructor(
-        public tapeName: string
-    ) {
-        super();
-    }
-
-    public get id(): string {
-        return `${this.tapeName}:.*`;
-    }
-    
-    public delta(
-        tapeName: string,
-        env: DerivEnv
-    ): Expr {
-        if (tapeName != this.tapeName) {
-            return this;
-        }
-        return EPSILON;
-    }
-
-    public *bitsetDeriv(
-        tapeName: string, 
-        target: BitsetToken,
-        env: DerivEnv
-    ): DerivResults {
-        if (tapeName != this.tapeName) {
-            return;
-        }
-        yield [target, this];
-    }
-
-    public *stringDeriv(
-        tapeName: string,
-        target: string, 
-        env: DerivEnv
-    ): DerivResults {
-        if (tapeName != this.tapeName) {
-            return;
-        }
-        
-        const tape = env.getTape(tapeName);
-        for (const c of tape.expandStrings(target)) {
-            yield [c, this];
-        }
-    }
-   
-}
-
-class LiteralExpr extends Expr {
-
-    constructor(
-        public tapeName: string,
-        public text: string,
-        public tokens: string[],
-        public index: number = 0
-    ) {
-        super();
-    }
-
-    public get id(): string {
-        const index = this.index > 0 ? `[${this.index}]` : ""; 
-        return `${this.tapeName}:${this.tokens.join("")}${index}`;
-    }
-
-    public delta(
-        tapeName: string,
-        env: DerivEnv
-    ): Expr {
-        if (tapeName != this.tapeName) {
-            return this;
-        }
-        if (this.index >= this.tokens.length) {
-            return EPSILON;
-        }
-        return NULL;
-    }
-
-    protected getAtomicToken(tape: Tape): BitsetToken {
-        return tape.toToken([this.text]);
-    }
-
-    public *bitsetDeriv(
-        tapeName: string, 
-        target: BitsetToken,
-        env: DerivEnv
-    ): DerivResults {
-
-        if (this.index >= this.tokens.length) {
-            return;
-        }
-
-        if (tapeName != this.tapeName) {
-            return;
-        }
-
-        const tape = env.getTape(tapeName);
-
-        if (tape.atomic) {
-            const currentToken = tape.toToken([this.text]);
-            const result = tape.match(currentToken, target);
-            if (result.isEmpty()) {
-                return;
-            }
-            yield [result, EPSILON];
-            return;
-        }
-
-        const currentToken = tape.toToken([this.tokens[this.index]]);
-        const result = tape.match(currentToken, target);
-        if (result.isEmpty()) {
-            return;
-        }
-        const nextExpr = constructLiteral(this.tapeName, this.text, this.tokens, this.index+1);
-        yield [result, nextExpr];
-
-    }
-
-    public *stringDeriv(
-        tapeName: string,
-        target: string, 
-        env: DerivEnv
-    ): DerivResults {
-
-        if (this.index >= this.tokens.length) {
-            return;
-        }
-
-        if (tapeName != this.tapeName) {
-            return;
-        }
-
-        const tape = env.getTape(tapeName);
-        if (tape.atomic) {
-            if (target == ANY_CHAR_STR || target == this.text) {
-                yield [this.text, EPSILON];
-            }
-            return;
-        }
-
-        if (target == ANY_CHAR_STR || target == this.tokens[this.index]) {
-            const nextExpr = constructLiteral(this.tapeName, this.text, this.tokens, this.index+1);
-            yield [this.tokens[this.index], nextExpr];
-        }
-    }
-
-}
-
-class RTLLiteralExpr extends LiteralExpr {
-
-    constructor(
-        public tapeName: string,
-        public text: string,
-        public tokens: string[],
-        public index: number = tokens.length-1
-    ) {
-        super(tapeName, text, tokens, index);
-    }
-
-    public get id(): string {
-        const index = this.index < this.tokens.length-1 ? `[${this.index}]` : ""; 
-        return `${this.tapeName}:${this.tokens.join("")}${index}`;
-    }
-
-    public delta(
-        tapeName: string,
-        env: DerivEnv
-    ): Expr {
-        if (tapeName != this.tapeName) {
-            return this;
-        }
-
-        if (this.index < 0) {
-            return EPSILON;
-        }
-
-        return NULL;
-    }
-
-    public *bitsetDeriv(
-        tapeName: string, 
-        target: BitsetToken,
-        env: DerivEnv
-    ): DerivResults {
-
-        if (this.index < 0) {
-            return;
-        }
-
-        if (tapeName != this.tapeName) {
-            return;
-        }
-
-        const tape = env.getTape(tapeName);
-
-        if (tape.atomic) {
-            const currentToken = tape.toToken([this.text]);
-            const result = tape.match(currentToken, target);
-            if (result.isEmpty()) {
-                return;
-            }
-            yield [result, EPSILON];
-            return;
-        }
-
-        const currentToken = tape.toToken([this.tokens[this.index]]);
-        const result = tape.match(currentToken, target);
-        if (result.isEmpty()) {
-            return;
-        }
-        const nextExpr = constructLiteral(this.tapeName, this.text, this.tokens, this.index-1);
-        yield [result, nextExpr];
-
-    }
-
-    public *stringDeriv(
-        tapeName: string,
-        target: string, 
-        env: DerivEnv
-    ): DerivResults {
-
-        if (this.index < 0) {
-            return;
-        }
-
-        if (tapeName != this.tapeName) {
-            return;
-        }
-
-        const tape = env.getTape(tapeName);
-        if (tape.atomic) {
-            if (target == ANY_CHAR_STR || target == this.text) {
-                yield [this.text, EPSILON];
-            }
-            return;
-        }
-
-        if (target == ANY_CHAR_STR || target == this.tokens[this.index]) {
-            const nextExpr = constructLiteral(this.tapeName, this.text, this.tokens, this.index-1);
-            yield [this.tokens[this.index], nextExpr];
-        }
-    }
-
-}
-
-class EpsilonLiteralExpr extends Expr {
-
-    constructor(
-        public tapeName: string,
-    ) {
-        super();
-    }
-
-    public get id(): string {
-        return `${this.tapeName}:ε`;
-    }
-
-    public delta(
-        tapeName: string,
-        env: DerivEnv
-    ): Expr {
-        if (tapeName != this.tapeName) {
-            return this;
-        }
-        return NULL;
-    }
-
-    public *deriv(
-        tapeName: string,
-        target: Token, 
-        env: DerivEnv
-    ): DerivResults {
-        if (tapeName != this.tapeName) {
-            return;
-        }
-
-        if (target == ANY_CHAR_STR) {
-            yield [EPSILON_TOKEN, EPSILON];
-        }
-    }
-
-}
-
-export class ParallelExpr extends Expr {
-
-    constructor(
-        public children: Dict<Expr>
-    ) {
-        super();
-    }
-
-    public get id(): string {
-        const childIDs = Object.values(this.children).map(c => c.id);
-        return `${childIDs.join("∙")}`;
-    }
-
-    public delta(
-        tapeName: string,
-        env: DerivEnv
-    ): Expr {
-        if (!(tapeName in this.children)) {
-            return this;
-        }
-        
-        const delta = this.children[tapeName].delta(tapeName, env);
-        return updateParallel(this.children, tapeName, delta);
-    }
-
-    public *deriv(
-        tapeName: string, 
-        target: Token,
-        env: DerivEnv
-    ): DerivResults {
-
-        if (!(tapeName in this.children)) {
-            return;
-        }
-
-        const childResults = this.children[tapeName].disjointDeriv(tapeName, target, env);
-        for (const [cTarget, cNext] of childResults) {
-            const successor = updateParallel(this.children, tapeName, cNext);
-            yield [cTarget, successor];
-        }
-    }
-}
-
-export function constructParallel(
-    children: Dict<Expr>,
-): Expr {
-    const newChildren: Dict<Expr> = {};
-    let childFound = false;
-    for (const [tapeName, child] of Object.entries(children)) {
-        if (child instanceof NullExpr) {
-            return child;
-        }
-        if (child instanceof EpsilonExpr) {
-            continue;
-        }
-        newChildren[tapeName] = child;
-        childFound = true;
-    }
-    if (!childFound) {
-        return EPSILON;
-    }
-
-    return new ParallelExpr(newChildren);
-}
-
-export function updateParallel(
-    children: Dict<Expr>,
-    newTape: string,
-    newChild: Expr
-): Expr {
-    if (newChild instanceof NullExpr) {
-        return newChild;
-    }
-
-    const newChildren: Dict<Expr> = {};
-    Object.assign(newChildren, children);
-        
-    if (newChild instanceof EpsilonExpr) {
-        delete newChildren[newTape];
-        if (Object.keys(newChildren).length == 0) {
-            return EPSILON;
-        }
-    } else {
-        newChildren[newTape] = newChild;
-    }
-
-    return new ParallelExpr(newChildren);
-}
-
-/**
- * The abstract base class of all Exprs with two state children 
- * (e.g. [JoinExpr]).
- */
-export abstract class BinaryExpr extends Expr {
-
-    constructor(
-        public child1: Expr,
-        public child2: Expr
-    ) {
-        super();
-    }
-
-    public get id(): string {
-        return `${this.constructor.name}(${this.child1.id},${this.child2.id})`;
-    }
-}
-
-class ConcatExpr extends BinaryExpr {
-
-    public get id(): string {
-        if (!this.child1.id.startsWith("(")) {
-            const child1IDpieces = this.child1.id.split(":");
-            const child2IDpieces = this.child2.id.split(":");
-            if (child1IDpieces[0] == child2IDpieces[0]) {
-                return this.child1.id + child2IDpieces.slice(1).join(":");
-            }
-        }
-        return this.child1.id + "+" + this.child2.id;
-    }
-
-    public delta(
-        tapeName: string,
-        env: DerivEnv
-    ): Expr {
-        const newChild1 = this.child1.delta(tapeName, env);
-        const newChild2 = this.child2.delta(tapeName, env);
-        return constructConcat(newChild1, newChild2);
-    }
-
-    public *deriv(
-        tapeName: string, 
-        target: Token,
-        env: DerivEnv
-    ): DerivResults {
-
-        const [c1, c2] = (DIRECTION_LTR) ?
-                        [this.child1, this.child2] :
-                        [this.child2, this.child1];
-
-        for (const [c1target, c1next] of
-                c1.deriv(tapeName, target, env)) {
-            yield [c1target, constructPrecede(c1next, c2)];
-        }
-
-        const c1next = c1.delta(tapeName, env);
-        for (const [c2target, c2next] of
-                c2.deriv(tapeName, target, env)) {
-            yield [c2target, constructPrecede(c1next, c2next)];
-        }
-    }
-
-}
-
-export class UnionExpr extends Expr {
-
-    constructor(
-        public children: Expr[]
-    ) { 
-        super()
-    }
-
-    public get id(): string {
-        return "(" + this.children.map(c => c.id).join("|") + ")";
-    }
-
-    public delta(
-        tapeName: string,
-        env: DerivEnv
-    ): Expr {
-        const newChildren = this.children.map(c => c.delta(tapeName, env));
-        const result = constructAlternation(...newChildren);
-        return result;
-    }
-
-    public *deriv(
-        tapeName: string, 
-        target: Token,
-        env: DerivEnv
-    ): DerivResults {
-        for (const child of this.children) {
-            yield* child.deriv(tapeName, target, env);
-        }
-    }
-
-}
-
-class IntersectExpr extends BinaryExpr {
-
-    public get id(): string {
-        return `(${this.child1.id}&${this.child2.id})`;
-    }
-
-    public delta(
-        tapeName: string,
-        env: DerivEnv
-    ): Expr {
-        const newChild1 = this.child1.delta(tapeName, env);
-        const newChild2 = this.child2.delta(tapeName, env);
-        return constructIntersection(newChild1, newChild2);
-    }
-
-    public *deriv(
-        tapeName: string, 
-        target: Token,
-        env: DerivEnv
-    ): DerivResults {
-        for (const [c1target, c1next] of 
-                this.child1.disjointDeriv(tapeName, target, env)) {
-
-            if (c1target instanceof EpsilonToken) {
-                const successor = constructIntersection(c1next, this.child2);
-                yield [c1target, successor];
-                continue;
-            }
-    
-            for (const [c2target, c2next] of 
-                    this.child2.disjointDeriv(tapeName, c1target as Token, env)) {
-                const c1nxt = (c2target instanceof EpsilonToken) ? this.child1 : c1next;
-                const successor = constructIntersection(c1nxt, c2next);
-                yield [c2target, successor];
-            }
-        }
-    } 
-
-}
-
-
-class FilterExpr extends BinaryExpr {
-
-    constructor(
-        child1: Expr,
-        child2: Expr,
-        public tapes: Set<string>
-    ) {
-        super(child1, child2);
-    }
-    
-    public get id(): string {
-        return `${this.child1.id}[${this.child2.id}]`;
-    }
-
-    public delta(
-        tapeName: string,
-        env: DerivEnv
-    ): Expr {
-        const newChild1 = this.child1.delta(tapeName, env);
-        const newChild2 = this.child2.delta(tapeName, env);
-        return constructFilter(newChild1, newChild2, this.tapes);
-    }
-
-    public *deriv(
-        tapeName: string, 
-        target: Token,
-        env: DerivEnv
-    ): DerivResults {
-
-        if (!this.tapes.has(tapeName)) {
-            for (const [c1target, c1next] of 
-                    this.child1.disjointDeriv(tapeName, target, env)) {
-                const successor = constructFilter(c1next, this.child2, this.tapes);
-                yield [c1target, successor];
-            }
-            return;
-        }
-        
-        for (const [c2target, c2next] of 
-                this.child2.disjointDeriv(tapeName, target, env)) {
-
-            if (c2target instanceof EpsilonToken) {
-                const successor = constructFilter(this.child1, c2next, this.tapes);
-                yield [c2target, successor];
-                continue;
-            }
-    
-            for (const [c1target, c1next] of 
-                    this.child1.disjointDeriv(tapeName, c2target as Token, env)) {
-                const c2nxt = (c1target instanceof EpsilonToken) ? this.child2 : c2next;
-                const successor = constructFilter(c1next, c2nxt, this.tapes);
-                yield [c1target, successor];
-            }
-        }
-    } 
-
-}
-
-class JoinExpr extends BinaryExpr {
-
-    constructor(
-        child1: Expr,
-        child2: Expr,
-        public tapes1: Set<string>,
-        public tapes2: Set<string>
-    ) {
-        super(child1, child2);
-    }
-
-    public get id(): string {
-        return `(${this.child1.id}⋈${this.child2.id})`;
-    }
-
-    public delta(
-        tapeName: string,
-        env: DerivEnv
-    ): Expr {
-        const newChild1 = this.child1.delta(tapeName, env);
-        const newChild2 = this.child2.delta(tapeName, env);
-        return constructJoin(newChild1, newChild2, this.tapes1, this.tapes2);
-    }
-
-    public *deriv(
-        tapeName: string, 
-        target: Token,
-        env: DerivEnv
-    ): DerivResults {
-
-        if (!this.tapes2.has(tapeName)) {
-            for (const [leftTarget, leftNext] of 
-                    this.child1.disjointDeriv(tapeName, target, env)) {
-                const successor = constructJoin(leftNext, this.child2, this.tapes1, this.tapes2);
-                yield [leftTarget, successor];
-            }
-            return;
-        }
-        
-        if (!this.tapes1.has(tapeName)) {
-            for (const [rightTarget, rightNext] of 
-                    this.child2.disjointDeriv(tapeName, target, env)) {
-                const successor = constructJoin(this.child1, rightNext, this.tapes1, this.tapes2);
-                yield [rightTarget, successor];
-            }
-            return;
-        }
-        
-        for (const [leftTarget, leftNext] of 
-                this.child1.disjointDeriv(tapeName, target, env)) {
-
-            if (leftTarget instanceof EpsilonToken) {
-                const successor = constructJoin(leftNext, this.child2, this.tapes1, this.tapes2);
-                yield [leftTarget, successor];
-                continue;
-            }
-
-            for (const [rightTarget, rightNext] of 
-                    this.child2.disjointDeriv(tapeName, leftTarget as Token, env)) {
-                const lnext = (rightTarget instanceof EpsilonToken) ? this.child1 : leftNext;
-                const successor = constructJoin(lnext, rightNext, this.tapes1, this.tapes2);
-                yield [rightTarget, successor];
-            }
-        }
-    } 
-
-}
-
-/**
- * The parser that handles arbitrary subgrammars referred to by a symbol name; this is what makes
- * recursion possible.
- * 
- * Like most such implementations, EmbedExpr's machinery serves to delay the construction of a child
- * state, since this child may be the EmbedExpr itself, or refer to this EmbedExpr by indirect recursion.
- * So instead of having a child at the start, it just has a symbol name and a reference to a symbol table.
- * 
- * The successor states of the EmbedExpr may have an explicit child, though: the successors of that initial
- * child state.  (If we got the child from the symbol table every time, we'd just end up trying to match its 
- * first letter again and again.)  We keep track of that through the _child member, which is initially undefined
- * but which we specify when constructing EmbedExpr's successor.
- */
- class EmbedExpr extends Expr {
-
-    constructor(
-        public symbolName: string,
-        public child: Expr | undefined = undefined
-    ) { 
-        super();
-    }
-
-    public get id(): string {
-        return `\$${this.symbolName}`;
-    }
-
-    public getChild(env: DerivEnv): Expr {
-        if (this.child == undefined) {
-            let child = env.getSymbol(this.symbolName);
-            if (child == undefined) {
-                // this is an error, due to the programmer referring to an undefined
-                // symbol, but now is not the time to complain. 
-                child = EPSILON;
-            } 
-            this.child = child;
-        }
-        return this.child;
-    }
-
-    public delta(
-        tapeName: string,
-        env: DerivEnv
-    ): Expr {
-        if (env.stack.exceedsMax(this.symbolName)) {
-            return NULL;
-        }
-        const newEnv = env.addSymbol(this.symbolName);
-        const childNext = this.getChild(env).delta(tapeName, newEnv);
-        return constructEmbed(this.symbolName, childNext, env.symbolNS);
-    }
-
-    public *deriv(
-        tapeName: string, 
-        target: Token,
-        env: DerivEnv
-    ): DerivResults {
-
-        if (env.stack.exceedsMax(this.symbolName)) {
-            return;
-        }
-
-        const newEnv = env.addSymbol(this.symbolName);
-        let child = this.getChild(env);
-
-        for (const [childTarget, childNext] of 
-                        child.deriv(tapeName, target, newEnv)) {
-            const successor = constructEmbed(this.symbolName, childNext, env.symbolNS);
-            yield [childTarget, successor];
-        }
-    }
-}
-
-export function constructEmbed(
-    symbolName: string, 
-    child: Expr | undefined = undefined,
-    symbolNS: ExprNamespace,
-): Expr {
-    const symbol = symbolNS.attemptGet(symbolName);
-    if (symbol != undefined && 
-            (symbol instanceof EpsilonExpr || symbol instanceof NullExpr)) {
-        return symbol;
-    }
-    if (child != undefined && 
-        (child instanceof EpsilonExpr || child instanceof NullExpr)) {
-        return child;
-    }
-    return new EmbedExpr(symbolName, child);
-}
-
-/**
- * Abstract base class for expressions with only one child state.  Typically, UnaryExprs
- * handle derivatives by forwarding on the call to their child, and doing something special
- * before or after.  For example, [EmbedExprs] do a check a stack of symbol names to see
- * whether they've passed the allowable recursion limit, and [RenameExpr]s change what
- * the different tapes are named.
- * 
- * Note that [UnaryExpr.child] is a getter, rather than storing an actual child.  This is
- * because [EmbedExpr] doesn't actually store its child, it grabs it from a symbol table instead.
- * (If it tried to take it as a param, or construct it during its own construction, this wouldn't 
- * work, because the EmbedExpr's child can be that EmbedExpr itself.)
- */
-export abstract class UnaryExpr extends Expr {
-
-    constructor(
-        public child: Expr
-    ) { 
-        super();
-    }
-
-    public get id(): string {
-        return `${this.constructor.name}(${this.child.id})`;
-    }
-}
-
-export class CollectionExpr extends UnaryExpr {
-
-    constructor(
-        child: Expr,
-        public symbols: Dict<Expr>
-    ) {
-        super(child);
-    }
-    
-    public get id(): string {
-        return `${this.child.id}`;
-    }
-
-    public delta(
-        tapeName: string,
-        env: DerivEnv
-    ): Expr {
-        const newEnv = env.pushSymbols(this.symbols);
-        const newChild = this.child.delta(tapeName, newEnv);
-        return constructCollection(newChild, this.symbols);
-    }
-
-    public *deriv(
-        tapeName: string, 
-        target: Token,
-        env: DerivEnv
-    ): DerivResults {
-        const newEnv = env.pushSymbols(this.symbols);
-        for (const [childTarget, childNext] of 
-                this.child.deriv(tapeName, target, newEnv)) {
-            yield [childTarget, constructCollection(childNext, this.symbols)];
-        }
-    }
-    
-    
-    public openDelta(
-        env: DerivEnv
-    ): Expr {
-        if (!(this.child instanceof PriorityExpr)) {
-            throw new Error("child does not have openDelta");
-        }
-        const newEnv = env.pushSymbols(this.symbols);
-        const newChild = this.child.openDelta(newEnv);
-        return constructCollection(newChild, this.symbols);
-    }
-
-    public *openDeriv(
-        env: DerivEnv
-    ): Gen<[string, Token | EpsilonToken, Expr]> {
-        if (!(this.child instanceof PriorityExpr)) {
-            throw new Error("child does not have openDeriv");
-        }
-        const newEnv = env.pushSymbols(this.symbols);
-        for (const [childTape, childTarget, childNext] of 
-                this.child.openDeriv(newEnv)) {
-            yield [childTape, childTarget, constructCollection(childNext, this.symbols)];
-        }
-    }
-}
-
-export function constructCollection(child: Expr, symbols: Dict<Expr>): Expr {
-    if (child instanceof EpsilonExpr || child instanceof NullExpr) {
-        return child;
-    }
-    return new CollectionExpr(child, symbols);
-}
-
-export class CountExpr extends UnaryExpr {
-
-    constructor(
-        child: Expr,
-        public maxChars: number
-    ) {
-        super(child);
-    }
-
-    public get id(): string {
-        return `Count(${this.maxChars},${this.child.id})`;
-    }
-
-    public delta(
-        tapeName: string,
-        env: DerivEnv
-    ): Expr {
-        const newChild = this.child.delta(tapeName, env);
-        return constructCount(newChild, this.maxChars);
-    }
-
-    public *deriv(
-        tapeName: string, 
-        target: Token,
-        env: DerivEnv
-    ): DerivResults {
-        if (this.maxChars <= 0) {
-            return;
-        }
-
-        for (const [cTarget, cNext] of this.child.deriv(tapeName, target, env)) {
-            const newMax = (cTarget instanceof EpsilonToken) ? this.maxChars: this.maxChars-1;
-            const successor = constructCount(cNext, newMax);
-            yield [cTarget, successor];
-        }
-    }
-}
-
-export class CountTapeExpr extends UnaryExpr {
-
-    constructor(
-        child: Expr,
-        public maxChars: Dict<number>
-    ) {
-        super(child);
-    }
-
-    public get id(): string {
-        return `CountTape(${JSON.stringify(this.maxChars)},${this.child.id})`;
-    }
-
-    public delta(
-        tapeName: string,
-        env: DerivEnv
-    ): Expr {
-        const newChild = this.child.delta(tapeName, env);
-        return constructCountTape(newChild, this.maxChars);
-    }
-
-    public *deriv(
-        tapeName: string, 
-        target: Token,
-        env: DerivEnv
-    ): DerivResults {
-
-        if (!(tapeName in this.maxChars)) {
-            return;
-        }
-
-        for (const [cTarget, cNext] of this.child.deriv(tapeName, target, env)) {
-            
-            if (cTarget instanceof EpsilonToken) {
-                const successor = constructCountTape(cNext, this.maxChars);
-                yield [cTarget, successor];
-                continue;
-            }
-            
-            if (this.maxChars[tapeName] <= 0) {
-                return;
-            }
-            
-            let newMax: Dict<number> = {};
-            Object.assign(newMax, this.maxChars);
-<<<<<<< HEAD
-            if (tapeName in newMax && !(cTarget instanceof EpsilonToken)) {
-                newMax[tapeName] -= 1;
-            }
-=======
-            newMax[tapeName] -= 1;
->>>>>>> 0ece2afb
-            const successor = constructCountTape(cNext, newMax);
-            yield [cTarget, successor];
-        }
-    }
-}
-
-export class PreTapeExpr extends UnaryExpr {
-
-    constructor(
-        public fromTape: string,
-        public toTape: string,
-        child: Expr
-    ) {
-        super(child);
-    }
-
-    public get id(): string {
-        return this.child.id;
-    }
-
-    public delta(
-        tapeName: string,
-        env: DerivEnv
-    ): Expr {
-        if (tapeName == this.fromTape) {
-            throw new Error(`something's gone wrong, querying on ` +
-                `a EagerHideExpr fromTape ${this.fromTape}`);
-        }
-
-        if (tapeName == this.toTape) {
-            const fromDelta = this.child.delta(this.fromTape, env);
-            const toDelta = fromDelta.delta(this.toTape, env);
-            return constructPreTape(this.fromTape, this.toTape, toDelta);
-        }
-
-        const delta = this.child.delta(tapeName, env);
-        return constructPreTape(this.fromTape, this.toTape, delta);
-    }
-    
-    public *deriv(
-        tapeName: string, 
-        target: Token,
-        env: DerivEnv
-    ): DerivResults {
-        if (tapeName == this.fromTape) {
-            throw new Error(`something's gone wrong, querying on ` +
-                `a EagerHideExpr fromTape ${this.fromTape}`);
-        }
-
-        if (tapeName == this.toTape) {
-            
-            // if the child is nullable on the fromTape, we can stop 
-            // querying on fromTape -- that is, stop being a PreTapeExpr
-            const childDelta = this.child.delta(this.fromTape, env);
-            if (!(childDelta instanceof NullExpr)) {
-                yield* childDelta.deriv(this.toTape, target, env);
-            }
-
-            const globalTapeName = env.getTape(this.fromTape).globalName;
-            for (const [fromTarget, fromNext] of this.child.deriv(this.fromTape, target, env)) {
-                if (fromNext instanceof NullExpr) {
-                    continue;
-                }
-                env.incrStates();
-                const fromTarget_str = (fromTarget instanceof EpsilonToken) ? 'ε' : 
-                                    (fromTarget instanceof BitsetToken) ?
-                                    `[${fromTarget.bits}:${fromTarget.entanglements.toString()}]` :
-                                    fromTarget;
-                env.logDebug(`D^${globalTapeName}_${fromTarget_str} = ${fromNext.id}`);
-                if (fromTarget instanceof EpsilonToken) {
-                    const wrapped = constructPreTape(this.fromTape, this.toTape, fromNext);
-                    yield [fromTarget, wrapped];
-                    continue;
-                }
-                for (const [toTarget, toNext] of fromNext.deriv(this.toTape, target, env)) {
-                    const wrapped = constructPreTape(this.fromTape, this.toTape, toNext);
-                    yield [toTarget, wrapped];
-                }
-            }
-            return;
-        }
-
-        for (const [toTarget, toNext] of this.child.deriv(tapeName, target, env)) {
-            const wrapped = constructPreTape(this.fromTape, this.toTape, toNext);
-            yield [toTarget, wrapped];
-        }
-
-    }
-}
-
-export function constructPreTape(fromTape: string, toTape: string, child: Expr): Expr {
-    if (child instanceof EpsilonExpr || child instanceof NullExpr) {
-        return child;
-    }
-    return new PreTapeExpr(fromTape, toTape, child);
-}
-
-export class PriorityExpr extends UnaryExpr {
-
-    constructor(
-        public tapes: string[],
-        child: Expr
-    ) { 
-        super(child)
-    }
-
-    public get id(): string {
-        return `${this.tapes}:${this.child.id}`;
-    }
-
-    public delta(
-        tapeName: string, 
-        env: DerivEnv
-    ): Expr {
-        const delta = this.child.delta(tapeName, env);
-        if (this.tapes.length == 0 && (!(delta instanceof NullExpr || delta instanceof EpsilonExpr))) {
-            if (delta instanceof EmbedExpr) {
-                const referent = delta.child;
-                throw new Error(`warning, nontrivial embed at end: ${delta.symbolName}:${referent?.id}`);
-            }
-            throw new Error(`warning, nontrivial expr at end: ${delta.id}`);
-        }
-        return constructPriority(this.tapes, delta);
-    }
-
-    public *deriv(
-        tapeName: string, 
-        target: Token,
-        env: DerivEnv
-    ): DerivResults {
-        for (const [cTarget, cNext] of 
-                this.child.deriv(tapeName, target, env)) {
-            const successor = constructPriority(this.tapes, cNext);
-            yield [cTarget, successor];
-        }
-    }
-
-    public openDelta(
-        env: DerivEnv
-    ): Expr {
-        const tapeToTry = this.tapes[0];
-        const delta = this.child.delta(tapeToTry, env);
-        env.logDebug(`d^${tapeToTry} is ${delta.id}`);
-        const newTapes = this.tapes.slice(1);
-        if (newTapes.length == 0 && (!(delta instanceof NullExpr || delta instanceof EpsilonExpr))) {
-            if (delta instanceof EmbedExpr) {
-                const referent = delta.child;
-                throw new Error(`warning, nontrivial embed at end: ${delta.symbolName}:${referent?.id}`);
-            }
-            throw new Error(`warning, nontrivial expr at end: ${delta.id}`);
-        }
-        return constructPriority(newTapes, delta);
-    }
-
-    public *openDeriv(
-        env: DerivEnv
-    ): Gen<[string, Token | EpsilonToken, Expr]> {
-
-        const tapeToTry = this.tapes[0];
-        // rotate the tapes so that we don't just 
-        // keep trying the same one every time
-        const newTapes = [... this.tapes.slice(1), tapeToTry];
-        const tape = env.getTape(tapeToTry);
-        const startingToken = BITSETS_ENABLED ? tape.any : ANY_CHAR_STR;
-
-        for (const [cTarget, cNext] of 
-                this.child.disjointDeriv(tapeToTry, startingToken, env)) {
-
-            if (!(cNext instanceof NullExpr)) {
-                const cTarget_str = (cTarget instanceof EpsilonToken) ? 'ε' : 
-                                    (cTarget instanceof BitsetToken) ?
-                                    `[${cTarget.bits}:${cTarget.entanglements.toString()}]` :
-                                    cTarget;
-                env.incrStates();
-                env.logDebug(`D^${tapeToTry}_${cTarget_str} is ${cNext.id}`);
-                const successor = constructPriority(newTapes, cNext);
-                yield [tapeToTry, cTarget, successor];
-            }
-        }
-    }
-}
-
-class NoEpsExpr extends UnaryExpr {
-
-    constructor(
-        child: Expr,
-        public tapeName: string,
-        public maxCount: number = 1
-    ) {
-        super(child);
-    }
-
-    public get id(): string {
-        return `NEP${this.tapeName}(${this.child.id})`;
-    }
-
-    public delta(tapeName: string, env: DerivEnv): Expr {
-        const childDelta = this.child.delta(tapeName, env);
-        return constructNoEps(childDelta, this.tapeName);
-    }
-
-    public *deriv(
-        tapeName: string, 
-        target: Token, 
-        env: DerivEnv
-    ): DerivResults {
-        for (const [childTarget, childNext] of this.child.deriv(tapeName, target, env)) {
-            if (tapeName == this.tapeName && childTarget instanceof EpsilonToken) {
-                continue;
-            }
-
-            const successor = constructNoEps(childNext, this.tapeName);
-            yield [childTarget, successor];
-        }
-    }
-}
-
-export function constructNoEps(
-    child: Expr, 
-    tapeName: string,
-): Expr {
-    if (child instanceof EpsilonExpr || child instanceof NullExpr) {
-        return child;
-    }
-    return new NoEpsExpr(child, tapeName);
-}
-
-/**
- * ShortExprs "short-circuit" as soon as any of their children
- * are nullable -- that is, it has no derivatives if it has any
- * delta.
- * 
- * The denotation of Short(X) is the denotation of X but where
- * no entries are prefixes of each other; if for any two entries
- * <X,Y> X is a prefix of Y, Y is thrown out.  So something like 
- * (h|hi|hello|goo|goodbye|golf) would be (h|goo|golf).
- */
-class ShortExpr extends UnaryExpr {
-
-    public get id(): string {
-        return this.child.id;
-    }
-
-    public delta(
-        tapeName: string, 
-        env: DerivEnv
-    ): Expr {
-        const childNext = this.child.delta(tapeName, env);
-        return constructShort(childNext);
-    }
-
-    public *deriv(
-        tapeName: string, 
-        target: Token,
-        env: DerivEnv
-    ): DerivResults {
-        const delta = this.delta(tapeName, env);
-        if (!(delta instanceof NullExpr)) {
-            // if our current tape is nullable, then we have 
-            // no derivatives on that tape.
-            return;
-        }
-
-        // Important: the deriv here MUST be disjoint, just like 
-        // under negation.
-        for (const [cTarget, cNext] of this.child.disjointDeriv(tapeName, target, env)) {
-            
-            const cNextDelta = cNext.delta(tapeName, env);
-            if (!(cNextDelta instanceof NullExpr)) {
-                yield [cTarget, cNextDelta];
-                continue;
-            }
-            
-            const successor = constructShort(cNext);
-            yield [cTarget, successor];
-        }
-    }
-}
-
-export function constructShort(child: Expr): Expr {
-    if (child instanceof EpsilonExpr || child instanceof NullExpr) {
-        return child;
-    }
-    return new ShortExpr(child);
-}
-
-class RepeatExpr extends UnaryExpr {
-
-    constructor(
-        child: Expr,
-        public minReps: number = 0,
-        public maxReps: number = Infinity
-    ) { 
-        super(child);
-    }
-
-    public get id(): string {
-        if (this.minReps <= 0 && this.maxReps == Infinity) {
-            return `(${this.child.id})*`;
-        }
-        if (this.maxReps == Infinity) {
-            return `(${this.child.id}){${this.minReps}+}`;
-        }
-        return `(${this.child.id}){${this.minReps},${this.maxReps}}`;
-    }
-
-    public delta(
-        tapeName: string,
-        env: DerivEnv
-    ): Expr {
-        const newChild = this.child.delta(tapeName, env);
-        return constructRepeat(newChild, this.minReps, this.maxReps);
-    }
-
-    public *deriv(
-        tapeName: string, 
-        target: Token,
-        env: DerivEnv
-    ): DerivResults {
-        const oneLess = constructRepeat(this.child, this.minReps-1, this.maxReps-1);
-        const deltad = this.child.delta(tapeName, env);
-
-        //const anyChar = BITSETS_ENABLED ? env.getTape(tapeName).any : ANY_CHAR_STR;
-
-        let yielded: boolean = false;
-
-        for (const [cTarget, cNext] of this.child.deriv(tapeName, target, env)) {
-            yield [cTarget, constructPrecede(cNext, oneLess)];
-            yielded = true;
-        }
-        
-        if (yielded &&
-                !(deltad instanceof NullExpr) 
-                && oneLess instanceof RepeatExpr) {
-            yield [EPSILON_TOKEN, constructPrecede(deltad, oneLess)];
-        } 
-    }
-}
-
-class TapeNsExpr extends UnaryExpr {
-
-    constructor(
-        child: Expr,
-        public tapes: Dict<Tape>
-    ) {
-        super(child);
-    }
-
-    public delta(
-        tapeName: string,
-        env: DerivEnv
-    ): Expr {
-        const newEnv = env.addTapes(this.tapes);
-        const newChild = this.child.delta(tapeName, newEnv);
-        return constructTapeNS(newChild, this.tapes);
-    }
-    
-    public *deriv(
-        tapeName: string, 
-        target: Token,
-        env: DerivEnv
-    ): DerivResults {
-        const newEnv = env.addTapes(this.tapes);
-        for (const [childTarget, childNext] of 
-                this.child.deriv(tapeName, target, newEnv)) {
-            yield [childTarget, constructTapeNS(childNext, this.tapes)];
-        }
-    }
-
-}
-
-export function constructTapeNS(child: Expr, tapes: Dict<Tape>): TapeNsExpr {
-    return new TapeNsExpr(child, tapes);
-}
-
-/**
- * Implements the Rename operation from relational algebra.
- */
-class RenameExpr extends UnaryExpr {
-
-    constructor(
-        child: Expr,
-        public fromTape: string,
-        public toTape: string
-    ) { 
-        super(child);
-    }
-
-    public delta(
-        tapeName: string,
-        env: DerivEnv
-    ): Expr {
-        if (tapeName != this.toTape && tapeName == this.fromTape) {
-            return this;
-        }
-
-        const newTapeName = renameTape(tapeName, this.toTape, this.fromTape);
-        const newEnv = env.renameTape(this.toTape, this.fromTape);
-        const newChild = this.child.delta(newTapeName, newEnv);
-        return constructRename(newChild, this.fromTape, this.toTape);
-    }
-    
-    public get id(): string {
-        return `${this.toTape}<-${this.fromTape}(${this.child.id})`;
-    }
-
-    public *deriv(
-        tapeName: string, 
-        target: Token,
-        env: DerivEnv
-    ): DerivResults {
-
-        if (tapeName != this.toTape && tapeName == this.fromTape) {
-            return;
-        }
-
-        const newTapeName = renameTape(tapeName, this.toTape, this.fromTape);
-        const newEnv = env.renameTape(this.toTape, this.fromTape);
-    
-        for (const [childTarget, childNext] of 
-                this.child.deriv(newTapeName, target, newEnv)) {
-            yield [childTarget, constructRename(childNext, this.fromTape, this.toTape)];
-        }
-    }
-    
-}
-
-class NegationExpr extends UnaryExpr {
-
-    constructor(
-        child: Expr,
-        public tapes: Set<string>,
-    ) { 
-        super(child);
-    }
-
-    public get id(): string {
-        return `~(${this.child.id})`;
-    }
-
-    public delta(
-        tapeName: string,
-        env: DerivEnv
-    ): Expr {
-        const childDelta = this.child.delta(tapeName, env);
-        const remainingTapes = setDifference(this.tapes, new Set([tapeName]));
-        
-        let result: Expr;
-        
-        if (childDelta instanceof NullExpr) {
-            result = constructNegation(childDelta, remainingTapes);
-            return result;
-        }
-        if (remainingTapes.size == 0) {
-            result = NULL;
-            return result;
-        }
-        
-        result = constructNegation(childDelta, remainingTapes);
-        return result;
-    }
-    
-    public *bitsetDeriv(
-        tapeName: string, 
-        target: BitsetToken,
-        env: DerivEnv
-    ): DerivResults {
-
-        if (!this.tapes.has(tapeName)) {
-            return;
-        }
-
-        const [disentangledTarget, entanglements] = target.disentangle(); 
-        let remainder = disentangledTarget.clone();
-
-        for (const [childText, childNext] of 
-                this.child.disjointDeriv(tapeName, disentangledTarget, env)) {
-            const successor = constructNegation(childNext, this.tapes);
-            if (childText instanceof EpsilonToken) {
-                yield [childText, successor];
-                continue;
-            }
-
-            const complement = (childText as BitsetToken).not();
-            remainder = remainder.and(complement);
-            const reEntangledText = (childText as BitsetToken).reEntangle(entanglements);
-            yield [reEntangledText, successor];
-        }
-
-        if (remainder.isEmpty()) {
-            return;
-        }
-
-        // any chars not yet consumed by the above represent
-        // cases where we've (in FSA terms) "fallen off" the graph,
-        // and are now at a special consume-anything expression that always
-        // succeeds.
-        
-        const reEntangledRemainder = remainder.reEntangle(entanglements);
-        yield [reEntangledRemainder, constructUniverse(this.tapes)];
-    }
-    
-    public *stringDeriv(
-        tapeName: string,
-        target: string, 
-        env: DerivEnv
-    ): DerivResults {
-
-        if (!this.tapes.has(tapeName)) {
-            return;
-        }
-
-        const tape = env.getTape(tapeName);
-
-        let remainder = tape.toToken([target]);
-
-        for (const [childText, childNext] of 
-                this.child.disjointDeriv(tapeName, target, env)) {
-            if (!(childText instanceof EpsilonToken)) {
-                const childToken = tape.toToken([childText as string]);
-                const complement = childToken.not();
-                remainder = remainder.and(complement);    
-            }
-            const successor = constructNegation(childNext, this.tapes);
-            yield [childText, successor];
-        }
-
-        if (remainder.isEmpty()) {
-            return;
-        }
-
-        // any chars not yet consumed by the above represent
-        // cases where we've (in FSA terms) "fallen off" the graph,
-        // and are now at a special consume-anything expression that always
-        // succeeds.
-        for (const c of tape.fromToken(remainder)) {
-            yield [c, constructUniverse(this.tapes)];
-        }
-    }
-}
-
-export class CorrespondExpr extends Expr {
-
-    constructor(
-        public child: Expr,
-        public fromTape: string,
-        public fromCount: number,
-        public toTape: string,
-        public toCount: number
-    ) {
-        super();
-    }
-
-    public get id(): string {
-        return this.child.id;
-    }
-
-    public delta(tapeName: string, env: DerivEnv): Expr {
-        if (tapeName == this.fromTape) {
-            const childDelta = this.child.delta(tapeName, env);
-            return constructCorrespond(childDelta, this.fromTape, this.fromCount,
-                                            this.toTape, this.toCount);
-        }
-
-        if (tapeName == this.toTape) {
-            if (this.toCount < this.fromCount) {
-                return NULL;
-            }
-            const childDelta = this.child.delta(tapeName, env);
-            return constructCorrespond(childDelta, this.fromTape, this.fromCount,
-                this.toTape, this.toCount);
-        }
-
-        // it's neither tape we care about
-        return this;
-    }
-
-    public *deriv(
-        tapeName: string, 
-        target: Token, 
-        env: DerivEnv
-    ): DerivResults {
-        if (tapeName == this.toTape) {
-            for (const [childTarget, childNext] of this.child.deriv(tapeName, target, env)) {
-                const successor = constructCorrespond(childNext, 
-                                            this.fromTape, this.fromCount,
-                                            this.toTape, this.toCount+1);
-                yield [childTarget, successor];
-            }
-
-            // toTape is special, if it's nullable but has emitted fewer tokens than
-            // fromTape has, it can emit an epsilon
-            const childDelta = this.child.delta(tapeName, env);
-            if (!(childDelta instanceof NullExpr) && this.toCount < this.fromCount) {
-                const successor = constructCorrespond(this.child, 
-                    this.fromTape, this.fromCount,
-                    this.toTape, this.toCount+1);
-                yield [EPSILON_TOKEN, successor];
-            }
-            return;
-        }
-
-        if (tapeName == this.fromTape) {
-            for (const [childTarget, childNext] of this.child.deriv(tapeName, target, env)) {
-                const successor = constructCorrespond(childNext, 
-                                            this.fromTape, this.fromCount+1,
-                                            this.toTape, this.toCount);
-                yield [childTarget, successor];
-            }
-            return;
-        }
-
-        // if it's neither tape, nothing can happen here
-    }
-}
-
-export function constructCorrespond(
-    child: Expr,
-    fromTape: string,
-    fromCount: number,
-    toTape: string,
-    toCount: number
-): Expr {
-    if (child instanceof NullExpr) {
-        return child;
-    }
-    if (child instanceof EpsilonExpr && fromCount <= toCount) {
-        return child;
-    }
-    return new CorrespondExpr(child, fromTape, fromCount, toTape, toCount);
-}
-
-/**
- * A MatchCountExpr asserts that, for the tapes it cares about,
- * they have the same number of characters.  
- */
-export class MatchCountExpr extends UnaryExpr {
-
-    constructor(
-        child: Expr,
-        public tapeCounts: Dict<number>
-    ) {
-        super(child);
-    }
-
-    public get id(): string {
-        return this.child.id;
-    }
-
-    public delta(
-        tapeName: string,
-        env: DerivEnv
-    ): Expr {
-        if (!(tapeName in this.tapeCounts)) {
-            return this;
-        }
-
-        // if the counts are not equal, we're not done yet
-        let countFound : number | undefined = undefined;
-        for (const [tapeName, count] of Object.entries(this.tapeCounts)) {
-            if (countFound != undefined && countFound != count) {
-                return NULL;
-            }
-            countFound = count;
-        }
-
-        // the counts are equal, go ahead
-        const childDelta = this.child.delta(tapeName, env);
-        return constructMatchCount(childDelta, this.tapeCounts);
-    }
-
-    public *stringDeriv(tapeName: string, target: string, env: DerivEnv): DerivResults {
-        
-        if (!(tapeName in this.tapeCounts)) {
-            // not something we care about
-            return;
-        }
-
-        const newCount = this.tapeCounts[tapeName] + 1;
-
-        const newCounts: Dict<number> = {};
-        Object.assign(newCounts, this.tapeCounts);
-        newCounts[tapeName] = newCount;
-        for (const [childTarget, childNext] of this.child.deriv(tapeName, target, env)) {
-            const successor = constructMatchCount(childNext, newCounts);
-            yield [childTarget, successor];
-        }
-    }
-}
-
-export function constructMatchCount(child: Expr, tapeCounts: Dict<number>): Expr {
-    if (child instanceof EpsilonExpr || child instanceof NullExpr) {
-        return child;
-    }
-    return new MatchCountExpr(child, tapeCounts);
-}
-
-export class MiniMatchExpr extends UnaryExpr {
-
-    constructor(
-        child: Expr,
-        public fromTape: string,
-        public toTape: string
-    ) {
-        super(child);
-    }
-
-    public get id(): string {
-        return `M(${this.fromTape}>${this.toTape},${this.child.id})`;
-    }
-
-    public delta(
-        tapeName: string,
-        env: DerivEnv
-    ): Expr {
-        if (tapeName == this.toTape) {
-            const newTapeName = renameTape(tapeName, this.toTape, this.fromTape);
-            const newEnv = env.renameTape(this.toTape, this.fromTape);
-            const nextExpr = this.child.delta(newTapeName, newEnv);
-            return constructMiniMatch(nextExpr, this.fromTape, this.toTape);  
-        }
-
-        const nextExpr = this.child.delta(tapeName, env);
-        return constructMiniMatch(nextExpr, this.fromTape, this.toTape);
-    }
-    
-    public *bitsetDeriv(
-        tapeName: string, 
-        target: BitsetToken,
-        env: DerivEnv
-    ): DerivResults {
-        throw new Error("not implemented");
-    }
-    
-    public *stringDeriv(
-        tapeName: string,
-        target: string, 
-        env: DerivEnv
-    ): DerivResults {
-        
-        // if it's a tape that isn't our from, just forward and wrap 
-        if (tapeName != this.fromTape) {
-            for (const [cTarget, cNext] of this.child.deriv(tapeName, target, env)) {
-                const successor = constructMiniMatch(cNext, this.fromTape, this.toTape);
-                yield [cTarget, successor];
-            }
-            return;
-        }
-
-        const fromTape = env.getTape(this.fromTape);
-        const toTape = env.getTape(this.toTape);
-
-        for (const [cTarget, cNext] of 
-                this.child.deriv(this.fromTape, target, env)) {
-            const successor = constructMiniMatch(cNext, this.fromTape, this.toTape);
-            if (cTarget instanceof EpsilonToken) {
-                //const lit = constructEpsilonLiteral(this.toTape);
-                //yield [EPSILON_TOKEN, constructPrecede(lit, successor)];
-                yield [EPSILON_TOKEN, successor];
-            } else {
-                for (const c of toTape.expandStrings(cTarget as string, fromTape)) {
-                    const lit = constructLiteral(this.toTape, c, [c]);
-                    yield [c, constructPrecede(lit, successor)];
-                }
-            }
-        }
-    }
-}
-
-export function constructMiniMatch(
-    child: Expr,
-    fromTape: string,
-    ...toTapes: string[]
-): Expr {
-    if (child instanceof EpsilonExpr) {
-        return child;
-    }
-    if (child instanceof NullExpr) {
-        return child;
-    }
-    let result = child;
-    for (const tape of toTapes) {
-        result = new MiniMatchExpr(result, fromTape, tape);
-    }
-    return result;
-}
-
-export class MatchFromExpr extends UnaryExpr {
-
-    constructor(
-        child: Expr,
-        public fromTape: string,
-        public toTape: string
-    ) {
-        super(child);
-    }
-
-    public get id(): string {
-        return `M(${this.fromTape}>${this.toTape},${this.child.id})`;
-    }
-
-    public delta(
-        tapeName: string,
-        env: DerivEnv
-    ): Expr {
-        if (tapeName == this.toTape) {
-            const newTapeName = renameTape(tapeName, this.toTape, this.fromTape);
-            const newEnv = env.renameTape(this.toTape, this.fromTape);
-            const nextExpr = this.child.delta(newTapeName, newEnv);
-            return constructMatchFrom(nextExpr, this.fromTape, this.toTape);  
-        }
-        const nextExpr = this.child.delta(tapeName, env);
-        return constructMatchFrom(nextExpr, this.fromTape, this.toTape);
-    }
-
-    public *bitsetDeriv(
-        tapeName: string, 
-        target: BitsetToken,
-        env: DerivEnv
-    ): DerivResults {
-        
-        // if it's a tape that isn't our to/from, just forward and wrap 
-        if (tapeName != this.fromTape && tapeName != this.toTape) {
-            for (const [cTarget, cNext] of this.child.deriv(tapeName, target, env)) {
-                const successor = constructMatchFrom(cNext, this.fromTape, this.toTape);
-                yield [cTarget, successor];
-            }
-            return;
-        }
-
-        // tapeName is either our toTape or fromTape.  The only differences
-        // between these two cases is (a) we buffer the literal on the opposite
-        // tape, that's what oppositeTape is below and (b) when tapeName is our
-        // toTape, we have to act like a toTape->fromTape rename.  
-
-        const oppositeTapeName = (tapeName == this.fromTape) ? this.toTape : this.fromTape;
-        const oppositeTape = env.getTape(oppositeTapeName);
-        //const fromTape = env.getTape(this.fromTape);
-        //const toTape = env.getTape(this.toTape);
-
-        // We ask for a namespace rename either way; when tapeName == fromTape,
-        // this is just a no-op
-        const newEnv = env.renameTape(tapeName, this.fromTape); 
-
-        for (const [cTarget, cNext] of 
-                this.child.deriv(this.fromTape, target, newEnv)) {
-            const successor = constructMatchFrom(cNext, this.fromTape, this.toTape);
-            const maskedTarget = oppositeTape.restrictToVocab(cTarget as BitsetToken);
-            if (maskedTarget.isEmpty()) {
-                continue;
-            }
-            const entangledTarget = new EntangledToken(maskedTarget);
-            const lit = constructEntangle(oppositeTapeName, entangledTarget);
-            yield [entangledTarget, constructPrecede(lit, successor)];
-        }
-    }
-    
-    public *stringDeriv(
-        tapeName: string,
-        target: string, 
-        env: DerivEnv
-    ): DerivResults {
-        
-        // if it's a tape that isn't our to/from, just forward and wrap 
-        if (tapeName != this.fromTape && tapeName != this.toTape) {
-            for (const [cTarget, cNext] of this.child.deriv(tapeName, target, env)) {
-                const successor = constructMatchFrom(cNext, this.fromTape, this.toTape);
-                yield [cTarget, successor];
-            }
-            return;
-        }
-
-        // tapeName is either our toTape or fromTape.  The only differences
-        // between these two cases is (a) we buffer the literal on the opposite
-        // tape, that's what oppositeTape is below and (b) when tapeName is our
-        // toTape, we have to act like a toTape->fromTape rename.  
-
-        const oppositeTape = (tapeName == this.fromTape) ? this.toTape : this.fromTape;
-        const fromTape = env.getTape(this.fromTape);
-        const toTape = env.getTape(this.toTape);
-
-        // We ask for a namespace rename either way; when tapeName == fromTape,
-        // this is just a no-op
-        const newEnv = env.renameTape(tapeName, this.fromTape); 
-
-        for (const [cTarget, cNext] of 
-                this.child.deriv(this.fromTape, target, newEnv)) {
-            const successor = constructMatchFrom(cNext, this.fromTape, this.toTape);
-            if (cTarget instanceof EpsilonToken) {
-                env.logDebug("========= EpsilonToken ==========");
-                // const lit = constructEpsilonLiteral(oppositeTape);
-                // yield [EPSILON_TOKEN, constructPrecede(lit, successor)];
-                yield [EPSILON_TOKEN, successor];
-            } else {
-                for (const c of toTape.expandStrings(cTarget as string, fromTape)) {
-                    const lit = constructLiteral(oppositeTape, c, [c]);
-                    yield [c, constructPrecede(lit, successor)];
-                }
-            }
-        }
-    }
-}
-
-export class MatchExpr extends UnaryExpr {
-
-    constructor(
-        child: Expr,
-        public tapes: Set<string>
-    ) {
-        super(child);
-    }
-
-    public get id(): string {
-        return `M(${this.child.id})`;
-    }
-
-    public delta(
-        tapeName: string,
-        env: DerivEnv
-    ): Expr {
-
-        if (!this.tapes.has(tapeName)) {
-            // it's not a tape we're matching
-            const nextExpr = this.child.delta(tapeName, env);
-            return constructMatch(nextExpr, this.tapes);
-        }
-
-        let result: Expr = this.child;
-        for (const t of this.tapes) {
-            result = result.delta(t, env);
-        }
-        return result;
-    }
-
-    public *bitsetDeriv(
-        tapeName: string, 
-        target: BitsetToken,
-        env: DerivEnv
-    ): DerivResults {
-        throw new Error("Method not implemented.");
-    }
-    
-    public *stringDeriv(
-        tapeName: string,
-        target: string, 
-        env: DerivEnv
-    ): DerivResults {
-        env.logDebug(`matching ${tapeName}:${target}`)
-        if (!this.tapes.has(tapeName)) {
-            // it's not a tape we're matching
-            for (const [cTarget, cNext] of this.child.deriv(tapeName, target, env)) {
-                yield [cTarget, constructMatch(cNext, this.tapes)];
-            }
-            return;
-        }
-
-        let results: [string, Expr][] = [[target, this.child]];
-        for (const t of this.tapes) {
-            const nextResults: [string, Expr][] = [];
-            for (const [prevTarget, prevExpr] of results) {
-                /*const actualTape = tapeNS.get(t);
-                if (prevTarget != ANY_CHAR_STR && !actualTape.inVocab([prevTarget])) {
-                    // don't attempt to match if the character isn't even in the vocabulary
-                    break;
-                }*/
-                for (const [cTarget, cNext] of prevExpr.deriv(t, prevTarget, env)) {
-                    const tObj = env.getTape(t);
-                    env.logDebug(`${t} atomic? ${tObj.atomic}`)
-                    env.logDebug(`found ${t}:${cTarget}`)
-                    nextResults.push([cTarget as string, cNext]);
-                }
-            }
-            results = nextResults;    
-        }
-
-        const tape = env.getTape(tapeName);
-
-        for (const [nextTarget, nextExpr] of results) {
-            
-            const cs = tape.expandStrings(nextTarget);
-
-            for (const c of cs) {
-                let bufferedNext: Expr = constructMatch(nextExpr, this.tapes);
-                for (const matchTape of this.tapes) {
-                    if (matchTape == tapeName) {
-                        continue;
-                    }
-                    const lit = constructLiteral(matchTape, c, [c]);
-                    bufferedNext = constructPrecede(lit, bufferedNext);
-                }
-                yield [c, bufferedNext];
-            }
-        }
-    }
-}
-
-/* CONVENIENCE FUNCTIONS */
-export const EPSILON = new EpsilonExpr();
-export const NULL = new NullExpr();
-//export const UNIVERSE = new UniverseExpr();
-
-export function constructLiteral(
-    tape: string, 
-    text: string,
-    tokens: string[],
-    index: number | undefined = undefined
-): Expr {
-
-    if (DIRECTION_LTR) {
-        if (index == undefined) { index = 0; }
-        if (index >= tokens.length) {
-            return EPSILON;
-        }
-        return new LiteralExpr(tape, text, tokens, index);
-    }
-    if (index == undefined) { index = tokens.length -1; }
-    if (index < 0) {
-        return EPSILON;
-    }
-    return new RTLLiteralExpr(tape, text, tokens, index);
-
-}
-
-export function constructEpsilonLiteral(tape: string): EpsilonLiteralExpr {
-    return new EpsilonLiteralExpr(tape);
-}
-
-export function constructCharSet(tape: string, chars: string[]): CharSetExpr {
-    return new CharSetExpr(tape, chars);
-}
-
-export function constructDot(tape: string): Expr {
-    return new DotExpr(tape);
-}
-
-/**
- * constructPrecede is a lot like constructing a concat, except that
- * firstChild is going to be "first" according to whatever the parse order
- * (LTR or RTL) is.  That is, in a normal concat, A+B, you parse/generate A
- * before B when going LTR, and B before A when going RTL.  That's fine for
- * a normal concat, but there are some results of derivs where you have to be
- * sure that one child is parse/generated from before the others, whichever
- * order you happen to be generating from.  (In other words, concats say
- * "A is to the left of B", but 'precedes' say "A comes before B".)
- */
-export function constructPrecede(firstChild: Expr, secondChild: Expr) {
-
-    if (DIRECTION_LTR) {
-        return constructConcat(firstChild, secondChild);
-    }
-    return constructConcat(secondChild, firstChild);
-
-}
-
-export function constructConcat(c1: Expr, c2: Expr): Expr {
-    if (c1 instanceof EpsilonExpr) {
-        return c2;
-    }
-    if (c2 instanceof EpsilonExpr) {
-        return c1;
-    }
-    if (c1 instanceof NullExpr) {
-        return c1;
-    }
-    if (c2 instanceof NullExpr) {
-        return c2;
-    }
-    return new ConcatExpr(c1, c2);
-}
-
-export function constructSequence(...children: Expr[]): Expr {
-    
-    if (children.length == 0) {
-        return EPSILON;
-    }
-    
-    if (DIRECTION_LTR) {
-        return foldRight(children, constructConcat);
-    } else {
-        return foldLeft(children, constructConcat);
-    }
-}
-
-export function constructAlternation(...children: Expr[]): Expr {
-    const newChildren: Expr[] = [];
-    let foundEpsilon: boolean = false;
-    for (const child of children) {
-        if (child instanceof NullExpr) {
-            continue;
-        }
-        if (child instanceof EpsilonExpr) {
-            if (foundEpsilon) {
-                continue;
-            }
-            foundEpsilon = true;
-        }
-        newChildren.push(child);
-    }
-
-    if (newChildren.length == 0) {
-        return NULL;
-    }
-    if (newChildren.length == 1) {
-        return newChildren[0];
-    }
-    return new UnionExpr(newChildren);
-}
-
-export function constructIntersection(c1: Expr, c2: Expr): Expr {
-    if (c1 instanceof NullExpr) {
-        return c1;
-    }
-    if (c2 instanceof NullExpr) {
-        return c2;
-    }
-    if (c1 instanceof EpsilonExpr && c2 instanceof EpsilonExpr) {
-        return c1;
-    }
-    if (c1 instanceof IntersectExpr) {
-        const head = c1.child1;
-        const tail = constructIntersection(c1.child2, c2);
-        return constructIntersection(head, tail);
-    }
-    return new IntersectExpr(c1, c2);
-}
-
-export function constructMaybe(child: Expr): Expr {
-    return constructAlternation(child, EPSILON);
-}
-
-export function constructCount(child: Expr, maxChars: number): Expr {
-    if (child instanceof EpsilonExpr || child instanceof NullExpr) {
-        return child;
-    }
-    return new CountExpr(child, maxChars);
-}
-
-export function constructCountTape(child: Expr, maxChars: Dict<number>): Expr {
-    if (child instanceof EpsilonExpr || child instanceof NullExpr) {
-        return child;
-    }
-    return new CountTapeExpr(child, maxChars);
-}
-
-export function constructNegation(
-    child: Expr, 
-    tapes: Set<string>,
-): Expr {
-    if (child instanceof NullExpr) {
-        return constructUniverse(tapes);
-    }
-    if (child instanceof NegationExpr) {
-        return child.child;
-    }
-    if (child instanceof DotStarExpr) {
-        return NULL;
-    }
-    return new NegationExpr(child, tapes);
-}
-
-export function constructDotStar(tape: string): Expr {
-    return new DotStarExpr(tape);
-}
-
-export function constructDotRep(tape: string, maxReps: number=Infinity): Expr {
-    if (maxReps == Infinity) {
-        return constructDotStar(tape);
-    }
-    return constructRepeat(constructDot(tape), 0, maxReps);
-}
-
-
-/**
- * Creates A{min,max} from A.
- */
- export function constructRepeat(
-    child: Expr, 
-    minReps: number = 0, 
-    maxReps: number = Infinity
-): Expr {
-    if (maxReps < 0 || minReps > maxReps) {
-        return NULL;
-    }
-
-    if (maxReps == 0) {
-        return EPSILON;
-    }
-
-    if (child instanceof EpsilonExpr) {
-        return child;
-    }
-
-    if (child instanceof NullExpr) {
-        if (minReps <= 0) {
-            return EPSILON;
-        }
-        return child;
-    }
-
-    if (child instanceof DotExpr && minReps <= 0 && maxReps == Infinity) {
-        return new DotStarExpr(child.tapeName);
-    }
-
-    return new RepeatExpr(child, minReps, maxReps);
-}
-
-export function constructUniverse(
-    tapes: Set<string>, 
-): Expr {
-    return constructSequence(...[...tapes]
-                .map(t => constructDotRep(t)));
-}
-
-export function constructMatch(
-    child: Expr,
-    tapes: Set<string>
-): Expr {
-    if (child instanceof EpsilonExpr) {
-        return child;
-    }
-    if (child instanceof NullExpr) {
-        return child;
-    }
-    return new MatchExpr(child, tapes);
-}
-
-export function constructMatchFrom(
-    child: Expr,
-    fromTape: string,
-    ...toTapes: string[]
-): Expr {
-    if (child instanceof EpsilonExpr) {
-        return child;
-    }
-    if (child instanceof NullExpr) {
-        return child;
-    }
-    let result = child;
-    for (const tape of toTapes) {
-        result = new MatchFromExpr(result, fromTape, tape);
-    }
-    return result;
-}
-
-/*
-export function constructMatchFrom(state: Expr, firstTape: string, ...otherTapes: string[]): Expr {
-    // Construct a Match for multiple tapes given a expression for the first tape. 
-    return constructMatch(constructSequence(state,
-                            ...otherTapes.map((t: string) => constructRename(state, firstTape, t))),
-                          new Set([firstTape, ...otherTapes]));
-} */
-
-
-export function constructRename(
-    child: Expr, 
-    fromTape: string, 
-    toTape: string
-): Expr {
-    if (child instanceof EpsilonExpr) {
-        return child;
-    }
-    if (child instanceof NullExpr) {
-        return child;
-    }
-    if (child instanceof LiteralExpr && child.tapeName == fromTape) {
-        return constructLiteral(toTape, child.text, child.tokens, child.index);
-    }
-    if (child instanceof DotExpr && child.tapeName == fromTape) {
-        return constructDot(toTape);
-    }
-    return new RenameExpr(child, fromTape, toTape);
-}
-
-export function constructFilter(c1: Expr, c2: Expr, tapes: Set<string>): Expr {
-    if (c1 instanceof NullExpr) {
-        return c1;
-    }
-    if (c2 instanceof NullExpr) {
-        return c2;
-    }
-    if (c1 instanceof EpsilonExpr && c2 instanceof EpsilonExpr) {
-        return c1;
-    }
-    return new FilterExpr(c1, c2, tapes);
-}
-
-export function constructJoin(c1: Expr, c2: Expr, tapes1: Set<string>, tapes2: Set<string>): Expr {
-    if (c1 instanceof NullExpr) {
-        return c1;
-    }
-    if (c2 instanceof NullExpr) {
-        return c2;
-    }
-    if (c1 instanceof EpsilonExpr && c2 instanceof EpsilonExpr) {
-        return c1;
-    }
-    return new JoinExpr(c1, c2, tapes1, tapes2);
-}
-
-export function constructEntangle(
-    tapeName: string, 
-    token: EntangledToken
-): Expr {
-    return new EntangleExpr(tapeName, token);
-}
-
-export function constructPriority(tapes: string[], child: Expr): Expr {
-
-    if (tapes.length == 0) {
-        if (!(child instanceof NullExpr || child instanceof EpsilonExpr)) {            
-            throw new Error(`warning, nontrivial expr at end: ${child.id}`);
-        }
-        return child;
-    }
-
-    if (child instanceof EpsilonExpr || child instanceof NullExpr) {
-        return child;
-    }
-
-    return new PriorityExpr(tapes, child);
-}
-
-export function constructNotContains(
-    fromTapeName: string,
-    children: Expr[], 
-    tapes: string[], 
-    begin: boolean,
-    end: boolean
-): Expr {
-    const dotStar: Expr = constructDotRep(fromTapeName);
-    let seq: Expr;
-    if (begin) {
-        seq = DIRECTION_LTR ?
-              constructSequence(...children, dotStar) :
-              constructShort(constructSequence(...children, dotStar));
-    } else if (end)
-        seq = DIRECTION_LTR ?
-              constructShort(constructSequence(dotStar, ...children)) :
-              constructSequence(dotStar, ...children);
-    else {
-        seq = DIRECTION_LTR ?
-              constructSequence(constructShort(constructSequence(dotStar, ...children)), dotStar) :
-              constructSequence(dotStar, constructShort(constructSequence(...children, dotStar)));
-    }
-    return constructNegation(seq, new Set(tapes));
-}
+import { 
+    ANY_CHAR_STR, BITSETS_ENABLED, 
+    DIRECTION_LTR, Gen, GenOptions, 
+    logDebug, logTime, logStates, 
+    logGrammar, setDifference, foldRight, foldLeft,
+    VERBOSE_DEBUG,
+    Dict,
+    Namespace
+} from "./util";
+import { 
+    Tape, BitsetToken, TapeNamespace, 
+    renameTape, Token, EntangledToken,
+    OutputTrie, EpsilonToken, EPSILON_TOKEN, NO_CHAR_BITSET
+} from "./tapes";
+import { Null } from "./grammars";
+
+export interface OpenDifferentiable {
+
+    openDelta(env: DerivEnv): Expr;
+    openDeriv(env: DerivEnv): Gen<[string, Token | EpsilonToken, Expr]>;
+}
+
+export class DerivStats {
+    public statesVisited: number = 0;
+}
+
+export class ExprNamespace extends Namespace<Expr> {}
+
+/** 
+ * An Env[ironment] encapsulates the execution environment for 
+ * the core algorithm: the current state of the symbol stack, 
+ * the tape namespace mapping local tape names to global tapes, 
+ * and configuration options.
+ */
+export class DerivEnv {
+
+    constructor(
+        public tapeNS: TapeNamespace,
+        public symbolNS: Namespace<Expr>,
+        public stack: CounterStack,
+        public opt: GenOptions,
+        public stats: DerivStats
+    ) { }
+
+    public renameTape(fromKey: string, toKey: string): DerivEnv {
+        const newTapeNS = this.tapeNS.rename(fromKey, toKey);
+        return new DerivEnv(newTapeNS, this.symbolNS, this.stack, this.opt, this.stats);
+    }
+
+    public addTapes(tapes: Dict<Tape>): DerivEnv {
+        const newTapeNS = new TapeNamespace(tapes, this.tapeNS);
+        return new DerivEnv(newTapeNS, this.symbolNS, this.stack, this.opt, this.stats);
+    }
+
+    public getSymbol(symbolName: string): Expr {
+        return this.symbolNS.get(symbolName);
+    }
+    
+    public pushSymbols(symbols: Dict<Expr>): DerivEnv {
+        const newSymbolNS = new ExprNamespace(symbols, this.symbolNS);
+        return new DerivEnv(this.tapeNS, newSymbolNS, this.stack, this.opt, this.stats);
+    }
+
+    public getTape(tapeName: string): Tape {
+        return this.tapeNS.get(tapeName);
+    }
+
+    public addSymbol(symbolName: string): DerivEnv {
+        const newStack = this.stack.add(symbolName);
+        return new DerivEnv(this.tapeNS, this.symbolNS, newStack, this.opt, this.stats);
+    }
+
+    public incrStates(): void {
+        this.stats.statesVisited++;
+    }
+
+    public logDebug(msg: string): void {
+        logDebug(this.opt.verbose, msg);
+    }
+
+    public logDebugId(msg: string, expr: Expr): void {
+        if ((this.opt.verbose & VERBOSE_DEBUG) == VERBOSE_DEBUG) {
+            console.log(`${msg} ${expr.id}`);
+        }
+    }
+
+    public logDebugOutput(msg: string, output: OutputTrie): void {
+        if ((this.opt.verbose & VERBOSE_DEBUG) == VERBOSE_DEBUG) {
+            console.log(`${msg} ${JSON.stringify(output.toDict(this.tapeNS, this.opt))}`);
+        }
+    }
+
+    public logTime(msg: string): void {
+        logTime(this.opt.verbose, msg);
+    }
+
+    public logStates(msg: string): void {
+        logStates(this.opt.verbose, msg);
+    }
+
+    public logGrammar(msg: string): void {
+        logGrammar(this.opt.verbose, msg);
+    }
+
+}
+
+
+export type DerivResult = [Token | EpsilonToken, Expr];
+export type DerivResults = Gen<DerivResult>;
+
+/**
+ * This is the parsing/generation engine that underlies Gramble.
+ * It generalizes Brzozowski derivatives (Brzozowski, 1964) to
+ * multi-tape languages.
+ * 
+ *      - "Multi-tape" means that there are multiple "tapes"
+ *      (in the Turing machine sense) from/to which the machine
+ *      can read/write.  Finite-state acceptors are one-tape automata,
+ *      they read in from one tape and either succeed or fail.  Finite-
+ *      state transducers are two-tape automata, reading from one and
+ *      writing to another.  This system allows any number of tapes, and
+ *      reading/writing from them in any combination.  (E.g. you could have
+ *      five tapes A,B,C,D,E, have the input tapes be B and C and the outputs
+ *      be A,D,E.  You don't need to specify this in advance, the grammar just
+ *      expresses a relationship between tapes, not the direction 
+ *      of the "parse".)
+ * 
+ * The basic idea of a Brzozowski derivative is easy.  Consider a language that
+ * only consists of the following six words 
+ * 
+ *    L = { "apple", "avocado", "banana", "blueberry", "cherry", "date" }
+ * 
+ * The Brzozowski derivative with respect to the character "b" of the above is
+ * 
+ *    D_b(L) = { "anana", "lueberry" }
+ * 
+ * Easy, no?  But we can also do this for languages that we haven't written out in 
+ * full like this -- languages that we've only expressed in terms of a grammar.  For
+ * example, here are the rules for union (| here) and the 
+ * Kleene star with respect to some character c:
+ * 
+ *    D_c(A|B) = D_c(A) | D_c(B)
+ *    D_c(A*) = D_c(A) + A*
+ * 
+ * In other words, we can distribute the derivative operation to the components of each grammar
+ * element, depending on which grammar element it is, and eventually down to atomic elements like
+ * literals.
+ * 
+ *   D_c("banana") = "anana" if c == "b"
+ *                   0 otherwise
+ * 
+ * There is also an operation 𝛿 that checks if the grammar contains the empty string; if
+ * so, it returns the set containing the empty string, otherwise it returns 0.
+ * 
+ *   L2 = { "", "abc", "de", "f" }
+ *   𝛿(L2) = {""}
+ * 
+ *   L2 = { "abc", "de", "f" }
+ *   𝛿(L2) = {}
+ * 
+ * Brzozowski proved that all regular grammars have only finitely many derivatives (even if 
+ * the grammar itself generates infinitely).
+ * 
+ * You can generate from a grammar L by trying each possible letter for c, and then, for 
+ * each derivative L' in D_c(L), trying each possible letter again to get L'' in D_c(L'), etc.
+ * If you put those letters c into a tree, you've got L again, but this time in trie form. 
+ * That's basically what we're doing!  Except we're not iterating through each letter each time; 
+ * instead we're using sets of letters (expressed as bit sets).
+ * 
+ * A lot of our implementation of this algorithm uses the metaphor that these are states in a state
+ * machine that has not been fully constructed yet.  You can picture the process of taking a Brz. 
+ * derivative as moving from a state to a state along an edge labeled "c", but where instead of the state
+ * graph already being constructed and in memory, each state constructing its successors on demand.  
+ * Since states corresponding to (say) a particular position within a literal construct their successors
+ * differently than those that (say) start off a subgraph corresponding to a Union, they belong to different 
+ * classes here: there's a LiteralExpr, a UnionExpr, etc. that differ in how they construct 
+ * their successors, and what information they need to keep track of to do so.  LiteralExprs, for example,
+ * need to keep track of what that literal is and how far along they are within it.
+ * 
+ * Brzozowski derivatives can be applied to grammars beyond regular ones -- they're well-defined
+ * on context-free grammars, and here we generalize them to multi-tape grammars.  Much of the complexity
+ * here isn't in constructing the derivative (which is often easy) but in bookkeeping the multiple tapes,
+ * dealing with sampling randomly from a grammar or compiling it into a more efficient grammar, etc.
+ * 
+ * Although an unoptimized Brzozowski-style algorithm has poor runtime complexity, the benefit of it to
+ * us is that it gives us an easy-to-conceptualize flexibility between top-down parsing (poor runtime 
+ * complexity, good space complexity) and compiling a grammar to a state graph (good runtime complexity, 
+ * poor space complexity).  The reason for this is we can use the Brz. algorithm to actually
+ * construct the state graph, but then still use the Brz. algorithm on that state graph (the Brz. derivative
+ * of a language expressed as a state graph is easy, just follow that edge labeled "c").  That is to say,
+ * compiling the state graph is just pre-running the algorithm.  This gives us a way to think about the 
+ * _partial_ compilation of a grammar, and lets us decide things like where we want to allocate a potentially
+ * limited compilation budget to the places it's going to matter the most at runtime.
+ */
+
+/**
+ * CounterStack
+ * 
+ * A convenience class that works roughly like Python's collections.Counter.  Just
+ * note that add() is non-destructive; it returns a new Counter without changing the original.
+ * So use it like:
+ * 
+ *  * counter = counter.add("verb");
+ * 
+ * We use this to make sure we don't recurse an impractical number of times, like
+ * infinitely.  
+ * 
+ * Infinite recursion is *correct* behavior for a grammar that's
+ * genuinely infinite, but because this system is meant to be embedded in a 
+ * programming language meant for beginner programmers,
+ * we default to allowing four recursions before stopping recursion.  Advanced 
+ * programmers will be able to turn this off and allow infinite recursion, but they
+ * have to take an extra step to do so.
+ */
+
+export class CounterStack {
+
+    constructor(
+        public max: number = 4
+    ) { }
+
+    public stack: {[key: string]: number} = {};
+    public id: string = "ground";
+
+    public add(key: string) {
+        const result = new CounterStack(this.max);
+        result.stack[key] = 0;
+        Object.assign(result.stack, this.stack);
+        result.stack[key] += 1;
+        result.id = key + result.stack[key];
+        return result;
+    }
+
+    public get(key: string): number {
+        return (key in this.stack) ? this.stack[key] : 0;
+    }
+
+    public exceedsMax(key: string): boolean {
+        return this.get(key) >= this.max;
+    }
+
+    public tostring(): string {
+        return JSON.stringify(this.stack);
+    }
+}
+
+
+/**
+ * Expr is the basic class of the parser; it represents a symbolic 
+ * expression like A|B or epsilon+(C&D).  These expressions also represent 
+ * "states" or "nodes" in a (potentially abstract) state graph; this class was
+ * originally called "State".  (You can think of Brzozowski's algorithm as 
+ * simultaneously constructing and traversing a FSA.  Calculating the Brz. derivative of
+ * expression A with respect to some character "c" can be conceptualized as following
+ * the transition, labeled "c", between a node corresponding to A and a node 
+ * corresponding to its derivative expression.)
+ * 
+ * There are three kinds of "transitions" that we can follow:
+ * 
+ *    deriv(T, c): The basic derivative function; it calculates the derivative
+ *            w.r.t. character set c on tape T, but it doesn't guarantee that the
+ *            results are disjoint.  (In other words, this will only create an
+ *            abstract NDFSA, here nd (non-deterministic).)
+ * 
+ *    disjointDeriv(T, c): Determinizes the derivative; in our case that means that making
+ *            sure the returned character sets are disjoint.  This is necessary for
+ *            getting negation right, and we also call this at the highest level to 
+ *            collapse trivially-identical results.
+ * 
+ *    delta(T): A derivative w.r.t. epsilon: it returns only those languages where the
+ *            contents of tape T are epsilon.
+ */
+
+export abstract class Expr {
+
+    /**
+     * Gets an id() for the expression.  At the moment we're only using this
+     * for debugging purposes, but we may want to use it in the future
+     * as a unique identifier for a node in explicit graph construction.
+     * 
+     * If we do this, we should go through and make sure that IDs are actually
+     * unique; right now they're often not.
+     */
+    public abstract get id(): string;
+
+    /**
+     * delta can be seen as the Brz. derivative with respect to end-of-line: what grammars
+     * are consistent with NO remaining characters on the relevant tape?  If there are no languages
+     * consistent with this, the result will be a NullExpr, otherwise it's the grammar without material 
+     * on that tape.  Once we've called delta(T) for some tape T, we will never again call 
+     * delta(T) or deriv(T) on any successor grammar.
+     * 
+     * @param tapeName The local name of the tape we're querying about
+     * @param env The generation environment containing the tape namespace, stack, etc.
+     */
+    public abstract delta(
+        tapeName: string,
+        env: DerivEnv
+    ): Expr;
+
+    /**
+     * Calculates the Brzozowski derivative of this expression.
+     * 
+     * The workhorse function of the parser, taking a <tape, char> pair and trying to match it to a transition
+     * (e.g., matching it to the next character of a [LiteralExpr]).  It yields all matching <tape, char> pairs, and the respective
+     * nextExprs to which we should move upon a successful transition.
+     * 
+     * Note that an deriv()'s results may "overlap" in the sense that you may get the same matched character
+     * twice -- in the FSA metaphor, you might have two transitions to different states with the same label.
+     * For some parts of the algorithm, this would be inappropriate (i.e., inside of a negation).  So rather
+     * than call deriv() directly, call disjointDeriv, which calls deriv() and then adjusts
+     * the results so that the results are disjoint.
+     * 
+     * @param tapeName The local name of the tape we're querying about
+     * @param target A token object representing our current hypothesis about the next character
+     * @param env The generation environment containing the tape namespace, stack, etc.
+     */
+
+     public *deriv(
+        tapeName: string, 
+        target: Token,
+        env: DerivEnv
+    ): DerivResults {
+        if (target instanceof BitsetToken) {
+            yield* this.bitsetDeriv(tapeName, target, env);
+            return;
+        }
+        yield* this.stringDeriv(tapeName, target, env);
+    }
+
+    public bitsetDeriv(
+        tapeName: string, 
+        target: BitsetToken,
+        env: DerivEnv
+    ): DerivResults {
+        throw new Error("not implemented");
+    }
+
+    public stringDeriv(
+        tapeName: string,
+        target: string, 
+        env: DerivEnv
+    ): DerivResults {
+        throw new Error("not implemented");
+    }
+        
+    /** 
+     * Calculates the derivative so that the results are deterministic (or more accurately, so that all returned 
+     * transitions are disjoint).
+     * 
+     * This looks a bit complicated (and it kind of is) but what it's doing is handing off the calculation to
+     * deriv(), then combining results so that there's no overlap between the tokens.  For example, say deriv() yields
+     * two tokens X and Y, and they have no intersection.  Then we're good, we just yield those.  But if they 
+     * do have an intersection, we need to return three paths:
+     * 
+     *    X&Y (leading to the UnionExpr of the exprs X and Y would have led to)
+     *    X-Y (leading to the expr X would have led to)
+     *    Y-X (leading to the expr Y would have led to)
+     */ 
+
+    public *disjointDeriv(
+        tapeName: string, 
+        target: Token,
+        env: DerivEnv
+    ): DerivResults {
+        if (target instanceof BitsetToken) {
+            yield* this.disjointBitsetDeriv(tapeName, target, env);
+            return;
+        }
+        yield* this.disjointStringDeriv(tapeName, target, env);
+    }
+    
+    public *disjointBitsetDerivOld(
+        tapeName: string, 
+        target: BitsetToken,
+        env: DerivEnv
+    ): DerivResults {
+        const results: {[c: string]: Expr[]} = {};
+
+        const tape = env.getTape(tapeName);
+
+        for (const [childToken, childExpr] of
+                this.deriv(tapeName, target, env)) {
+
+            // don't perform this operation on entangled tokens
+            if (childToken instanceof EntangledToken) {
+                yield [childToken, childExpr];
+                continue;
+            }
+
+            let c:string;
+            for (c of tape.fromToken(childToken as BitsetToken)) {
+                if (!(c in results)) {
+                    results[c] = [];
+                }
+                results[c].push(childExpr);
+            }
+        }
+
+        for (const c in results) {
+            const nextToken = tape.toToken([c]);
+            const nextExprs = results[c];
+            const nextExpr = constructAlternation(...nextExprs);
+            yield [nextToken, nextExpr];
+        }
+    }
+    
+    public *disjointStringDeriv(
+        tapeName: string,
+        target: string, 
+        env: DerivEnv
+    ): DerivResults {
+        const results: {[c: string]: Expr[]} = {};
+        for (const [childToken, childExpr] of this.deriv(tapeName, target, env)) {
+            const childString: string = (childToken instanceof EpsilonToken) ?
+                                        "" : childToken as string;
+            if (!(childString in results)) {
+                results[childString] = [];
+            }
+            results[childString].push(childExpr);
+        }
+
+        for (const c in results) {
+            const nextExprs = results[c];
+            const nextExpr = constructAlternation(...nextExprs);
+            const cToken: Token | EpsilonToken = (c == "") ? EPSILON_TOKEN : c;
+            yield [cToken, nextExpr];
+        }
+    }
+
+    public *disjointBitsetDeriv(
+        tapeName: string,
+        target: BitsetToken, 
+        env: DerivEnv
+    ): DerivResults {
+
+        let results: DerivResult[] = [];
+        let nextExprs: DerivResult[] = [... this.deriv(tapeName, target, env)];
+        
+        for (let [nextToken, next] of nextExprs) {
+
+            if (nextToken instanceof EntangledToken) {
+                yield [nextToken, next];
+                continue;
+            } 
+
+            let nextBits: BitsetToken = nextToken instanceof EpsilonToken ?
+                                        NO_CHAR_BITSET : nextToken as BitsetToken;
+            let epsilonPushed = false;
+            let newResults: [BitsetToken | EpsilonToken, Expr][] = [];
+            for (let [otherToken, otherNext] of results) {
+                if (otherToken instanceof EpsilonToken) {
+                    if (nextToken instanceof EpsilonToken) {
+                        // there's something in the intersection
+                        const union = constructAlternation(next, otherNext);
+                        newResults.push([nextToken, union]);
+                        epsilonPushed = true;
+                    } else {
+                        newResults.push([otherToken, otherNext]); 
+                    }
+                    continue;
+                }
+                let otherBits: BitsetToken = otherToken as BitsetToken;
+                // they both matched
+                const intersection: BitsetToken = nextBits.and(otherBits);
+                if (!intersection.isEmpty()) {
+                    // there's something in the intersection
+                    const union = constructAlternation(next, otherNext);
+                    newResults.push([intersection, union]); 
+                }
+                const notIntersection = intersection.not();
+                nextBits = nextBits.and(notIntersection)
+                otherBits = otherBits.and(notIntersection);
+
+                // there's something left over
+                if (!otherBits.isEmpty()) {
+                    newResults.push([otherBits, otherNext]);
+                }
+            }
+            results = newResults;
+            if (!nextBits.isEmpty()) {
+                results.push([nextBits, next]);
+            } else if ((nextToken instanceof EpsilonToken) && !epsilonPushed) {
+                results.push([nextToken, next]);
+            }
+        }
+
+        yield *results;
+    }
+
+}
+
+/**
+ * An expression denoting the language with one entry, that's epsilon on all tapes.
+ */
+export class EpsilonExpr extends Expr {
+
+    public get id(): string {
+        return "ε";
+    }
+
+    public delta(
+        tapeName: string,
+        env: DerivEnv
+    ): Expr {
+        return this;
+    }
+
+    public *deriv(
+        tapeName: string, 
+        target: Token,
+        env: DerivEnv
+    ): DerivResults { }
+
+}
+
+/**
+ * An expression denoting the empty language {}
+ */
+export class NullExpr extends Expr {
+
+    public get id(): string {
+        return "∅";
+    }
+    
+    public delta(
+        tapeName: string,
+        env: DerivEnv
+    ): Expr {
+        return this;
+    }
+
+    public *deriv(
+        tapeName: string, 
+        target: Token,
+        env: DerivEnv
+    ): DerivResults { }
+}
+
+
+/**
+ * The state that recognizes/emits any character on a specific tape; 
+ * implements the "dot" in regular expressions.
+ */
+class DotExpr extends Expr {
+    
+    constructor(
+        public tapeName: string
+    ) {
+        super();
+    }
+
+    public get id(): string {
+        return `${this.tapeName}:.`;
+    }
+    
+    public delta(
+        tapeName: string,
+        env: DerivEnv
+    ): Expr {
+        if (tapeName != this.tapeName) {
+            return this;
+        }
+        return NULL;
+    }
+
+    public *bitsetDeriv(
+        tapeName: string, 
+        target: BitsetToken,
+        env: DerivEnv
+    ): DerivResults {
+        if (tapeName != this.tapeName) {
+            return;
+        }
+        yield [target, EPSILON];
+    }
+
+    public *stringDeriv(
+        tapeName: string,
+        target: string, 
+        env: DerivEnv
+    ): DerivResults { 
+        if (tapeName != this.tapeName) {
+            return;
+        }
+
+        const tape = env.getTape(tapeName);
+
+        for (const c of tape.expandStrings(target)) {
+            yield [c, EPSILON];
+        }
+    }
+}
+
+class EntangleExpr extends Expr {
+
+    constructor(
+        public tapeName: string,
+        public token: EntangledToken
+    ) {
+        super();
+    }
+
+    public get id(): string {
+        return `(bits:${this.token.bits})`;
+    }
+
+    public delta(
+        tapeName: string,
+        env: DerivEnv
+    ): Expr {
+        if (tapeName != this.tapeName) {
+            return this;
+        }
+        return NULL;
+    }
+    
+    public *bitsetDeriv(
+        tapeName: string, 
+        target: BitsetToken,
+        env: DerivEnv
+    ): DerivResults {
+        if (tapeName != this.tapeName) {
+            return;
+        }
+
+        const tape = env.getTape(tapeName);
+        const result = tape.match(this.token, target);
+        if (result.isEmpty()) {
+            return;
+        }
+        yield [result, EPSILON];
+    }
+
+    public *stringDeriv(
+        tapeName: string,
+        target: string, 
+        env: DerivEnv
+    ): DerivResults {
+        throw new Error("not implemented")
+    }
+}
+
+class CharSetExpr extends Expr {
+    
+    constructor(
+        public tapeName: string,
+        public chars: string[]
+    ) {
+        super();
+    }
+    
+    public get id(): string {
+        return `${this.tapeName}:{${this.chars.join("|")}}`;
+    }
+
+    public delta(
+        tapeName: string,
+        env: DerivEnv
+    ): Expr {
+        if (tapeName != this.tapeName) {
+            return this;
+        }
+        return NULL;
+    }
+
+    protected getToken(tape: Tape): BitsetToken {
+        return tape.toToken(this.chars);
+    }
+
+    public *bitsetDeriv(
+        tapeName: string, 
+        target: BitsetToken,
+        env: DerivEnv
+    ): DerivResults {
+        if (tapeName != this.tapeName) {
+            return;
+        }
+
+        const tape = env.getTape(tapeName);
+
+        const bits = this.getToken(tape);
+        const result = tape.match(bits, target);
+        if (result.isEmpty()) {
+            return;
+        }
+        yield [result, EPSILON];
+    }
+
+    public *stringDeriv(
+        tapeName: string,
+        target: string, 
+        env: DerivEnv
+    ): DerivResults {
+        if (tapeName != this.tapeName) {
+            return;
+        }
+
+        const tape = env.getTape(tapeName);
+        for (const c of tape.expandStrings(target)) {
+            if (this.chars.indexOf(c) == -1) {
+                continue;
+            }
+            yield [c, EPSILON];
+        }
+    }
+}
+
+class DotStarExpr extends Expr {
+    
+    constructor(
+        public tapeName: string
+    ) {
+        super();
+    }
+
+    public get id(): string {
+        return `${this.tapeName}:.*`;
+    }
+    
+    public delta(
+        tapeName: string,
+        env: DerivEnv
+    ): Expr {
+        if (tapeName != this.tapeName) {
+            return this;
+        }
+        return EPSILON;
+    }
+
+    public *bitsetDeriv(
+        tapeName: string, 
+        target: BitsetToken,
+        env: DerivEnv
+    ): DerivResults {
+        if (tapeName != this.tapeName) {
+            return;
+        }
+        yield [target, this];
+    }
+
+    public *stringDeriv(
+        tapeName: string,
+        target: string, 
+        env: DerivEnv
+    ): DerivResults {
+        if (tapeName != this.tapeName) {
+            return;
+        }
+        
+        const tape = env.getTape(tapeName);
+        for (const c of tape.expandStrings(target)) {
+            yield [c, this];
+        }
+    }
+   
+}
+
+class LiteralExpr extends Expr {
+
+    constructor(
+        public tapeName: string,
+        public text: string,
+        public tokens: string[],
+        public index: number = 0
+    ) {
+        super();
+    }
+
+    public get id(): string {
+        const index = this.index > 0 ? `[${this.index}]` : ""; 
+        return `${this.tapeName}:${this.tokens.join("")}${index}`;
+    }
+
+    public delta(
+        tapeName: string,
+        env: DerivEnv
+    ): Expr {
+        if (tapeName != this.tapeName) {
+            return this;
+        }
+        if (this.index >= this.tokens.length) {
+            return EPSILON;
+        }
+        return NULL;
+    }
+
+    protected getAtomicToken(tape: Tape): BitsetToken {
+        return tape.toToken([this.text]);
+    }
+
+    public *bitsetDeriv(
+        tapeName: string, 
+        target: BitsetToken,
+        env: DerivEnv
+    ): DerivResults {
+
+        if (this.index >= this.tokens.length) {
+            return;
+        }
+
+        if (tapeName != this.tapeName) {
+            return;
+        }
+
+        const tape = env.getTape(tapeName);
+
+        if (tape.atomic) {
+            const currentToken = tape.toToken([this.text]);
+            const result = tape.match(currentToken, target);
+            if (result.isEmpty()) {
+                return;
+            }
+            yield [result, EPSILON];
+            return;
+        }
+
+        const currentToken = tape.toToken([this.tokens[this.index]]);
+        const result = tape.match(currentToken, target);
+        if (result.isEmpty()) {
+            return;
+        }
+        const nextExpr = constructLiteral(this.tapeName, this.text, this.tokens, this.index+1);
+        yield [result, nextExpr];
+
+    }
+
+    public *stringDeriv(
+        tapeName: string,
+        target: string, 
+        env: DerivEnv
+    ): DerivResults {
+
+        if (this.index >= this.tokens.length) {
+            return;
+        }
+
+        if (tapeName != this.tapeName) {
+            return;
+        }
+
+        const tape = env.getTape(tapeName);
+        if (tape.atomic) {
+            if (target == ANY_CHAR_STR || target == this.text) {
+                yield [this.text, EPSILON];
+            }
+            return;
+        }
+
+        if (target == ANY_CHAR_STR || target == this.tokens[this.index]) {
+            const nextExpr = constructLiteral(this.tapeName, this.text, this.tokens, this.index+1);
+            yield [this.tokens[this.index], nextExpr];
+        }
+    }
+
+}
+
+class RTLLiteralExpr extends LiteralExpr {
+
+    constructor(
+        public tapeName: string,
+        public text: string,
+        public tokens: string[],
+        public index: number = tokens.length-1
+    ) {
+        super(tapeName, text, tokens, index);
+    }
+
+    public get id(): string {
+        const index = this.index < this.tokens.length-1 ? `[${this.index}]` : ""; 
+        return `${this.tapeName}:${this.tokens.join("")}${index}`;
+    }
+
+    public delta(
+        tapeName: string,
+        env: DerivEnv
+    ): Expr {
+        if (tapeName != this.tapeName) {
+            return this;
+        }
+
+        if (this.index < 0) {
+            return EPSILON;
+        }
+
+        return NULL;
+    }
+
+    public *bitsetDeriv(
+        tapeName: string, 
+        target: BitsetToken,
+        env: DerivEnv
+    ): DerivResults {
+
+        if (this.index < 0) {
+            return;
+        }
+
+        if (tapeName != this.tapeName) {
+            return;
+        }
+
+        const tape = env.getTape(tapeName);
+
+        if (tape.atomic) {
+            const currentToken = tape.toToken([this.text]);
+            const result = tape.match(currentToken, target);
+            if (result.isEmpty()) {
+                return;
+            }
+            yield [result, EPSILON];
+            return;
+        }
+
+        const currentToken = tape.toToken([this.tokens[this.index]]);
+        const result = tape.match(currentToken, target);
+        if (result.isEmpty()) {
+            return;
+        }
+        const nextExpr = constructLiteral(this.tapeName, this.text, this.tokens, this.index-1);
+        yield [result, nextExpr];
+
+    }
+
+    public *stringDeriv(
+        tapeName: string,
+        target: string, 
+        env: DerivEnv
+    ): DerivResults {
+
+        if (this.index < 0) {
+            return;
+        }
+
+        if (tapeName != this.tapeName) {
+            return;
+        }
+
+        const tape = env.getTape(tapeName);
+        if (tape.atomic) {
+            if (target == ANY_CHAR_STR || target == this.text) {
+                yield [this.text, EPSILON];
+            }
+            return;
+        }
+
+        if (target == ANY_CHAR_STR || target == this.tokens[this.index]) {
+            const nextExpr = constructLiteral(this.tapeName, this.text, this.tokens, this.index-1);
+            yield [this.tokens[this.index], nextExpr];
+        }
+    }
+
+}
+
+class EpsilonLiteralExpr extends Expr {
+
+    constructor(
+        public tapeName: string,
+    ) {
+        super();
+    }
+
+    public get id(): string {
+        return `${this.tapeName}:ε`;
+    }
+
+    public delta(
+        tapeName: string,
+        env: DerivEnv
+    ): Expr {
+        if (tapeName != this.tapeName) {
+            return this;
+        }
+        return NULL;
+    }
+
+    public *deriv(
+        tapeName: string,
+        target: Token, 
+        env: DerivEnv
+    ): DerivResults {
+        if (tapeName != this.tapeName) {
+            return;
+        }
+
+        if (target == ANY_CHAR_STR) {
+            yield [EPSILON_TOKEN, EPSILON];
+        }
+    }
+
+}
+
+export class ParallelExpr extends Expr {
+
+    constructor(
+        public children: Dict<Expr>
+    ) {
+        super();
+    }
+
+    public get id(): string {
+        const childIDs = Object.values(this.children).map(c => c.id);
+        return `${childIDs.join("∙")}`;
+    }
+
+    public delta(
+        tapeName: string,
+        env: DerivEnv
+    ): Expr {
+        if (!(tapeName in this.children)) {
+            return this;
+        }
+        
+        const delta = this.children[tapeName].delta(tapeName, env);
+        return updateParallel(this.children, tapeName, delta);
+    }
+
+    public *deriv(
+        tapeName: string, 
+        target: Token,
+        env: DerivEnv
+    ): DerivResults {
+
+        if (!(tapeName in this.children)) {
+            return;
+        }
+
+        const childResults = this.children[tapeName].disjointDeriv(tapeName, target, env);
+        for (const [cTarget, cNext] of childResults) {
+            const successor = updateParallel(this.children, tapeName, cNext);
+            yield [cTarget, successor];
+        }
+    }
+}
+
+export function constructParallel(
+    children: Dict<Expr>,
+): Expr {
+    const newChildren: Dict<Expr> = {};
+    let childFound = false;
+    for (const [tapeName, child] of Object.entries(children)) {
+        if (child instanceof NullExpr) {
+            return child;
+        }
+        if (child instanceof EpsilonExpr) {
+            continue;
+        }
+        newChildren[tapeName] = child;
+        childFound = true;
+    }
+    if (!childFound) {
+        return EPSILON;
+    }
+
+    return new ParallelExpr(newChildren);
+}
+
+export function updateParallel(
+    children: Dict<Expr>,
+    newTape: string,
+    newChild: Expr
+): Expr {
+    if (newChild instanceof NullExpr) {
+        return newChild;
+    }
+
+    const newChildren: Dict<Expr> = {};
+    Object.assign(newChildren, children);
+        
+    if (newChild instanceof EpsilonExpr) {
+        delete newChildren[newTape];
+        if (Object.keys(newChildren).length == 0) {
+            return EPSILON;
+        }
+    } else {
+        newChildren[newTape] = newChild;
+    }
+
+    return new ParallelExpr(newChildren);
+}
+
+/**
+ * The abstract base class of all Exprs with two state children 
+ * (e.g. [JoinExpr]).
+ */
+export abstract class BinaryExpr extends Expr {
+
+    constructor(
+        public child1: Expr,
+        public child2: Expr
+    ) {
+        super();
+    }
+
+    public get id(): string {
+        return `${this.constructor.name}(${this.child1.id},${this.child2.id})`;
+    }
+}
+
+class ConcatExpr extends BinaryExpr {
+
+    public get id(): string {
+        if (!this.child1.id.startsWith("(")) {
+            const child1IDpieces = this.child1.id.split(":");
+            const child2IDpieces = this.child2.id.split(":");
+            if (child1IDpieces[0] == child2IDpieces[0]) {
+                return this.child1.id + child2IDpieces.slice(1).join(":");
+            }
+        }
+        return this.child1.id + "+" + this.child2.id;
+    }
+
+    public delta(
+        tapeName: string,
+        env: DerivEnv
+    ): Expr {
+        const newChild1 = this.child1.delta(tapeName, env);
+        const newChild2 = this.child2.delta(tapeName, env);
+        return constructConcat(newChild1, newChild2);
+    }
+
+    public *deriv(
+        tapeName: string, 
+        target: Token,
+        env: DerivEnv
+    ): DerivResults {
+
+        const [c1, c2] = (DIRECTION_LTR) ?
+                        [this.child1, this.child2] :
+                        [this.child2, this.child1];
+
+        for (const [c1target, c1next] of
+                c1.deriv(tapeName, target, env)) {
+            yield [c1target, constructPrecede(c1next, c2)];
+        }
+
+        const c1next = c1.delta(tapeName, env);
+        for (const [c2target, c2next] of
+                c2.deriv(tapeName, target, env)) {
+            yield [c2target, constructPrecede(c1next, c2next)];
+        }
+    }
+
+}
+
+export class UnionExpr extends Expr {
+
+    constructor(
+        public children: Expr[]
+    ) { 
+        super()
+    }
+
+    public get id(): string {
+        return "(" + this.children.map(c => c.id).join("|") + ")";
+    }
+
+    public delta(
+        tapeName: string,
+        env: DerivEnv
+    ): Expr {
+        const newChildren = this.children.map(c => c.delta(tapeName, env));
+        const result = constructAlternation(...newChildren);
+        return result;
+    }
+
+    public *deriv(
+        tapeName: string, 
+        target: Token,
+        env: DerivEnv
+    ): DerivResults {
+        for (const child of this.children) {
+            yield* child.deriv(tapeName, target, env);
+        }
+    }
+
+}
+
+class IntersectExpr extends BinaryExpr {
+
+    public get id(): string {
+        return `(${this.child1.id}&${this.child2.id})`;
+    }
+
+    public delta(
+        tapeName: string,
+        env: DerivEnv
+    ): Expr {
+        const newChild1 = this.child1.delta(tapeName, env);
+        const newChild2 = this.child2.delta(tapeName, env);
+        return constructIntersection(newChild1, newChild2);
+    }
+
+    public *deriv(
+        tapeName: string, 
+        target: Token,
+        env: DerivEnv
+    ): DerivResults {
+        for (const [c1target, c1next] of 
+                this.child1.disjointDeriv(tapeName, target, env)) {
+
+            if (c1target instanceof EpsilonToken) {
+                const successor = constructIntersection(c1next, this.child2);
+                yield [c1target, successor];
+                continue;
+            }
+    
+            for (const [c2target, c2next] of 
+                    this.child2.disjointDeriv(tapeName, c1target as Token, env)) {
+                const c1nxt = (c2target instanceof EpsilonToken) ? this.child1 : c1next;
+                const successor = constructIntersection(c1nxt, c2next);
+                yield [c2target, successor];
+            }
+        }
+    } 
+
+}
+
+
+class FilterExpr extends BinaryExpr {
+
+    constructor(
+        child1: Expr,
+        child2: Expr,
+        public tapes: Set<string>
+    ) {
+        super(child1, child2);
+    }
+    
+    public get id(): string {
+        return `${this.child1.id}[${this.child2.id}]`;
+    }
+
+    public delta(
+        tapeName: string,
+        env: DerivEnv
+    ): Expr {
+        const newChild1 = this.child1.delta(tapeName, env);
+        const newChild2 = this.child2.delta(tapeName, env);
+        return constructFilter(newChild1, newChild2, this.tapes);
+    }
+
+    public *deriv(
+        tapeName: string, 
+        target: Token,
+        env: DerivEnv
+    ): DerivResults {
+
+        if (!this.tapes.has(tapeName)) {
+            for (const [c1target, c1next] of 
+                    this.child1.disjointDeriv(tapeName, target, env)) {
+                const successor = constructFilter(c1next, this.child2, this.tapes);
+                yield [c1target, successor];
+            }
+            return;
+        }
+        
+        for (const [c2target, c2next] of 
+                this.child2.disjointDeriv(tapeName, target, env)) {
+
+            if (c2target instanceof EpsilonToken) {
+                const successor = constructFilter(this.child1, c2next, this.tapes);
+                yield [c2target, successor];
+                continue;
+            }
+    
+            for (const [c1target, c1next] of 
+                    this.child1.disjointDeriv(tapeName, c2target as Token, env)) {
+                const c2nxt = (c1target instanceof EpsilonToken) ? this.child2 : c2next;
+                const successor = constructFilter(c1next, c2nxt, this.tapes);
+                yield [c1target, successor];
+            }
+        }
+    } 
+
+}
+
+class JoinExpr extends BinaryExpr {
+
+    constructor(
+        child1: Expr,
+        child2: Expr,
+        public tapes1: Set<string>,
+        public tapes2: Set<string>
+    ) {
+        super(child1, child2);
+    }
+
+    public get id(): string {
+        return `(${this.child1.id}⋈${this.child2.id})`;
+    }
+
+    public delta(
+        tapeName: string,
+        env: DerivEnv
+    ): Expr {
+        const newChild1 = this.child1.delta(tapeName, env);
+        const newChild2 = this.child2.delta(tapeName, env);
+        return constructJoin(newChild1, newChild2, this.tapes1, this.tapes2);
+    }
+
+    public *deriv(
+        tapeName: string, 
+        target: Token,
+        env: DerivEnv
+    ): DerivResults {
+
+        if (!this.tapes2.has(tapeName)) {
+            for (const [leftTarget, leftNext] of 
+                    this.child1.disjointDeriv(tapeName, target, env)) {
+                const successor = constructJoin(leftNext, this.child2, this.tapes1, this.tapes2);
+                yield [leftTarget, successor];
+            }
+            return;
+        }
+        
+        if (!this.tapes1.has(tapeName)) {
+            for (const [rightTarget, rightNext] of 
+                    this.child2.disjointDeriv(tapeName, target, env)) {
+                const successor = constructJoin(this.child1, rightNext, this.tapes1, this.tapes2);
+                yield [rightTarget, successor];
+            }
+            return;
+        }
+        
+        for (const [leftTarget, leftNext] of 
+                this.child1.disjointDeriv(tapeName, target, env)) {
+
+            if (leftTarget instanceof EpsilonToken) {
+                const successor = constructJoin(leftNext, this.child2, this.tapes1, this.tapes2);
+                yield [leftTarget, successor];
+                continue;
+            }
+
+            for (const [rightTarget, rightNext] of 
+                    this.child2.disjointDeriv(tapeName, leftTarget as Token, env)) {
+                const lnext = (rightTarget instanceof EpsilonToken) ? this.child1 : leftNext;
+                const successor = constructJoin(lnext, rightNext, this.tapes1, this.tapes2);
+                yield [rightTarget, successor];
+            }
+        }
+    } 
+
+}
+
+/**
+ * The parser that handles arbitrary subgrammars referred to by a symbol name; this is what makes
+ * recursion possible.
+ * 
+ * Like most such implementations, EmbedExpr's machinery serves to delay the construction of a child
+ * state, since this child may be the EmbedExpr itself, or refer to this EmbedExpr by indirect recursion.
+ * So instead of having a child at the start, it just has a symbol name and a reference to a symbol table.
+ * 
+ * The successor states of the EmbedExpr may have an explicit child, though: the successors of that initial
+ * child state.  (If we got the child from the symbol table every time, we'd just end up trying to match its 
+ * first letter again and again.)  We keep track of that through the _child member, which is initially undefined
+ * but which we specify when constructing EmbedExpr's successor.
+ */
+ class EmbedExpr extends Expr {
+
+    constructor(
+        public symbolName: string,
+        public child: Expr | undefined = undefined
+    ) { 
+        super();
+    }
+
+    public get id(): string {
+        return `\$${this.symbolName}`;
+    }
+
+    public getChild(env: DerivEnv): Expr {
+        if (this.child == undefined) {
+            let child = env.getSymbol(this.symbolName);
+            if (child == undefined) {
+                // this is an error, due to the programmer referring to an undefined
+                // symbol, but now is not the time to complain. 
+                child = EPSILON;
+            } 
+            this.child = child;
+        }
+        return this.child;
+    }
+
+    public delta(
+        tapeName: string,
+        env: DerivEnv
+    ): Expr {
+        if (env.stack.exceedsMax(this.symbolName)) {
+            return NULL;
+        }
+        const newEnv = env.addSymbol(this.symbolName);
+        const childNext = this.getChild(env).delta(tapeName, newEnv);
+        return constructEmbed(this.symbolName, childNext, env.symbolNS);
+    }
+
+    public *deriv(
+        tapeName: string, 
+        target: Token,
+        env: DerivEnv
+    ): DerivResults {
+
+        if (env.stack.exceedsMax(this.symbolName)) {
+            return;
+        }
+
+        const newEnv = env.addSymbol(this.symbolName);
+        let child = this.getChild(env);
+
+        for (const [childTarget, childNext] of 
+                        child.deriv(tapeName, target, newEnv)) {
+            const successor = constructEmbed(this.symbolName, childNext, env.symbolNS);
+            yield [childTarget, successor];
+        }
+    }
+}
+
+export function constructEmbed(
+    symbolName: string, 
+    child: Expr | undefined = undefined,
+    symbolNS: ExprNamespace,
+): Expr {
+    const symbol = symbolNS.attemptGet(symbolName);
+    if (symbol != undefined && 
+            (symbol instanceof EpsilonExpr || symbol instanceof NullExpr)) {
+        return symbol;
+    }
+    if (child != undefined && 
+        (child instanceof EpsilonExpr || child instanceof NullExpr)) {
+        return child;
+    }
+    return new EmbedExpr(symbolName, child);
+}
+
+/**
+ * Abstract base class for expressions with only one child state.  Typically, UnaryExprs
+ * handle derivatives by forwarding on the call to their child, and doing something special
+ * before or after.  For example, [EmbedExprs] do a check a stack of symbol names to see
+ * whether they've passed the allowable recursion limit, and [RenameExpr]s change what
+ * the different tapes are named.
+ * 
+ * Note that [UnaryExpr.child] is a getter, rather than storing an actual child.  This is
+ * because [EmbedExpr] doesn't actually store its child, it grabs it from a symbol table instead.
+ * (If it tried to take it as a param, or construct it during its own construction, this wouldn't 
+ * work, because the EmbedExpr's child can be that EmbedExpr itself.)
+ */
+export abstract class UnaryExpr extends Expr {
+
+    constructor(
+        public child: Expr
+    ) { 
+        super();
+    }
+
+    public get id(): string {
+        return `${this.constructor.name}(${this.child.id})`;
+    }
+}
+
+export class CollectionExpr extends UnaryExpr {
+
+    constructor(
+        child: Expr,
+        public symbols: Dict<Expr>
+    ) {
+        super(child);
+    }
+    
+    public get id(): string {
+        return `${this.child.id}`;
+    }
+
+    public delta(
+        tapeName: string,
+        env: DerivEnv
+    ): Expr {
+        const newEnv = env.pushSymbols(this.symbols);
+        const newChild = this.child.delta(tapeName, newEnv);
+        return constructCollection(newChild, this.symbols);
+    }
+
+    public *deriv(
+        tapeName: string, 
+        target: Token,
+        env: DerivEnv
+    ): DerivResults {
+        const newEnv = env.pushSymbols(this.symbols);
+        for (const [childTarget, childNext] of 
+                this.child.deriv(tapeName, target, newEnv)) {
+            yield [childTarget, constructCollection(childNext, this.symbols)];
+        }
+    }
+    
+    
+    public openDelta(
+        env: DerivEnv
+    ): Expr {
+        if (!(this.child instanceof PriorityExpr)) {
+            throw new Error("child does not have openDelta");
+        }
+        const newEnv = env.pushSymbols(this.symbols);
+        const newChild = this.child.openDelta(newEnv);
+        return constructCollection(newChild, this.symbols);
+    }
+
+    public *openDeriv(
+        env: DerivEnv
+    ): Gen<[string, Token | EpsilonToken, Expr]> {
+        if (!(this.child instanceof PriorityExpr)) {
+            throw new Error("child does not have openDeriv");
+        }
+        const newEnv = env.pushSymbols(this.symbols);
+        for (const [childTape, childTarget, childNext] of 
+                this.child.openDeriv(newEnv)) {
+            yield [childTape, childTarget, constructCollection(childNext, this.symbols)];
+        }
+    }
+}
+
+export function constructCollection(child: Expr, symbols: Dict<Expr>): Expr {
+    if (child instanceof EpsilonExpr || child instanceof NullExpr) {
+        return child;
+    }
+    return new CollectionExpr(child, symbols);
+}
+
+export class CountExpr extends UnaryExpr {
+
+    constructor(
+        child: Expr,
+        public maxChars: number
+    ) {
+        super(child);
+    }
+
+    public get id(): string {
+        return `Count(${this.maxChars},${this.child.id})`;
+    }
+
+    public delta(
+        tapeName: string,
+        env: DerivEnv
+    ): Expr {
+        const newChild = this.child.delta(tapeName, env);
+        return constructCount(newChild, this.maxChars);
+    }
+
+    public *deriv(
+        tapeName: string, 
+        target: Token,
+        env: DerivEnv
+    ): DerivResults {
+        if (this.maxChars <= 0) {
+            return;
+        }
+
+        for (const [cTarget, cNext] of this.child.deriv(tapeName, target, env)) {
+            const newMax = (cTarget instanceof EpsilonToken) ? this.maxChars: this.maxChars-1;
+            const successor = constructCount(cNext, newMax);
+            yield [cTarget, successor];
+        }
+    }
+}
+
+export class CountTapeExpr extends UnaryExpr {
+
+    constructor(
+        child: Expr,
+        public maxChars: Dict<number>
+    ) {
+        super(child);
+    }
+
+    public get id(): string {
+        return `CountTape(${JSON.stringify(this.maxChars)},${this.child.id})`;
+    }
+
+    public delta(
+        tapeName: string,
+        env: DerivEnv
+    ): Expr {
+        const newChild = this.child.delta(tapeName, env);
+        return constructCountTape(newChild, this.maxChars);
+    }
+
+    public *deriv(
+        tapeName: string, 
+        target: Token,
+        env: DerivEnv
+    ): DerivResults {
+
+        if (!(tapeName in this.maxChars)) {
+            return;
+        }
+
+        for (const [cTarget, cNext] of this.child.deriv(tapeName, target, env)) {
+            
+            if (cTarget instanceof EpsilonToken) {
+                const successor = constructCountTape(cNext, this.maxChars);
+                yield [cTarget, successor];
+                continue;
+            }
+            
+            if (this.maxChars[tapeName] <= 0) {
+                return;
+            }
+            
+            let newMax: Dict<number> = {};
+            Object.assign(newMax, this.maxChars);
+            newMax[tapeName] -= 1;
+            const successor = constructCountTape(cNext, newMax);
+            yield [cTarget, successor];
+        }
+    }
+}
+
+export class PreTapeExpr extends UnaryExpr {
+
+    constructor(
+        public fromTape: string,
+        public toTape: string,
+        child: Expr
+    ) {
+        super(child);
+    }
+
+    public get id(): string {
+        return this.child.id;
+    }
+
+    public delta(
+        tapeName: string,
+        env: DerivEnv
+    ): Expr {
+        if (tapeName == this.fromTape) {
+            throw new Error(`something's gone wrong, querying on ` +
+                `a EagerHideExpr fromTape ${this.fromTape}`);
+        }
+
+        if (tapeName == this.toTape) {
+            const fromDelta = this.child.delta(this.fromTape, env);
+            const toDelta = fromDelta.delta(this.toTape, env);
+            return constructPreTape(this.fromTape, this.toTape, toDelta);
+        }
+
+        const delta = this.child.delta(tapeName, env);
+        return constructPreTape(this.fromTape, this.toTape, delta);
+    }
+    
+    public *deriv(
+        tapeName: string, 
+        target: Token,
+        env: DerivEnv
+    ): DerivResults {
+        if (tapeName == this.fromTape) {
+            throw new Error(`something's gone wrong, querying on ` +
+                `a EagerHideExpr fromTape ${this.fromTape}`);
+        }
+
+        if (tapeName == this.toTape) {
+            
+            // if the child is nullable on the fromTape, we can stop 
+            // querying on fromTape -- that is, stop being a PreTapeExpr
+            const childDelta = this.child.delta(this.fromTape, env);
+            if (!(childDelta instanceof NullExpr)) {
+                yield* childDelta.deriv(this.toTape, target, env);
+            }
+
+            const globalTapeName = env.getTape(this.fromTape).globalName;
+            for (const [fromTarget, fromNext] of this.child.deriv(this.fromTape, target, env)) {
+                if (fromNext instanceof NullExpr) {
+                    continue;
+                }
+                env.incrStates();
+                const fromTarget_str = (fromTarget instanceof EpsilonToken) ? 'ε' : 
+                                    (fromTarget instanceof BitsetToken) ?
+                                    `[${fromTarget.bits}:${fromTarget.entanglements.toString()}]` :
+                                    fromTarget;
+                env.logDebug(`D^${globalTapeName}_${fromTarget_str} = ${fromNext.id}`);
+                if (fromTarget instanceof EpsilonToken) {
+                    const wrapped = constructPreTape(this.fromTape, this.toTape, fromNext);
+                    yield [fromTarget, wrapped];
+                    continue;
+                }
+                for (const [toTarget, toNext] of fromNext.deriv(this.toTape, target, env)) {
+                    const wrapped = constructPreTape(this.fromTape, this.toTape, toNext);
+                    yield [toTarget, wrapped];
+                }
+            }
+            return;
+        }
+
+        for (const [toTarget, toNext] of this.child.deriv(tapeName, target, env)) {
+            const wrapped = constructPreTape(this.fromTape, this.toTape, toNext);
+            yield [toTarget, wrapped];
+        }
+
+    }
+}
+
+export function constructPreTape(fromTape: string, toTape: string, child: Expr): Expr {
+    if (child instanceof EpsilonExpr || child instanceof NullExpr) {
+        return child;
+    }
+    return new PreTapeExpr(fromTape, toTape, child);
+}
+
+export class PriorityExpr extends UnaryExpr {
+
+    constructor(
+        public tapes: string[],
+        child: Expr
+    ) { 
+        super(child)
+    }
+
+    public get id(): string {
+        return `${this.tapes}:${this.child.id}`;
+    }
+
+    public delta(
+        tapeName: string, 
+        env: DerivEnv
+    ): Expr {
+        const delta = this.child.delta(tapeName, env);
+        if (this.tapes.length == 0 && (!(delta instanceof NullExpr || delta instanceof EpsilonExpr))) {
+            if (delta instanceof EmbedExpr) {
+                const referent = delta.child;
+                throw new Error(`warning, nontrivial embed at end: ${delta.symbolName}:${referent?.id}`);
+            }
+            throw new Error(`warning, nontrivial expr at end: ${delta.id}`);
+        }
+        return constructPriority(this.tapes, delta);
+    }
+
+    public *deriv(
+        tapeName: string, 
+        target: Token,
+        env: DerivEnv
+    ): DerivResults {
+        for (const [cTarget, cNext] of 
+                this.child.deriv(tapeName, target, env)) {
+            const successor = constructPriority(this.tapes, cNext);
+            yield [cTarget, successor];
+        }
+    }
+
+    public openDelta(
+        env: DerivEnv
+    ): Expr {
+        const tapeToTry = this.tapes[0];
+        const delta = this.child.delta(tapeToTry, env);
+        env.logDebug(`d^${tapeToTry} is ${delta.id}`);
+        const newTapes = this.tapes.slice(1);
+        if (newTapes.length == 0 && (!(delta instanceof NullExpr || delta instanceof EpsilonExpr))) {
+            if (delta instanceof EmbedExpr) {
+                const referent = delta.child;
+                throw new Error(`warning, nontrivial embed at end: ${delta.symbolName}:${referent?.id}`);
+            }
+            throw new Error(`warning, nontrivial expr at end: ${delta.id}`);
+        }
+        return constructPriority(newTapes, delta);
+    }
+
+    public *openDeriv(
+        env: DerivEnv
+    ): Gen<[string, Token | EpsilonToken, Expr]> {
+
+        const tapeToTry = this.tapes[0];
+        // rotate the tapes so that we don't just 
+        // keep trying the same one every time
+        const newTapes = [... this.tapes.slice(1), tapeToTry];
+        const tape = env.getTape(tapeToTry);
+        const startingToken = BITSETS_ENABLED ? tape.any : ANY_CHAR_STR;
+
+        for (const [cTarget, cNext] of 
+                this.child.disjointDeriv(tapeToTry, startingToken, env)) {
+
+            if (!(cNext instanceof NullExpr)) {
+                const cTarget_str = (cTarget instanceof EpsilonToken) ? 'ε' : 
+                                    (cTarget instanceof BitsetToken) ?
+                                    `[${cTarget.bits}:${cTarget.entanglements.toString()}]` :
+                                    cTarget;
+                env.incrStates();
+                env.logDebug(`D^${tapeToTry}_${cTarget_str} is ${cNext.id}`);
+                const successor = constructPriority(newTapes, cNext);
+                yield [tapeToTry, cTarget, successor];
+            }
+        }
+    }
+}
+
+class NoEpsExpr extends UnaryExpr {
+
+    constructor(
+        child: Expr,
+        public tapeName: string,
+        public maxCount: number = 1
+    ) {
+        super(child);
+    }
+
+    public get id(): string {
+        return `NEP${this.tapeName}(${this.child.id})`;
+    }
+
+    public delta(tapeName: string, env: DerivEnv): Expr {
+        const childDelta = this.child.delta(tapeName, env);
+        return constructNoEps(childDelta, this.tapeName);
+    }
+
+    public *deriv(
+        tapeName: string, 
+        target: Token, 
+        env: DerivEnv
+    ): DerivResults {
+        for (const [childTarget, childNext] of this.child.deriv(tapeName, target, env)) {
+            if (tapeName == this.tapeName && childTarget instanceof EpsilonToken) {
+                continue;
+            }
+
+            const successor = constructNoEps(childNext, this.tapeName);
+            yield [childTarget, successor];
+        }
+    }
+}
+
+export function constructNoEps(
+    child: Expr, 
+    tapeName: string,
+): Expr {
+    if (child instanceof EpsilonExpr || child instanceof NullExpr) {
+        return child;
+    }
+    return new NoEpsExpr(child, tapeName);
+}
+
+/**
+ * ShortExprs "short-circuit" as soon as any of their children
+ * are nullable -- that is, it has no derivatives if it has any
+ * delta.
+ * 
+ * The denotation of Short(X) is the denotation of X but where
+ * no entries are prefixes of each other; if for any two entries
+ * <X,Y> X is a prefix of Y, Y is thrown out.  So something like 
+ * (h|hi|hello|goo|goodbye|golf) would be (h|goo|golf).
+ */
+class ShortExpr extends UnaryExpr {
+
+    public get id(): string {
+        return this.child.id;
+    }
+
+    public delta(
+        tapeName: string, 
+        env: DerivEnv
+    ): Expr {
+        const childNext = this.child.delta(tapeName, env);
+        return constructShort(childNext);
+    }
+
+    public *deriv(
+        tapeName: string, 
+        target: Token,
+        env: DerivEnv
+    ): DerivResults {
+        const delta = this.delta(tapeName, env);
+        if (!(delta instanceof NullExpr)) {
+            // if our current tape is nullable, then we have 
+            // no derivatives on that tape.
+            return;
+        }
+
+        // Important: the deriv here MUST be disjoint, just like 
+        // under negation.
+        for (const [cTarget, cNext] of this.child.disjointDeriv(tapeName, target, env)) {
+            
+            const cNextDelta = cNext.delta(tapeName, env);
+            if (!(cNextDelta instanceof NullExpr)) {
+                yield [cTarget, cNextDelta];
+                continue;
+            }
+            
+            const successor = constructShort(cNext);
+            yield [cTarget, successor];
+        }
+    }
+}
+
+export function constructShort(child: Expr): Expr {
+    if (child instanceof EpsilonExpr || child instanceof NullExpr) {
+        return child;
+    }
+    return new ShortExpr(child);
+}
+
+class RepeatExpr extends UnaryExpr {
+
+    constructor(
+        child: Expr,
+        public minReps: number = 0,
+        public maxReps: number = Infinity
+    ) { 
+        super(child);
+    }
+
+    public get id(): string {
+        if (this.minReps <= 0 && this.maxReps == Infinity) {
+            return `(${this.child.id})*`;
+        }
+        if (this.maxReps == Infinity) {
+            return `(${this.child.id}){${this.minReps}+}`;
+        }
+        return `(${this.child.id}){${this.minReps},${this.maxReps}}`;
+    }
+
+    public delta(
+        tapeName: string,
+        env: DerivEnv
+    ): Expr {
+        const newChild = this.child.delta(tapeName, env);
+        return constructRepeat(newChild, this.minReps, this.maxReps);
+    }
+
+    public *deriv(
+        tapeName: string, 
+        target: Token,
+        env: DerivEnv
+    ): DerivResults {
+        const oneLess = constructRepeat(this.child, this.minReps-1, this.maxReps-1);
+        const deltad = this.child.delta(tapeName, env);
+
+        //const anyChar = BITSETS_ENABLED ? env.getTape(tapeName).any : ANY_CHAR_STR;
+
+        let yielded: boolean = false;
+
+        for (const [cTarget, cNext] of this.child.deriv(tapeName, target, env)) {
+            yield [cTarget, constructPrecede(cNext, oneLess)];
+            yielded = true;
+        }
+        
+        if (yielded &&
+                !(deltad instanceof NullExpr) 
+                && oneLess instanceof RepeatExpr) {
+            yield [EPSILON_TOKEN, constructPrecede(deltad, oneLess)];
+        } 
+    }
+}
+
+class TapeNsExpr extends UnaryExpr {
+
+    constructor(
+        child: Expr,
+        public tapes: Dict<Tape>
+    ) {
+        super(child);
+    }
+
+    public delta(
+        tapeName: string,
+        env: DerivEnv
+    ): Expr {
+        const newEnv = env.addTapes(this.tapes);
+        const newChild = this.child.delta(tapeName, newEnv);
+        return constructTapeNS(newChild, this.tapes);
+    }
+    
+    public *deriv(
+        tapeName: string, 
+        target: Token,
+        env: DerivEnv
+    ): DerivResults {
+        const newEnv = env.addTapes(this.tapes);
+        for (const [childTarget, childNext] of 
+                this.child.deriv(tapeName, target, newEnv)) {
+            yield [childTarget, constructTapeNS(childNext, this.tapes)];
+        }
+    }
+
+}
+
+export function constructTapeNS(child: Expr, tapes: Dict<Tape>): TapeNsExpr {
+    return new TapeNsExpr(child, tapes);
+}
+
+/**
+ * Implements the Rename operation from relational algebra.
+ */
+class RenameExpr extends UnaryExpr {
+
+    constructor(
+        child: Expr,
+        public fromTape: string,
+        public toTape: string
+    ) { 
+        super(child);
+    }
+
+    public delta(
+        tapeName: string,
+        env: DerivEnv
+    ): Expr {
+        if (tapeName != this.toTape && tapeName == this.fromTape) {
+            return this;
+        }
+
+        const newTapeName = renameTape(tapeName, this.toTape, this.fromTape);
+        const newEnv = env.renameTape(this.toTape, this.fromTape);
+        const newChild = this.child.delta(newTapeName, newEnv);
+        return constructRename(newChild, this.fromTape, this.toTape);
+    }
+    
+    public get id(): string {
+        return `${this.toTape}<-${this.fromTape}(${this.child.id})`;
+    }
+
+    public *deriv(
+        tapeName: string, 
+        target: Token,
+        env: DerivEnv
+    ): DerivResults {
+
+        if (tapeName != this.toTape && tapeName == this.fromTape) {
+            return;
+        }
+
+        const newTapeName = renameTape(tapeName, this.toTape, this.fromTape);
+        const newEnv = env.renameTape(this.toTape, this.fromTape);
+    
+        for (const [childTarget, childNext] of 
+                this.child.deriv(newTapeName, target, newEnv)) {
+            yield [childTarget, constructRename(childNext, this.fromTape, this.toTape)];
+        }
+    }
+    
+}
+
+class NegationExpr extends UnaryExpr {
+
+    constructor(
+        child: Expr,
+        public tapes: Set<string>,
+    ) { 
+        super(child);
+    }
+
+    public get id(): string {
+        return `~(${this.child.id})`;
+    }
+
+    public delta(
+        tapeName: string,
+        env: DerivEnv
+    ): Expr {
+        const childDelta = this.child.delta(tapeName, env);
+        const remainingTapes = setDifference(this.tapes, new Set([tapeName]));
+        
+        let result: Expr;
+        
+        if (childDelta instanceof NullExpr) {
+            result = constructNegation(childDelta, remainingTapes);
+            return result;
+        }
+        if (remainingTapes.size == 0) {
+            result = NULL;
+            return result;
+        }
+        
+        result = constructNegation(childDelta, remainingTapes);
+        return result;
+    }
+    
+    public *bitsetDeriv(
+        tapeName: string, 
+        target: BitsetToken,
+        env: DerivEnv
+    ): DerivResults {
+
+        if (!this.tapes.has(tapeName)) {
+            return;
+        }
+
+        const [disentangledTarget, entanglements] = target.disentangle(); 
+        let remainder = disentangledTarget.clone();
+
+        for (const [childText, childNext] of 
+                this.child.disjointDeriv(tapeName, disentangledTarget, env)) {
+            const successor = constructNegation(childNext, this.tapes);
+            if (childText instanceof EpsilonToken) {
+                yield [childText, successor];
+                continue;
+            }
+
+            const complement = (childText as BitsetToken).not();
+            remainder = remainder.and(complement);
+            const reEntangledText = (childText as BitsetToken).reEntangle(entanglements);
+            yield [reEntangledText, successor];
+        }
+
+        if (remainder.isEmpty()) {
+            return;
+        }
+
+        // any chars not yet consumed by the above represent
+        // cases where we've (in FSA terms) "fallen off" the graph,
+        // and are now at a special consume-anything expression that always
+        // succeeds.
+        
+        const reEntangledRemainder = remainder.reEntangle(entanglements);
+        yield [reEntangledRemainder, constructUniverse(this.tapes)];
+    }
+    
+    public *stringDeriv(
+        tapeName: string,
+        target: string, 
+        env: DerivEnv
+    ): DerivResults {
+
+        if (!this.tapes.has(tapeName)) {
+            return;
+        }
+
+        const tape = env.getTape(tapeName);
+
+        let remainder = tape.toToken([target]);
+
+        for (const [childText, childNext] of 
+                this.child.disjointDeriv(tapeName, target, env)) {
+            if (!(childText instanceof EpsilonToken)) {
+                const childToken = tape.toToken([childText as string]);
+                const complement = childToken.not();
+                remainder = remainder.and(complement);    
+            }
+            const successor = constructNegation(childNext, this.tapes);
+            yield [childText, successor];
+        }
+
+        if (remainder.isEmpty()) {
+            return;
+        }
+
+        // any chars not yet consumed by the above represent
+        // cases where we've (in FSA terms) "fallen off" the graph,
+        // and are now at a special consume-anything expression that always
+        // succeeds.
+        for (const c of tape.fromToken(remainder)) {
+            yield [c, constructUniverse(this.tapes)];
+        }
+    }
+}
+
+export class CorrespondExpr extends Expr {
+
+    constructor(
+        public child: Expr,
+        public fromTape: string,
+        public fromCount: number,
+        public toTape: string,
+        public toCount: number
+    ) {
+        super();
+    }
+
+    public get id(): string {
+        return this.child.id;
+    }
+
+    public delta(tapeName: string, env: DerivEnv): Expr {
+        if (tapeName == this.fromTape) {
+            const childDelta = this.child.delta(tapeName, env);
+            return constructCorrespond(childDelta, this.fromTape, this.fromCount,
+                                            this.toTape, this.toCount);
+        }
+
+        if (tapeName == this.toTape) {
+            if (this.toCount < this.fromCount) {
+                return NULL;
+            }
+            const childDelta = this.child.delta(tapeName, env);
+            return constructCorrespond(childDelta, this.fromTape, this.fromCount,
+                this.toTape, this.toCount);
+        }
+
+        // it's neither tape we care about
+        return this;
+    }
+
+    public *deriv(
+        tapeName: string, 
+        target: Token, 
+        env: DerivEnv
+    ): DerivResults {
+        if (tapeName == this.toTape) {
+            for (const [childTarget, childNext] of this.child.deriv(tapeName, target, env)) {
+                const successor = constructCorrespond(childNext, 
+                                            this.fromTape, this.fromCount,
+                                            this.toTape, this.toCount+1);
+                yield [childTarget, successor];
+            }
+
+            // toTape is special, if it's nullable but has emitted fewer tokens than
+            // fromTape has, it can emit an epsilon
+            const childDelta = this.child.delta(tapeName, env);
+            if (!(childDelta instanceof NullExpr) && this.toCount < this.fromCount) {
+                const successor = constructCorrespond(this.child, 
+                    this.fromTape, this.fromCount,
+                    this.toTape, this.toCount+1);
+                yield [EPSILON_TOKEN, successor];
+            }
+            return;
+        }
+
+        if (tapeName == this.fromTape) {
+            for (const [childTarget, childNext] of this.child.deriv(tapeName, target, env)) {
+                const successor = constructCorrespond(childNext, 
+                                            this.fromTape, this.fromCount+1,
+                                            this.toTape, this.toCount);
+                yield [childTarget, successor];
+            }
+            return;
+        }
+
+        // if it's neither tape, nothing can happen here
+    }
+}
+
+export function constructCorrespond(
+    child: Expr,
+    fromTape: string,
+    fromCount: number,
+    toTape: string,
+    toCount: number
+): Expr {
+    if (child instanceof NullExpr) {
+        return child;
+    }
+    if (child instanceof EpsilonExpr && fromCount <= toCount) {
+        return child;
+    }
+    return new CorrespondExpr(child, fromTape, fromCount, toTape, toCount);
+}
+
+/**
+ * A MatchCountExpr asserts that, for the tapes it cares about,
+ * they have the same number of characters.  
+ */
+export class MatchCountExpr extends UnaryExpr {
+
+    constructor(
+        child: Expr,
+        public tapeCounts: Dict<number>
+    ) {
+        super(child);
+    }
+
+    public get id(): string {
+        return this.child.id;
+    }
+
+    public delta(
+        tapeName: string,
+        env: DerivEnv
+    ): Expr {
+        if (!(tapeName in this.tapeCounts)) {
+            return this;
+        }
+
+        // if the counts are not equal, we're not done yet
+        let countFound : number | undefined = undefined;
+        for (const [tapeName, count] of Object.entries(this.tapeCounts)) {
+            if (countFound != undefined && countFound != count) {
+                return NULL;
+            }
+            countFound = count;
+        }
+
+        // the counts are equal, go ahead
+        const childDelta = this.child.delta(tapeName, env);
+        return constructMatchCount(childDelta, this.tapeCounts);
+    }
+
+    public *stringDeriv(tapeName: string, target: string, env: DerivEnv): DerivResults {
+        
+        if (!(tapeName in this.tapeCounts)) {
+            // not something we care about
+            return;
+        }
+
+        const newCount = this.tapeCounts[tapeName] + 1;
+
+        const newCounts: Dict<number> = {};
+        Object.assign(newCounts, this.tapeCounts);
+        newCounts[tapeName] = newCount;
+        for (const [childTarget, childNext] of this.child.deriv(tapeName, target, env)) {
+            const successor = constructMatchCount(childNext, newCounts);
+            yield [childTarget, successor];
+        }
+    }
+}
+
+export function constructMatchCount(child: Expr, tapeCounts: Dict<number>): Expr {
+    if (child instanceof EpsilonExpr || child instanceof NullExpr) {
+        return child;
+    }
+    return new MatchCountExpr(child, tapeCounts);
+}
+
+export class MiniMatchExpr extends UnaryExpr {
+
+    constructor(
+        child: Expr,
+        public fromTape: string,
+        public toTape: string
+    ) {
+        super(child);
+    }
+
+    public get id(): string {
+        return `M(${this.fromTape}>${this.toTape},${this.child.id})`;
+    }
+
+    public delta(
+        tapeName: string,
+        env: DerivEnv
+    ): Expr {
+        if (tapeName == this.toTape) {
+            const newTapeName = renameTape(tapeName, this.toTape, this.fromTape);
+            const newEnv = env.renameTape(this.toTape, this.fromTape);
+            const nextExpr = this.child.delta(newTapeName, newEnv);
+            return constructMiniMatch(nextExpr, this.fromTape, this.toTape);  
+        }
+
+        const nextExpr = this.child.delta(tapeName, env);
+        return constructMiniMatch(nextExpr, this.fromTape, this.toTape);
+    }
+    
+    public *bitsetDeriv(
+        tapeName: string, 
+        target: BitsetToken,
+        env: DerivEnv
+    ): DerivResults {
+        throw new Error("not implemented");
+    }
+    
+    public *stringDeriv(
+        tapeName: string,
+        target: string, 
+        env: DerivEnv
+    ): DerivResults {
+        
+        // if it's a tape that isn't our from, just forward and wrap 
+        if (tapeName != this.fromTape) {
+            for (const [cTarget, cNext] of this.child.deriv(tapeName, target, env)) {
+                const successor = constructMiniMatch(cNext, this.fromTape, this.toTape);
+                yield [cTarget, successor];
+            }
+            return;
+        }
+
+        const fromTape = env.getTape(this.fromTape);
+        const toTape = env.getTape(this.toTape);
+
+        for (const [cTarget, cNext] of 
+                this.child.deriv(this.fromTape, target, env)) {
+            const successor = constructMiniMatch(cNext, this.fromTape, this.toTape);
+            if (cTarget instanceof EpsilonToken) {
+                //const lit = constructEpsilonLiteral(this.toTape);
+                //yield [EPSILON_TOKEN, constructPrecede(lit, successor)];
+                yield [EPSILON_TOKEN, successor];
+            } else {
+                for (const c of toTape.expandStrings(cTarget as string, fromTape)) {
+                    const lit = constructLiteral(this.toTape, c, [c]);
+                    yield [c, constructPrecede(lit, successor)];
+                }
+            }
+        }
+    }
+}
+
+export function constructMiniMatch(
+    child: Expr,
+    fromTape: string,
+    ...toTapes: string[]
+): Expr {
+    if (child instanceof EpsilonExpr) {
+        return child;
+    }
+    if (child instanceof NullExpr) {
+        return child;
+    }
+    let result = child;
+    for (const tape of toTapes) {
+        result = new MiniMatchExpr(result, fromTape, tape);
+    }
+    return result;
+}
+
+export class MatchFromExpr extends UnaryExpr {
+
+    constructor(
+        child: Expr,
+        public fromTape: string,
+        public toTape: string
+    ) {
+        super(child);
+    }
+
+    public get id(): string {
+        return `M(${this.fromTape}>${this.toTape},${this.child.id})`;
+    }
+
+    public delta(
+        tapeName: string,
+        env: DerivEnv
+    ): Expr {
+        if (tapeName == this.toTape) {
+            const newTapeName = renameTape(tapeName, this.toTape, this.fromTape);
+            const newEnv = env.renameTape(this.toTape, this.fromTape);
+            const nextExpr = this.child.delta(newTapeName, newEnv);
+            return constructMatchFrom(nextExpr, this.fromTape, this.toTape);  
+        }
+        const nextExpr = this.child.delta(tapeName, env);
+        return constructMatchFrom(nextExpr, this.fromTape, this.toTape);
+    }
+
+    public *bitsetDeriv(
+        tapeName: string, 
+        target: BitsetToken,
+        env: DerivEnv
+    ): DerivResults {
+        
+        // if it's a tape that isn't our to/from, just forward and wrap 
+        if (tapeName != this.fromTape && tapeName != this.toTape) {
+            for (const [cTarget, cNext] of this.child.deriv(tapeName, target, env)) {
+                const successor = constructMatchFrom(cNext, this.fromTape, this.toTape);
+                yield [cTarget, successor];
+            }
+            return;
+        }
+
+        // tapeName is either our toTape or fromTape.  The only differences
+        // between these two cases is (a) we buffer the literal on the opposite
+        // tape, that's what oppositeTape is below and (b) when tapeName is our
+        // toTape, we have to act like a toTape->fromTape rename.  
+
+        const oppositeTapeName = (tapeName == this.fromTape) ? this.toTape : this.fromTape;
+        const oppositeTape = env.getTape(oppositeTapeName);
+        //const fromTape = env.getTape(this.fromTape);
+        //const toTape = env.getTape(this.toTape);
+
+        // We ask for a namespace rename either way; when tapeName == fromTape,
+        // this is just a no-op
+        const newEnv = env.renameTape(tapeName, this.fromTape); 
+
+        for (const [cTarget, cNext] of 
+                this.child.deriv(this.fromTape, target, newEnv)) {
+            const successor = constructMatchFrom(cNext, this.fromTape, this.toTape);
+            const maskedTarget = oppositeTape.restrictToVocab(cTarget as BitsetToken);
+            if (maskedTarget.isEmpty()) {
+                continue;
+            }
+            const entangledTarget = new EntangledToken(maskedTarget);
+            const lit = constructEntangle(oppositeTapeName, entangledTarget);
+            yield [entangledTarget, constructPrecede(lit, successor)];
+        }
+    }
+    
+    public *stringDeriv(
+        tapeName: string,
+        target: string, 
+        env: DerivEnv
+    ): DerivResults {
+        
+        // if it's a tape that isn't our to/from, just forward and wrap 
+        if (tapeName != this.fromTape && tapeName != this.toTape) {
+            for (const [cTarget, cNext] of this.child.deriv(tapeName, target, env)) {
+                const successor = constructMatchFrom(cNext, this.fromTape, this.toTape);
+                yield [cTarget, successor];
+            }
+            return;
+        }
+
+        // tapeName is either our toTape or fromTape.  The only differences
+        // between these two cases is (a) we buffer the literal on the opposite
+        // tape, that's what oppositeTape is below and (b) when tapeName is our
+        // toTape, we have to act like a toTape->fromTape rename.  
+
+        const oppositeTape = (tapeName == this.fromTape) ? this.toTape : this.fromTape;
+        const fromTape = env.getTape(this.fromTape);
+        const toTape = env.getTape(this.toTape);
+
+        // We ask for a namespace rename either way; when tapeName == fromTape,
+        // this is just a no-op
+        const newEnv = env.renameTape(tapeName, this.fromTape); 
+
+        for (const [cTarget, cNext] of 
+                this.child.deriv(this.fromTape, target, newEnv)) {
+            const successor = constructMatchFrom(cNext, this.fromTape, this.toTape);
+            if (cTarget instanceof EpsilonToken) {
+                env.logDebug("========= EpsilonToken ==========");
+                // const lit = constructEpsilonLiteral(oppositeTape);
+                // yield [EPSILON_TOKEN, constructPrecede(lit, successor)];
+                yield [EPSILON_TOKEN, successor];
+            } else {
+                for (const c of toTape.expandStrings(cTarget as string, fromTape)) {
+                    const lit = constructLiteral(oppositeTape, c, [c]);
+                    yield [c, constructPrecede(lit, successor)];
+                }
+            }
+        }
+    }
+}
+
+export class MatchExpr extends UnaryExpr {
+
+    constructor(
+        child: Expr,
+        public tapes: Set<string>
+    ) {
+        super(child);
+    }
+
+    public get id(): string {
+        return `M(${this.child.id})`;
+    }
+
+    public delta(
+        tapeName: string,
+        env: DerivEnv
+    ): Expr {
+
+        if (!this.tapes.has(tapeName)) {
+            // it's not a tape we're matching
+            const nextExpr = this.child.delta(tapeName, env);
+            return constructMatch(nextExpr, this.tapes);
+        }
+
+        let result: Expr = this.child;
+        for (const t of this.tapes) {
+            result = result.delta(t, env);
+        }
+        return result;
+    }
+
+    public *bitsetDeriv(
+        tapeName: string, 
+        target: BitsetToken,
+        env: DerivEnv
+    ): DerivResults {
+        throw new Error("Method not implemented.");
+    }
+    
+    public *stringDeriv(
+        tapeName: string,
+        target: string, 
+        env: DerivEnv
+    ): DerivResults {
+        env.logDebug(`matching ${tapeName}:${target}`)
+        if (!this.tapes.has(tapeName)) {
+            // it's not a tape we're matching
+            for (const [cTarget, cNext] of this.child.deriv(tapeName, target, env)) {
+                yield [cTarget, constructMatch(cNext, this.tapes)];
+            }
+            return;
+        }
+
+        let results: [string, Expr][] = [[target, this.child]];
+        for (const t of this.tapes) {
+            const nextResults: [string, Expr][] = [];
+            for (const [prevTarget, prevExpr] of results) {
+                /*const actualTape = tapeNS.get(t);
+                if (prevTarget != ANY_CHAR_STR && !actualTape.inVocab([prevTarget])) {
+                    // don't attempt to match if the character isn't even in the vocabulary
+                    break;
+                }*/
+                for (const [cTarget, cNext] of prevExpr.deriv(t, prevTarget, env)) {
+                    const tObj = env.getTape(t);
+                    env.logDebug(`${t} atomic? ${tObj.atomic}`)
+                    env.logDebug(`found ${t}:${cTarget}`)
+                    nextResults.push([cTarget as string, cNext]);
+                }
+            }
+            results = nextResults;    
+        }
+
+        const tape = env.getTape(tapeName);
+
+        for (const [nextTarget, nextExpr] of results) {
+            
+            const cs = tape.expandStrings(nextTarget);
+
+            for (const c of cs) {
+                let bufferedNext: Expr = constructMatch(nextExpr, this.tapes);
+                for (const matchTape of this.tapes) {
+                    if (matchTape == tapeName) {
+                        continue;
+                    }
+                    const lit = constructLiteral(matchTape, c, [c]);
+                    bufferedNext = constructPrecede(lit, bufferedNext);
+                }
+                yield [c, bufferedNext];
+            }
+        }
+    }
+}
+
+/* CONVENIENCE FUNCTIONS */
+export const EPSILON = new EpsilonExpr();
+export const NULL = new NullExpr();
+//export const UNIVERSE = new UniverseExpr();
+
+export function constructLiteral(
+    tape: string, 
+    text: string,
+    tokens: string[],
+    index: number | undefined = undefined
+): Expr {
+
+    if (DIRECTION_LTR) {
+        if (index == undefined) { index = 0; }
+        if (index >= tokens.length) {
+            return EPSILON;
+        }
+        return new LiteralExpr(tape, text, tokens, index);
+    }
+    if (index == undefined) { index = tokens.length -1; }
+    if (index < 0) {
+        return EPSILON;
+    }
+    return new RTLLiteralExpr(tape, text, tokens, index);
+
+}
+
+export function constructEpsilonLiteral(tape: string): EpsilonLiteralExpr {
+    return new EpsilonLiteralExpr(tape);
+}
+
+export function constructCharSet(tape: string, chars: string[]): CharSetExpr {
+    return new CharSetExpr(tape, chars);
+}
+
+export function constructDot(tape: string): Expr {
+    return new DotExpr(tape);
+}
+
+/**
+ * constructPrecede is a lot like constructing a concat, except that
+ * firstChild is going to be "first" according to whatever the parse order
+ * (LTR or RTL) is.  That is, in a normal concat, A+B, you parse/generate A
+ * before B when going LTR, and B before A when going RTL.  That's fine for
+ * a normal concat, but there are some results of derivs where you have to be
+ * sure that one child is parse/generated from before the others, whichever
+ * order you happen to be generating from.  (In other words, concats say
+ * "A is to the left of B", but 'precedes' say "A comes before B".)
+ */
+export function constructPrecede(firstChild: Expr, secondChild: Expr) {
+
+    if (DIRECTION_LTR) {
+        return constructConcat(firstChild, secondChild);
+    }
+    return constructConcat(secondChild, firstChild);
+
+}
+
+export function constructConcat(c1: Expr, c2: Expr): Expr {
+    if (c1 instanceof EpsilonExpr) {
+        return c2;
+    }
+    if (c2 instanceof EpsilonExpr) {
+        return c1;
+    }
+    if (c1 instanceof NullExpr) {
+        return c1;
+    }
+    if (c2 instanceof NullExpr) {
+        return c2;
+    }
+    return new ConcatExpr(c1, c2);
+}
+
+export function constructSequence(...children: Expr[]): Expr {
+    
+    if (children.length == 0) {
+        return EPSILON;
+    }
+    
+    if (DIRECTION_LTR) {
+        return foldRight(children, constructConcat);
+    } else {
+        return foldLeft(children, constructConcat);
+    }
+}
+
+export function constructAlternation(...children: Expr[]): Expr {
+    const newChildren: Expr[] = [];
+    let foundEpsilon: boolean = false;
+    for (const child of children) {
+        if (child instanceof NullExpr) {
+            continue;
+        }
+        if (child instanceof EpsilonExpr) {
+            if (foundEpsilon) {
+                continue;
+            }
+            foundEpsilon = true;
+        }
+        newChildren.push(child);
+    }
+
+    if (newChildren.length == 0) {
+        return NULL;
+    }
+    if (newChildren.length == 1) {
+        return newChildren[0];
+    }
+    return new UnionExpr(newChildren);
+}
+
+export function constructIntersection(c1: Expr, c2: Expr): Expr {
+    if (c1 instanceof NullExpr) {
+        return c1;
+    }
+    if (c2 instanceof NullExpr) {
+        return c2;
+    }
+    if (c1 instanceof EpsilonExpr && c2 instanceof EpsilonExpr) {
+        return c1;
+    }
+    if (c1 instanceof IntersectExpr) {
+        const head = c1.child1;
+        const tail = constructIntersection(c1.child2, c2);
+        return constructIntersection(head, tail);
+    }
+    return new IntersectExpr(c1, c2);
+}
+
+export function constructMaybe(child: Expr): Expr {
+    return constructAlternation(child, EPSILON);
+}
+
+export function constructCount(child: Expr, maxChars: number): Expr {
+    if (child instanceof EpsilonExpr || child instanceof NullExpr) {
+        return child;
+    }
+    return new CountExpr(child, maxChars);
+}
+
+export function constructCountTape(child: Expr, maxChars: Dict<number>): Expr {
+    if (child instanceof EpsilonExpr || child instanceof NullExpr) {
+        return child;
+    }
+    return new CountTapeExpr(child, maxChars);
+}
+
+export function constructNegation(
+    child: Expr, 
+    tapes: Set<string>,
+): Expr {
+    if (child instanceof NullExpr) {
+        return constructUniverse(tapes);
+    }
+    if (child instanceof NegationExpr) {
+        return child.child;
+    }
+    if (child instanceof DotStarExpr) {
+        return NULL;
+    }
+    return new NegationExpr(child, tapes);
+}
+
+export function constructDotStar(tape: string): Expr {
+    return new DotStarExpr(tape);
+}
+
+export function constructDotRep(tape: string, maxReps: number=Infinity): Expr {
+    if (maxReps == Infinity) {
+        return constructDotStar(tape);
+    }
+    return constructRepeat(constructDot(tape), 0, maxReps);
+}
+
+
+/**
+ * Creates A{min,max} from A.
+ */
+ export function constructRepeat(
+    child: Expr, 
+    minReps: number = 0, 
+    maxReps: number = Infinity
+): Expr {
+    if (maxReps < 0 || minReps > maxReps) {
+        return NULL;
+    }
+
+    if (maxReps == 0) {
+        return EPSILON;
+    }
+
+    if (child instanceof EpsilonExpr) {
+        return child;
+    }
+
+    if (child instanceof NullExpr) {
+        if (minReps <= 0) {
+            return EPSILON;
+        }
+        return child;
+    }
+
+    if (child instanceof DotExpr && minReps <= 0 && maxReps == Infinity) {
+        return new DotStarExpr(child.tapeName);
+    }
+
+    return new RepeatExpr(child, minReps, maxReps);
+}
+
+export function constructUniverse(
+    tapes: Set<string>, 
+): Expr {
+    return constructSequence(...[...tapes]
+                .map(t => constructDotRep(t)));
+}
+
+export function constructMatch(
+    child: Expr,
+    tapes: Set<string>
+): Expr {
+    if (child instanceof EpsilonExpr) {
+        return child;
+    }
+    if (child instanceof NullExpr) {
+        return child;
+    }
+    return new MatchExpr(child, tapes);
+}
+
+export function constructMatchFrom(
+    child: Expr,
+    fromTape: string,
+    ...toTapes: string[]
+): Expr {
+    if (child instanceof EpsilonExpr) {
+        return child;
+    }
+    if (child instanceof NullExpr) {
+        return child;
+    }
+    let result = child;
+    for (const tape of toTapes) {
+        result = new MatchFromExpr(result, fromTape, tape);
+    }
+    return result;
+}
+
+/*
+export function constructMatchFrom(state: Expr, firstTape: string, ...otherTapes: string[]): Expr {
+    // Construct a Match for multiple tapes given a expression for the first tape. 
+    return constructMatch(constructSequence(state,
+                            ...otherTapes.map((t: string) => constructRename(state, firstTape, t))),
+                          new Set([firstTape, ...otherTapes]));
+} */
+
+
+export function constructRename(
+    child: Expr, 
+    fromTape: string, 
+    toTape: string
+): Expr {
+    if (child instanceof EpsilonExpr) {
+        return child;
+    }
+    if (child instanceof NullExpr) {
+        return child;
+    }
+    if (child instanceof LiteralExpr && child.tapeName == fromTape) {
+        return constructLiteral(toTape, child.text, child.tokens, child.index);
+    }
+    if (child instanceof DotExpr && child.tapeName == fromTape) {
+        return constructDot(toTape);
+    }
+    return new RenameExpr(child, fromTape, toTape);
+}
+
+export function constructFilter(c1: Expr, c2: Expr, tapes: Set<string>): Expr {
+    if (c1 instanceof NullExpr) {
+        return c1;
+    }
+    if (c2 instanceof NullExpr) {
+        return c2;
+    }
+    if (c1 instanceof EpsilonExpr && c2 instanceof EpsilonExpr) {
+        return c1;
+    }
+    return new FilterExpr(c1, c2, tapes);
+}
+
+export function constructJoin(c1: Expr, c2: Expr, tapes1: Set<string>, tapes2: Set<string>): Expr {
+    if (c1 instanceof NullExpr) {
+        return c1;
+    }
+    if (c2 instanceof NullExpr) {
+        return c2;
+    }
+    if (c1 instanceof EpsilonExpr && c2 instanceof EpsilonExpr) {
+        return c1;
+    }
+    return new JoinExpr(c1, c2, tapes1, tapes2);
+}
+
+export function constructEntangle(
+    tapeName: string, 
+    token: EntangledToken
+): Expr {
+    return new EntangleExpr(tapeName, token);
+}
+
+export function constructPriority(tapes: string[], child: Expr): Expr {
+
+    if (tapes.length == 0) {
+        if (!(child instanceof NullExpr || child instanceof EpsilonExpr)) {            
+            throw new Error(`warning, nontrivial expr at end: ${child.id}`);
+        }
+        return child;
+    }
+
+    if (child instanceof EpsilonExpr || child instanceof NullExpr) {
+        return child;
+    }
+
+    return new PriorityExpr(tapes, child);
+}
+
+export function constructNotContains(
+    fromTapeName: string,
+    children: Expr[], 
+    tapes: string[], 
+    begin: boolean,
+    end: boolean
+): Expr {
+    const dotStar: Expr = constructDotRep(fromTapeName);
+    let seq: Expr;
+    if (begin) {
+        seq = DIRECTION_LTR ?
+              constructSequence(...children, dotStar) :
+              constructShort(constructSequence(...children, dotStar));
+    } else if (end)
+        seq = DIRECTION_LTR ?
+              constructShort(constructSequence(dotStar, ...children)) :
+              constructSequence(dotStar, ...children);
+    else {
+        seq = DIRECTION_LTR ?
+              constructSequence(constructShort(constructSequence(dotStar, ...children)), dotStar) :
+              constructSequence(dotStar, constructShort(constructSequence(...children, dotStar)));
+    }
+    return constructNegation(seq, new Set(tapes));
+}