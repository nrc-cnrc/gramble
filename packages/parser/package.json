{
  "name": "@gramble/parser",
  "version": "0.0.2",
  "description": "The parse library that underlies Gramble",
  "keywords": [
    "parse",
    "automata",
    "morphology"
  ],
  "author": "Patrick Littell <Patrick.Littell@nrc-cnrc.gc.ca>",
  "homepage": "https://github.com/littell/gramble_ts#readme",
  "license": "MIT",
  "main": "dist/index.js",
  "types": "dist/index.d.ts",
  "directories": {
    "lib": "dist",
    "test": "tests"
  },
  "files": [
    "dist"
  ],
  "publishConfig": {
    "access": "public"
  },
  "repository": {
    "type": "git",
    "url": "git+https://github.com/littell/gramble_ts.git"
  },
  "scripts": {
    "build": "tsc",
    "prepare": "npm run build",

    "test": "mocha -r ts-node/register tests/*.ts tests/parse/*.ts tests/sheet/*/*.ts",
    "testGenerate": "mocha -r ts-node/register tests/*.ts",
    "testProperty": "mocha -r ts-node/register tests/property/testProperty.ts",
<<<<<<< HEAD
    "testBasic": "mocha -r ts-node/register tests/testBasic.ts",
    "testCount": "mocha -r ts-node/register tests/testCount.ts",
    "testCursor": "mocha -r ts-node/register tests/testCursor.ts",
    "testDot": "mocha -r ts-node/register tests/testDot.ts",
    "testEmbed": "mocha -r ts-node/register tests/testEmbed.ts",
=======
>>>>>>> 90d042d1
    "testFilter": "mocha -r ts-node/register tests/testFilter.ts",
    "testHide": "mocha -r ts-node/register tests/testHide.ts",
    "testInfinite": "mocha -r ts-node/register tests/testInfinite.ts",
    "testJoinReplace": "mocha -r ts-node/register tests/testJoinReplace.ts",
    "testMatch": "mocha -r ts-node/register tests/testMatch.ts",
    "testMatchDanger": "mocha -r ts-node/register tests/testMatchDanger.ts",
    "testMatchFrom": "mocha -r ts-node/register tests/testMatchFrom.ts",
    "testMatchRename": "mocha -r ts-node/register tests/testMatchRename.ts",
    "testNegation": "mocha -r ts-node/register tests/testNegation.ts",
    "testNotMatch": "mocha -r ts-node/register tests/testNotMatch.ts",
    "testNotReplace": "mocha -r ts-node/register tests/testNotReplace.ts",
    "testRepeat": "mocha -r ts-node/register tests/testRepeat.ts",
    "testParallel": "mocha -r ts-node/register tests/testParallel.ts",
    "testRecursion": "mocha -r ts-node/register tests/testRecursion.ts",
    "testRename": "mocha -r ts-node/register tests/testRename.ts",
    "testReplace": "mocha -r ts-node/register tests/testReplace.ts",
    "testShort": "mocha -r ts-node/register tests/testShort.ts",

    "testGrammar": "mocha -r ts-node/register tests/grammar/*.ts",
    "testGrammarBasic": "mocha -r ts-node/register tests/grammar/testGrammarBasic.ts",
    "testGrammarCount": "mocha -r ts-node/register tests/grammar/testGrammarCount.ts",
    "testGrammarDot": "mocha -r ts-node/register tests/grammar/testGrammarDot.ts",
    "testGrammarEmbed": "mocha -r ts-node/register tests/grammar/testGrammarEmbed.ts",
    "testGrammarIntersection": "mocha -r ts-node/register tests/grammar/testGrammarIntersection.ts",
    "testGrammarJoin": "mocha -r ts-node/register tests/grammar/testGrammarJoin.ts",
    "testGrammarJoinRule": "mocha -r ts-node/register tests/grammar/testGrammarJoinRule.ts",

    "testParse": "mocha -r ts-node/register tests/parse/*.ts",
    "testParseHeader": "mocha -r ts-node/register tests/parse/testParseHeader.ts",
    "testParseOp": "mocha -r ts-node/register tests/parse/testParseOp.ts",
    "testParsePlaintext": "mocha -r ts-node/register tests/parse/testParsePlaintext.ts",
    "testParseRegex": "mocha -r ts-node/register tests/parse/testParseRegex.ts",
    "testParseRuleContext": "mocha -r ts-node/register tests/parse/testParseRuleContext.ts",
    "testParseSymbol": "mocha -r ts-node/register tests/parse/testParseSymbol.ts",
    "testParseTokenize": "mocha -r ts-node/register tests/parse/testParseTokenize.ts",

    "testSheet": "mocha -r ts-node/register tests/sheet/*/*.ts",
    "testSheetBare": "mocha -r ts-node/register tests/sheet/bare/*.ts",
    "testSheetBasic": "mocha -r ts-node/register tests/sheet/basic/*.ts",
    "testSheetCase": "mocha -r ts-node/register tests/sheet/case/*.ts",
    "testSheetCollection": "mocha -r ts-node/register tests/sheet/collection/*.ts",
    "testSheetError": "mocha -r ts-node/register tests/sheet/error/*.ts",
    "testSheetFilter": "mocha -r ts-node/register tests/sheet/filter/*.ts",
    "testSheetHide": "mocha -r ts-node/register tests/sheet/hide/*.ts",
    "testSheetMulti": "mocha -r ts-node/register tests/sheet/multi/*.ts",
    "testSheetOp": "mocha -r ts-node/register tests/sheet/op/*.ts",
    "testSheetCell": "mocha -r ts-node/register tests/sheet/cell/*.ts",
    "testSheetRename": "mocha -r ts-node/register tests/sheet/rename/*.ts",
    "testSheetRule": "mocha -r ts-node/register tests/sheet/rule/*.ts",
    "testSheetTest": "mocha -r ts-node/register tests/sheet/test/*.ts"
  },
  "bugs": {
    "url": "https://github.com/littell/gramble_ts/issues"
  },
  "dependencies": {
    "@types/chai": "^4.2.12",
    "@types/mocha": "^8.0.3",
    "unicode-properties": "^1.3.1"
  },
  "devDependencies": {
    "browserify": "^17.0.0",
    "mocha": "^8.3.2",
    "mocha-performance": "^0.1.1",
    "tsify": "^5.0.2",
    "typescript": "^4.1.2"
  }
}
<|MERGE_RESOLUTION|>--- conflicted
+++ resolved
@@ -1,110 +1,104 @@
-{
-  "name": "@gramble/parser",
-  "version": "0.0.2",
-  "description": "The parse library that underlies Gramble",
-  "keywords": [
-    "parse",
-    "automata",
-    "morphology"
-  ],
-  "author": "Patrick Littell <Patrick.Littell@nrc-cnrc.gc.ca>",
-  "homepage": "https://github.com/littell/gramble_ts#readme",
-  "license": "MIT",
-  "main": "dist/index.js",
-  "types": "dist/index.d.ts",
-  "directories": {
-    "lib": "dist",
-    "test": "tests"
-  },
-  "files": [
-    "dist"
-  ],
-  "publishConfig": {
-    "access": "public"
-  },
-  "repository": {
-    "type": "git",
-    "url": "git+https://github.com/littell/gramble_ts.git"
-  },
-  "scripts": {
-    "build": "tsc",
-    "prepare": "npm run build",
-
-    "test": "mocha -r ts-node/register tests/*.ts tests/parse/*.ts tests/sheet/*/*.ts",
-    "testGenerate": "mocha -r ts-node/register tests/*.ts",
-    "testProperty": "mocha -r ts-node/register tests/property/testProperty.ts",
-<<<<<<< HEAD
-    "testBasic": "mocha -r ts-node/register tests/testBasic.ts",
-    "testCount": "mocha -r ts-node/register tests/testCount.ts",
-    "testCursor": "mocha -r ts-node/register tests/testCursor.ts",
-    "testDot": "mocha -r ts-node/register tests/testDot.ts",
-    "testEmbed": "mocha -r ts-node/register tests/testEmbed.ts",
-=======
->>>>>>> 90d042d1
-    "testFilter": "mocha -r ts-node/register tests/testFilter.ts",
-    "testHide": "mocha -r ts-node/register tests/testHide.ts",
-    "testInfinite": "mocha -r ts-node/register tests/testInfinite.ts",
-    "testJoinReplace": "mocha -r ts-node/register tests/testJoinReplace.ts",
-    "testMatch": "mocha -r ts-node/register tests/testMatch.ts",
-    "testMatchDanger": "mocha -r ts-node/register tests/testMatchDanger.ts",
-    "testMatchFrom": "mocha -r ts-node/register tests/testMatchFrom.ts",
-    "testMatchRename": "mocha -r ts-node/register tests/testMatchRename.ts",
-    "testNegation": "mocha -r ts-node/register tests/testNegation.ts",
-    "testNotMatch": "mocha -r ts-node/register tests/testNotMatch.ts",
-    "testNotReplace": "mocha -r ts-node/register tests/testNotReplace.ts",
-    "testRepeat": "mocha -r ts-node/register tests/testRepeat.ts",
-    "testParallel": "mocha -r ts-node/register tests/testParallel.ts",
-    "testRecursion": "mocha -r ts-node/register tests/testRecursion.ts",
-    "testRename": "mocha -r ts-node/register tests/testRename.ts",
-    "testReplace": "mocha -r ts-node/register tests/testReplace.ts",
-    "testShort": "mocha -r ts-node/register tests/testShort.ts",
-
-    "testGrammar": "mocha -r ts-node/register tests/grammar/*.ts",
-    "testGrammarBasic": "mocha -r ts-node/register tests/grammar/testGrammarBasic.ts",
-    "testGrammarCount": "mocha -r ts-node/register tests/grammar/testGrammarCount.ts",
-    "testGrammarDot": "mocha -r ts-node/register tests/grammar/testGrammarDot.ts",
-    "testGrammarEmbed": "mocha -r ts-node/register tests/grammar/testGrammarEmbed.ts",
-    "testGrammarIntersection": "mocha -r ts-node/register tests/grammar/testGrammarIntersection.ts",
-    "testGrammarJoin": "mocha -r ts-node/register tests/grammar/testGrammarJoin.ts",
-    "testGrammarJoinRule": "mocha -r ts-node/register tests/grammar/testGrammarJoinRule.ts",
-
-    "testParse": "mocha -r ts-node/register tests/parse/*.ts",
-    "testParseHeader": "mocha -r ts-node/register tests/parse/testParseHeader.ts",
-    "testParseOp": "mocha -r ts-node/register tests/parse/testParseOp.ts",
-    "testParsePlaintext": "mocha -r ts-node/register tests/parse/testParsePlaintext.ts",
-    "testParseRegex": "mocha -r ts-node/register tests/parse/testParseRegex.ts",
-    "testParseRuleContext": "mocha -r ts-node/register tests/parse/testParseRuleContext.ts",
-    "testParseSymbol": "mocha -r ts-node/register tests/parse/testParseSymbol.ts",
-    "testParseTokenize": "mocha -r ts-node/register tests/parse/testParseTokenize.ts",
-
-    "testSheet": "mocha -r ts-node/register tests/sheet/*/*.ts",
-    "testSheetBare": "mocha -r ts-node/register tests/sheet/bare/*.ts",
-    "testSheetBasic": "mocha -r ts-node/register tests/sheet/basic/*.ts",
-    "testSheetCase": "mocha -r ts-node/register tests/sheet/case/*.ts",
-    "testSheetCollection": "mocha -r ts-node/register tests/sheet/collection/*.ts",
-    "testSheetError": "mocha -r ts-node/register tests/sheet/error/*.ts",
-    "testSheetFilter": "mocha -r ts-node/register tests/sheet/filter/*.ts",
-    "testSheetHide": "mocha -r ts-node/register tests/sheet/hide/*.ts",
-    "testSheetMulti": "mocha -r ts-node/register tests/sheet/multi/*.ts",
-    "testSheetOp": "mocha -r ts-node/register tests/sheet/op/*.ts",
-    "testSheetCell": "mocha -r ts-node/register tests/sheet/cell/*.ts",
-    "testSheetRename": "mocha -r ts-node/register tests/sheet/rename/*.ts",
-    "testSheetRule": "mocha -r ts-node/register tests/sheet/rule/*.ts",
-    "testSheetTest": "mocha -r ts-node/register tests/sheet/test/*.ts"
-  },
-  "bugs": {
-    "url": "https://github.com/littell/gramble_ts/issues"
-  },
-  "dependencies": {
-    "@types/chai": "^4.2.12",
-    "@types/mocha": "^8.0.3",
-    "unicode-properties": "^1.3.1"
-  },
-  "devDependencies": {
-    "browserify": "^17.0.0",
-    "mocha": "^8.3.2",
-    "mocha-performance": "^0.1.1",
-    "tsify": "^5.0.2",
-    "typescript": "^4.1.2"
-  }
-}
+{
+  "name": "@gramble/parser",
+  "version": "0.0.2",
+  "description": "The parse library that underlies Gramble",
+  "keywords": [
+    "parse",
+    "automata",
+    "morphology"
+  ],
+  "author": "Patrick Littell <Patrick.Littell@nrc-cnrc.gc.ca>",
+  "homepage": "https://github.com/littell/gramble_ts#readme",
+  "license": "MIT",
+  "main": "dist/index.js",
+  "types": "dist/index.d.ts",
+  "directories": {
+    "lib": "dist",
+    "test": "tests"
+  },
+  "files": [
+    "dist"
+  ],
+  "publishConfig": {
+    "access": "public"
+  },
+  "repository": {
+    "type": "git",
+    "url": "git+https://github.com/littell/gramble_ts.git"
+  },
+  "scripts": {
+    "build": "tsc",
+    "prepare": "npm run build",
+
+    "test": "mocha -r ts-node/register tests/*.ts tests/parse/*.ts tests/sheet/*/*.ts",
+    "testGenerate": "mocha -r ts-node/register tests/*.ts",
+    "testProperty": "mocha -r ts-node/register tests/property/testProperty.ts",
+    
+    "testCursor": "mocha -r ts-node/register tests/testCursor.ts",
+    "testFilter": "mocha -r ts-node/register tests/testFilter.ts",
+    "testHide": "mocha -r ts-node/register tests/testHide.ts",
+    "testInfinite": "mocha -r ts-node/register tests/testInfinite.ts",
+    "testJoinReplace": "mocha -r ts-node/register tests/testJoinReplace.ts",
+    "testMatch": "mocha -r ts-node/register tests/testMatch.ts",
+    "testMatchDanger": "mocha -r ts-node/register tests/testMatchDanger.ts",
+    "testMatchFrom": "mocha -r ts-node/register tests/testMatchFrom.ts",
+    "testMatchRename": "mocha -r ts-node/register tests/testMatchRename.ts",
+    "testNegation": "mocha -r ts-node/register tests/testNegation.ts",
+    "testNotMatch": "mocha -r ts-node/register tests/testNotMatch.ts",
+    "testNotReplace": "mocha -r ts-node/register tests/testNotReplace.ts",
+    "testRepeat": "mocha -r ts-node/register tests/testRepeat.ts",
+    "testParallel": "mocha -r ts-node/register tests/testParallel.ts",
+    "testRecursion": "mocha -r ts-node/register tests/testRecursion.ts",
+    "testRename": "mocha -r ts-node/register tests/testRename.ts",
+    "testReplace": "mocha -r ts-node/register tests/testReplace.ts",
+    "testShort": "mocha -r ts-node/register tests/testShort.ts",
+
+    "testGrammar": "mocha -r ts-node/register tests/grammar/*.ts",
+    "testGrammarBasic": "mocha -r ts-node/register tests/grammar/testGrammarBasic.ts",
+    "testGrammarCount": "mocha -r ts-node/register tests/grammar/testGrammarCount.ts",
+    "testGrammarDot": "mocha -r ts-node/register tests/grammar/testGrammarDot.ts",
+    "testGrammarEmbed": "mocha -r ts-node/register tests/grammar/testGrammarEmbed.ts",
+    "testGrammarIntersection": "mocha -r ts-node/register tests/grammar/testGrammarIntersection.ts",
+    "testGrammarJoin": "mocha -r ts-node/register tests/grammar/testGrammarJoin.ts",
+    "testGrammarJoinRule": "mocha -r ts-node/register tests/grammar/testGrammarJoinRule.ts",
+
+    "testParse": "mocha -r ts-node/register tests/parse/*.ts",
+    "testParseHeader": "mocha -r ts-node/register tests/parse/testParseHeader.ts",
+    "testParseOp": "mocha -r ts-node/register tests/parse/testParseOp.ts",
+    "testParsePlaintext": "mocha -r ts-node/register tests/parse/testParsePlaintext.ts",
+    "testParseRegex": "mocha -r ts-node/register tests/parse/testParseRegex.ts",
+    "testParseRuleContext": "mocha -r ts-node/register tests/parse/testParseRuleContext.ts",
+    "testParseSymbol": "mocha -r ts-node/register tests/parse/testParseSymbol.ts",
+    "testParseTokenize": "mocha -r ts-node/register tests/parse/testParseTokenize.ts",
+
+    "testSheet": "mocha -r ts-node/register tests/sheet/*/*.ts",
+    "testSheetBare": "mocha -r ts-node/register tests/sheet/bare/*.ts",
+    "testSheetBasic": "mocha -r ts-node/register tests/sheet/basic/*.ts",
+    "testSheetCase": "mocha -r ts-node/register tests/sheet/case/*.ts",
+    "testSheetCollection": "mocha -r ts-node/register tests/sheet/collection/*.ts",
+    "testSheetError": "mocha -r ts-node/register tests/sheet/error/*.ts",
+    "testSheetFilter": "mocha -r ts-node/register tests/sheet/filter/*.ts",
+    "testSheetHide": "mocha -r ts-node/register tests/sheet/hide/*.ts",
+    "testSheetMulti": "mocha -r ts-node/register tests/sheet/multi/*.ts",
+    "testSheetOp": "mocha -r ts-node/register tests/sheet/op/*.ts",
+    "testSheetCell": "mocha -r ts-node/register tests/sheet/cell/*.ts",
+    "testSheetRename": "mocha -r ts-node/register tests/sheet/rename/*.ts",
+    "testSheetRule": "mocha -r ts-node/register tests/sheet/rule/*.ts",
+    "testSheetTest": "mocha -r ts-node/register tests/sheet/test/*.ts"
+  },
+  "bugs": {
+    "url": "https://github.com/littell/gramble_ts/issues"
+  },
+  "dependencies": {
+    "@types/chai": "^4.2.12",
+    "@types/mocha": "^8.0.3",
+    "unicode-properties": "^1.3.1"
+  },
+  "devDependencies": {
+    "browserify": "^17.0.0",
+    "mocha": "^8.3.2",
+    "mocha-performance": "^0.1.1",
+    "tsify": "^5.0.2",
+    "typescript": "^4.1.2"
+  }
+}