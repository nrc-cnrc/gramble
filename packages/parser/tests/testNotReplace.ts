--- conflicted
+++ resolved
@@ -1,482 +1,422 @@
-import { 
-    Count,
-    Epsilon,
-    Grammar,
-    JoinReplace,
-    Lit,
-    Not,
-    Replace, 
-    ReplaceGrammar, 
-    Seq,
-    Uni,
-    Vocab,
-} from "../src/grammars";
-
-import { 
-    testSuiteName, logTestSuite,
-    VERBOSE_TEST_L2,
-    generateOutputsFromGrammar,
-    t1, t2, 
-    testHasTapes, 
-    testHasVocab,
-    testGrammar,
-    DEFAULT_MAX_RECURSION,
-} from './testUtil';
-
-import {
-    StringDict, SILENT, VERBOSE_DEBUG
-} from "../src/util";
-
-// File level control over verbose output
-const VERBOSE = VERBOSE_TEST_L2;
-
-const EMPTY_CONTEXT = Epsilon();
-
-const DUMMY_SYMBOL: string = "";
-
-function HiddenTapeNameReplace(
-    hiddenTapeName: string = "",
-    fromGrammar: Grammar, toGrammar: Grammar,
-    preContext: Grammar = Epsilon(), postContext: Grammar = Epsilon(),
-    otherContext: Grammar = Epsilon(),
-    beginsWith: boolean = false, endsWith: boolean = false,
-    minReps: number = 0, maxReps: number = Infinity,
-): ReplaceGrammar {
-    return Replace(fromGrammar, toGrammar, 
-                   preContext, postContext, otherContext, 
-                   beginsWith, endsWith, minReps, maxReps,
-                   hiddenTapeName);
-}
-
-describe(`${testSuiteName(module)}`, function() {
-
-    logTestSuite(this.title);
-
-    describe('1a. JoinReplace i by a in i: i -> a, different tape', function() {
-        const grammar = JoinReplace(t1("i"),
-                                    [Replace(t1("i"), t2("a"))]);
-
-        testHasTapes(grammar, ['t1', 't2']);
-        testHasVocab(grammar, {t1: 1, t2: 2});
-        const expectedResults: StringDict[] = [
-            {t1: 'i', t2: 'a'},
-        ];
-        testGrammar(grammar, expectedResults);
-    });
-
-    describe('1b. Negation of results of 1a', function() {
-<<<<<<< HEAD
-        let grammar: Grammar = Not(Seq(t1("i"), t2("a"), Vocab("t2", "i")));
-        grammar = Count({t1:2,t2:2}, grammar);
-=======
-        let grammar: Grammar = Not(Seq(t1("i"), t2("a"), Vocab({t2: "i"})));
-        grammar = CountTape(2, grammar);
->>>>>>> b568777f
-
-        testHasTapes(grammar, ['t1', 't2']);
-        testHasVocab(grammar, {t1: 1, t2: 2});
-        const expectedResults: StringDict[] = [
-            {t1: 'i', t2: 'aa'},  {t1: 'i', t2: 'ai'},
-            {t1: 'i', t2: 'i'},   {t1: 'i', t2: 'ia'},
-            {t1: 'i', t2: 'ii'},  {t1: 'ii', t2: 'a'},
-            {t1: 'ii', t2: 'aa'}, {t1: 'ii', t2: 'ai'},
-            {t1: 'ii', t2: 'i'},  {t1: 'ii', t2: 'ia'},
-            {t1: 'ii', t2: 'ii'},
-            {t1: 'i'},  {t1: 'ii'},
-            {t2: 'a'},  {t2: 'aa'},
-            {t2: 'ai'}, {t2: 'i'},
-            {t2: 'ia'}, {t2: 'ii'},
-            {},
-        ];
-        testGrammar(grammar, expectedResults);
-    });
-
-    describe('1c. Negation of grammar of 1a', function() {
-        let grammar: Grammar = Not(JoinReplace(t1("i"),
-<<<<<<< HEAD
-                                    [Replace(t1("i"), t2("a"))]));
-        grammar = Count({t1:2,t2:2}, grammar);
-
-        testHasTapes(grammar, ['t1', 't2']);
-        testHasVocab(grammar, {t1: 1, t2: 2});
-
-        let resultsGrammar: Grammar = Not(Seq(t1("i"), t2("a"), Vocab("t2", "i")));
-        resultsGrammar = Count({t1:2,t2:2}, resultsGrammar);
-=======
-                                        [Replace(t1("i"), t2("a"))]));
-        grammar = CountTape(2, grammar);
-
-        testHasTapes(grammar, ['t1', 't2']);
-        testHasVocab(grammar, {t1: 1, t2: 2});
-        let resultsGrammar: Grammar = Not(Seq(t1("i"), t2("a"),
-                                              Vocab({t2: "i"})));
-        resultsGrammar = CountTape(2, resultsGrammar);
->>>>>>> b568777f
-        const expectedResults: StringDict[] =
-            generateOutputsFromGrammar(resultsGrammar);
-
-        testGrammar(grammar, expectedResults);
-    });
-
-    /*
-    describe('2a. JoinReplace i by a in i: i -> a, same tape', function() {
-        const grammar = JoinReplace(t1("i"),
-                                    [Replace(t1("i"), t1("a"))]);
-        const expectedResults: StringDict[] = [
-            {t1: 'a'},
-        ];
-        testHasTapes(grammar, ['t1']);
-        testHasVocab(grammar, {t1: 2});
-        testGrammar(grammar, expectedResults);
-    });
-
-    describe('2b. Negation of results of 2a', function() {
-<<<<<<< HEAD
-        let grammar: Grammar = Not(Seq(t1("a"), Vocab("t1", "i")));
-        grammar = Count(2, grammar);
-=======
-        let grammar: Grammar = Not(Seq(t1("a"), Vocab({t1: "i"})));
-        grammar = CountTape(2, grammar);
->>>>>>> b568777f
-        const expectedResults: StringDict[] = [
-            {"t1":"ii"},
-            {"t1":"ai"},
-            {"t1":"i"},
-            {"t1":"ia"},
-            {"t1":"aa"},
-            {}
-        ];
-        testHasTapes(grammar, ['t1']);
-        testHasVocab(grammar, {t1: 2});
-        testGrammar(grammar, expectedResults);
-    });
-    
-    // This result isn't correct for the kind of negation we've implemented 
-    // (negation relativized to a set of tapes that includes a hidden tape).  
-    // However, we are eventually also going to need another kind of negation,
-    // negation relativized only to visible tapes.  So let's keep this test 
-    // around, to be restored once that operation is available.
-    describe('2c. Negation of grammar of 2a', function() {
-        let grammar: Grammar = Not(JoinReplace(t1("i"),
-                                    [Replace(t1("i"), t1("a"))]));
-        grammar = Count(2, grammar);
-        testHasTapes(grammar, ['t1']);
-        testHasVocab(grammar, {t1: 2});
-        const expectedResults: StringDict[] = [
-            {"t1":"ii"},
-            {"t1":"ai"},
-            {"t1":"i"},
-            {"t1":"ia"},
-            {"t1":"aa"},
-            {}
-        ];
-        testGrammar(grammar, expectedResults);
-    });
-    */
-
-    describe('2a-show-hidden. JoinReplace i by a in i: i -> a, same tape', function() {
-        let grammar = JoinReplace(t1("i"),
-                        [HiddenTapeNameReplace("R_HIDDEN", t1("i"), t1("a"))]);
-
-        testHasTapes(grammar, ['.R_HIDDEN', 't1', '.END'], DUMMY_SYMBOL, false);
-        testHasVocab(grammar, {'.R_HIDDEN': 1, t1: 2});
-        const expectedResults: StringDict[] = [
-            {'.R_HIDDEN': 'i', t1: 'a'},
-        ];
-        testGrammar(grammar, expectedResults,
-                    SILENT, DUMMY_SYMBOL, DEFAULT_MAX_RECURSION, false);
-    });
-
-    describe('2b-show-hidden. Negation of results of 2a-hidden', function() {
-        let grammar: Grammar = Seq(Vocab({t1: "ai"}),
-                                   Not(Seq(Lit(".R_HIDDEN", "i"), t1("a"))));
-        grammar = Count({t1:2,".R_HIDDEN":2}, grammar);
-
-        testHasTapes(grammar, ['.R_HIDDEN', 't1'], DUMMY_SYMBOL, false);
-        testHasVocab(grammar, {'.R_HIDDEN': 1, t1: 2});
-        const expectedResults: StringDict[] = [
-            {'.R_HIDDEN': 'i', t1: 'i'},
-            {'.R_HIDDEN': 'i' , t1: 'aa'}, {'.R_HIDDEN': 'i' , t1: 'ai'},
-            {'.R_HIDDEN': 'i' , t1: 'ia'}, {'.R_HIDDEN': 'i' , t1: 'ii'},
-            {'.R_HIDDEN': 'ii', t1: 'a' }, {'.R_HIDDEN': 'ii', t1: 'i' },
-            {'.R_HIDDEN': 'ii', t1: 'aa'}, {'.R_HIDDEN': 'ii', t1: 'ai'},
-            {'.R_HIDDEN': 'ii', t1: 'ia'}, {'.R_HIDDEN': 'ii', t1: 'ii'},
-            {'.R_HIDDEN': 'i'}, {'.R_HIDDEN': 'ii'},
-            {t1: 'a' }, {t1: 'i' },
-            {t1: 'aa'}, {t1: 'ai'},
-            {t1: 'ia'}, {t1: 'ii'},
-            {},
-        ];
-        testGrammar(grammar, expectedResults,
-                    SILENT, DUMMY_SYMBOL, DEFAULT_MAX_RECURSION, false);
-    });
-
-    describe('2c-show-hidden. Negation of grammar of 2a-show-hidden', function() {
-        let grammar: Grammar = Not(JoinReplace(t1("i"),
-<<<<<<< HEAD
-                                   [HiddenTapeNameReplace("R_HIDDEN", t1("i"), t1("a"))]));
-        grammar = Count({t1:2,".R_HIDDEN":2}, grammar);
-=======
-                        [HiddenTapeNameReplace("R_HIDDEN", t1("i"), t1("a"))]));
-        grammar = CountTape(2, grammar);
->>>>>>> b568777f
-
-        testHasTapes(grammar, ['.R_HIDDEN', 't1', '.END'], DUMMY_SYMBOL, false);
-        testHasVocab(grammar, {'.R_HIDDEN': 1, t1: 2});
-        let resultsGrammar: Grammar = Seq(Vocab({t1: "ai"}),
-                                          Not(Seq(Lit(".R_HIDDEN", "i"), t1("a"))));
-        resultsGrammar = Count({t1:2,".R_HIDDEN":2}, resultsGrammar);
-        const expectedResults: StringDict[] =
-            generateOutputsFromGrammar(resultsGrammar,
-                                       DUMMY_SYMBOL, DEFAULT_MAX_RECURSION, false);
-        testGrammar(grammar, expectedResults,
-                    SILENT, DUMMY_SYMBOL, DEFAULT_MAX_RECURSION, false);
-    });
-
-    describe('3a. Replace i by a: i -> a', function() {
-        let grammar: Grammar = Replace(t1("i"), t2("a"));
-        grammar = Count({t1:2,t2:2}, grammar);
-
-        testHasTapes(grammar, ['t1', 't2']);
-        testHasVocab(grammar, {t1: 1, t2: 2});
-        const expectedResults: StringDict[] = [
-            {t1: 'i', t2: 'a'},
-            {t1: 'ii', t2: 'aa'},
-            {},
-        ];
-        testGrammar(grammar, expectedResults);
-    });
-    
-    describe('3b. Negation of outputs of 3a', function() {
-        let grammar: Grammar =  Seq(Vocab({t2: "ai"}),
-                                    Not(Uni(Epsilon(),
-                                            Seq(t1("i"), t2("a")),
-                                            Seq(t1("ii"), t2("aa")))));
-        grammar = Count({t1:2,t2:2}, grammar);
-
-        testHasTapes(grammar, ['t1', 't2']);
-        testHasVocab(grammar, {t1: 1, t2: 2});
-        const expectedResults: StringDict[] = [
-            {t1: 'i', t2: 'aa'},  {t1: 'i', t2: 'ai'},
-            {t1: 'i', t2: 'i'},   {t1: 'i', t2: 'ia'},
-            {t1: 'i', t2: 'ii'},  {t1: 'ii', t2: 'a'},
-            {t1: 'ii', t2: 'ai'}, {t1: 'ii', t2: 'i'},
-            {t1: 'ii', t2: 'ia'}, {t1: 'ii', t2: 'ii'},
-            {t1: 'i'},  {t1: 'ii'},
-            {t2: 'a'},  {t2: 'aa'},
-            {t2: 'ai'}, {t2: 'i'},
-            {t2: 'ia'}, {t2: 'ii'},
-        ];
-        testGrammar(grammar, expectedResults);
-    });
-
-    describe('3c. Negation of grammar of 3a', function() {
-        let grammar: Grammar = Not(Replace(t1("i"), t2("a")));
-        grammar = Count({t1:2,t2:2}, grammar);
-
-        testHasTapes(grammar, ['t1', 't2']);
-        testHasVocab(grammar, {t1: 1, t2: 2});
-        let resultsGrammar: Grammar = Seq(Vocab({t2: "ai"}),
-                                          Not(Uni(Epsilon(),
-                                                  Seq(t1("i"), t2("a")),
-                                                  Seq(t1("ii"), t2("aa")))));
-        resultsGrammar = Count({t1:2,t2:2}, resultsGrammar);
-        const expectedResults: StringDict[] =
-            generateOutputsFromGrammar(resultsGrammar);
-        testGrammar(grammar, expectedResults);
-    });
-
-    describe('4a. Replace i by a: i -> a', function() {
-        let grammar: Grammar = Replace(t1("i"), t2("a"));
-        grammar = Count({t1:1,t2:1}, grammar);
-
-        testHasTapes(grammar, ['t1', 't2']);
-        testHasVocab(grammar, {t1: 1, t2: 2});
-        const expectedResults: StringDict[] = [
-            {t1: 'i', t2: 'a'},
-            {},
-        ];
-        testGrammar(grammar, expectedResults);
-    });
-
-    describe('4b. Negation of results of 4a', function() {
-<<<<<<< HEAD
-        let grammar: Grammar = Seq(Vocab("t2", "ai"),
-                                    Not(Uni(Epsilon(), 
-                                            Seq(t1("i"), t2("a")))));
-        grammar = Count({t1:1,t2:1}, grammar);
-=======
-        let grammar: Grammar = Seq(Vocab({t2: "ai"}),
-                                   Not(Uni(Epsilon(), 
-                                           Seq(t1("i"), t2("a")))));
-        grammar = CountTape(1, grammar);
->>>>>>> b568777f
-
-        testHasTapes(grammar, ['t1', 't2']);
-        testHasVocab(grammar, {t1: 1, t2: 2});
-        const expectedResults: StringDict[] = [
-            {t1: "i", t2: "i"},
-            {t1: "i"},
-            {t2: "a"},
-            {t2: "i"},
-        ];
-        testGrammar(grammar, expectedResults);
-    });
-
-    describe('4c. Negation of grammar of 4a', function() {
-        let grammar: Grammar = Not(Replace(t1("i"), t2("a")));
-        grammar = Count({t1:1,t2:1}, grammar);
-
-        testHasTapes(grammar, ['t1', 't2']);
-        testHasVocab(grammar, {t1: 1, t2: 2});
-        let resultsGrammar: Grammar = Seq(Vocab({t2: "ai"}),
-                                          Not(Uni(Epsilon(), 
-                                                  Seq(t1("i"), t2("a")))));
-        resultsGrammar = Count({t1:1,t2:1}, resultsGrammar);
-        const expectedResults: StringDict[] =
-            generateOutputsFromGrammar(resultsGrammar);
-        testGrammar(grammar, expectedResults);
-    });
-
-    /*
-    describe('5a. Replace i by a: i -> a, same tape', function() {
-        let grammar: Grammar = Replace(t1("i"), t1("a"));
-        grammar = Count(2, grammar);
-        const expectedResults: StringDict[] = [
-            {t1: 'a'},
-            {t1: 'aa'},
-            {},
-        ];
-        testHasTapes(grammar, ['t1']);
-        testHasVocab(grammar, {t1: 2});
-        testGrammar(grammar, expectedResults);
-    });
-
-    describe('5b. Negation of results of 5a', function() {
-        let grammar: Grammar = Seq(Vocab({t1: "ai"}),
-                                   Not(Uni(Epsilon(), t1("a"), t1("aa"))));
-        grammar = Count(2, grammar);
-        const expectedResults: StringDict[] = [
-            {t1: 'ii'},
-            {t1: 'ai'},
-            {t1: 'i'},
-            {t1: 'ia'},
-        ];
-        testHasTapes(grammar, ['t1']);
-        testHasVocab(grammar, {t1: 2});
-        testGrammar(grammar, expectedResults);
-    });
-
-    // See note to 2c.
-
-    describe('5c. Negation of grammar of 5a', function() {
-        let grammar: Grammar = Not(Replace(t1("i"), t1("a")));
-        grammar = Count(2, grammar);
-        testHasTapes(grammar, ['t1']);
-        testHasVocab(grammar, {t1: 2});
-        const expectedResults: StringDict[] = [
-            {t1: 'ii'},
-            {t1: 'ai'},
-            {t1: 'i'},
-            {t1: 'ia'},
-            // Should not include
-            // {},
-            // {},
-            // {t1: "a"},
-            // {t1: "aa"},
-        ];
-        testGrammar(grammar, expectedResults);
-    });
-    */
-
-    describe('5a-show-hidden. Replace i by a: i -> a, same tape', function() {
-<<<<<<< HEAD
-        let grammar: Grammar = HiddenTapeNameReplace("R_HIDDEN", t1("i"), t1("a"));
-        grammar = Count({t1:2,".R_HIDDEN":2}, grammar);
-=======
-        let grammar: Grammar = HiddenTapeNameReplace("R_HIDDEN",
-                                                     t1("i"), t1("a"));
-        grammar = CountTape(2, grammar);
->>>>>>> b568777f
-
-        testHasTapes(grammar, ['.R_HIDDEN', 't1', '.END'], DUMMY_SYMBOL, false);
-        testHasVocab(grammar, {'.R_HIDDEN': 1, t1: 2});
-        const expectedResults: StringDict[] = [
-            {'.R_HIDDEN': 'i', t1: 'a'},
-            {'.R_HIDDEN': 'ii', t1: 'aa'},
-            {},
-        ];
-        testGrammar(grammar, expectedResults,
-                    SILENT, DUMMY_SYMBOL, DEFAULT_MAX_RECURSION, false);
-    });
-
-    describe('5b-show-hidden. Negation of results of 5a-show-hidden', function() {
-<<<<<<< HEAD
-        let grammar: Grammar = Seq(Vocab("t1", "ai"),
-                                   Not(Uni(Epsilon(),
-                                           Seq(Lit(".R_HIDDEN", "i"), t1("a")),
-                                           Seq(Lit(".R_HIDDEN", "ii"), t1("aa")))));
-        grammar = Count({t1:2,".R_HIDDEN":2}, grammar);
-=======
-        let grammar: Grammar = Seq(Vocab({t1: "ai"}),
-                        Not(Uni(Epsilon(),
-                                Seq(Lit(".R_HIDDEN", "i"), t1("a")),
-                                Seq(Lit(".R_HIDDEN", "ii"), t1("aa")))));
-        grammar = CountTape(2, grammar);
->>>>>>> b568777f
-
-        testHasTapes(grammar, ['.R_HIDDEN', 't1', '.END'], DUMMY_SYMBOL, false);
-        testHasVocab(grammar, {'.R_HIDDEN': 1, t1: 2});
-        const expectedResults: StringDict[] = [
-            {'.R_HIDDEN': 'i', t1: 'aa'}, {'.R_HIDDEN': 'i', t1: 'ai'},
-            {'.R_HIDDEN': 'i', t1: 'i'},  {'.R_HIDDEN': 'i', t1: 'ia'},
-            {'.R_HIDDEN': 'i', t1: 'ii'},
-            {'.R_HIDDEN': 'ii', t1: 'a'}, {'.R_HIDDEN': 'ii', t1: 'ai'},
-            {'.R_HIDDEN': 'ii', t1: 'i'}, {'.R_HIDDEN': 'ii', t1: 'ia'},
-            {'.R_HIDDEN': 'ii', t1: 'ii'},
-            {'.R_HIDDEN': 'i'}, {'.R_HIDDEN': 'ii'},
-            {t1: 'a'},  {t1: 'i'},
-            {t1: 'aa'}, {t1: 'ai'},
-            {t1: 'ia'}, {t1: 'ii'},
-        ];
-
-        testGrammar(grammar, expectedResults,
-                    SILENT, DUMMY_SYMBOL, DEFAULT_MAX_RECURSION, false);
-    });
-
-<<<<<<< HEAD
-    describe('5c-show-hidden. Negation of grammar of 5a', function() {
-        let grammar: Grammar = Not(HiddenTapeNameReplace("R_HIDDEN", t1("i"), t1("a")));
-        grammar = Count({t1:2,".R_HIDDEN":2}, grammar);
-=======
-    describe('5c-show-hidden. Negation of grammar of 5a-show-hidden', function() {
-        let grammar: Grammar = Not(HiddenTapeNameReplace("R_HIDDEN",
-                                                         t1("i"), t1("a")));
-        grammar = CountTape(2, grammar);
->>>>>>> b568777f
-
-        testHasTapes(grammar, ['.R_HIDDEN', 't1', '.END'], DUMMY_SYMBOL, false);
-        testHasVocab(grammar, {'.R_HIDDEN': 1, t1: 2});
-
-<<<<<<< HEAD
-        let resultsGrammar: Grammar = Seq(Vocab("t1", "ai"),
-                                          Not(Uni(Epsilon(),
-                                              Seq(Lit(".R_HIDDEN", "i"), t1("a")),
-                                              Seq(Lit(".R_HIDDEN", "ii"), t1("aa")))));
-        resultsGrammar = Count({t1:2,".R_HIDDEN":2}, resultsGrammar);
-=======
-        let resultsGrammar: Grammar = Seq(Vocab({t1: "ai"}),
-                                Not(Uni(Epsilon(),
-                                        Seq(Lit(".R_HIDDEN", "i"), t1("a")),
-                                        Seq(Lit(".R_HIDDEN", "ii"), t1("aa")))));
-        resultsGrammar = CountTape(2, resultsGrammar);
->>>>>>> b568777f
-        const expectedResults: StringDict[] =
-            generateOutputsFromGrammar(resultsGrammar,
-                                       DUMMY_SYMBOL, DEFAULT_MAX_RECURSION, false);
-
-        testGrammar(grammar, expectedResults,
-                    SILENT, DUMMY_SYMBOL, DEFAULT_MAX_RECURSION, false);
-    });
-
-});
+import { 
+    Count,
+    Epsilon,
+    Grammar,
+    JoinReplace,
+    Lit,
+    Not,
+    Replace, 
+    ReplaceGrammar, 
+    Seq,
+    Uni,
+    Vocab,
+} from "../src/grammars";
+
+import { 
+    testSuiteName, logTestSuite,
+    VERBOSE_TEST_L2,
+    generateOutputsFromGrammar,
+    t1, t2, 
+    testHasTapes, 
+    testHasVocab,
+    testGrammar,
+    DEFAULT_MAX_RECURSION,
+} from './testUtil';
+
+import {
+    StringDict, SILENT, VERBOSE_DEBUG
+} from "../src/util";
+
+// File level control over verbose output
+const VERBOSE = VERBOSE_TEST_L2;
+
+const EMPTY_CONTEXT = Epsilon();
+
+const DUMMY_SYMBOL: string = "";
+
+function HiddenTapeNameReplace(
+    hiddenTapeName: string = "",
+    fromGrammar: Grammar, toGrammar: Grammar,
+    preContext: Grammar = Epsilon(), postContext: Grammar = Epsilon(),
+    otherContext: Grammar = Epsilon(),
+    beginsWith: boolean = false, endsWith: boolean = false,
+    minReps: number = 0, maxReps: number = Infinity,
+): ReplaceGrammar {
+    return Replace(fromGrammar, toGrammar, 
+                   preContext, postContext, otherContext, 
+                   beginsWith, endsWith, minReps, maxReps,
+                   hiddenTapeName);
+}
+
+describe(`${testSuiteName(module)}`, function() {
+
+    logTestSuite(this.title);
+
+    describe('1a. JoinReplace i by a in i: i -> a, different tape', function() {
+        const grammar = JoinReplace(t1("i"),
+                                    [Replace(t1("i"), t2("a"))]);
+
+        testHasTapes(grammar, ['t1', 't2']);
+        testHasVocab(grammar, {t1: 1, t2: 2});
+        const expectedResults: StringDict[] = [
+            {t1: 'i', t2: 'a'},
+        ];
+        testGrammar(grammar, expectedResults);
+    });
+
+    describe('1b. Negation of results of 1a', function() {
+        let grammar: Grammar = Not(Seq(t1("i"), t2("a"), Vocab({t2: "i"})));
+        grammar = Count({t1:2,t2:2}, grammar);
+
+        testHasTapes(grammar, ['t1', 't2']);
+        testHasVocab(grammar, {t1: 1, t2: 2});
+        const expectedResults: StringDict[] = [
+            {t1: 'i', t2: 'aa'},  {t1: 'i', t2: 'ai'},
+            {t1: 'i', t2: 'i'},   {t1: 'i', t2: 'ia'},
+            {t1: 'i', t2: 'ii'},  {t1: 'ii', t2: 'a'},
+            {t1: 'ii', t2: 'aa'}, {t1: 'ii', t2: 'ai'},
+            {t1: 'ii', t2: 'i'},  {t1: 'ii', t2: 'ia'},
+            {t1: 'ii', t2: 'ii'},
+            {t1: 'i'},  {t1: 'ii'},
+            {t2: 'a'},  {t2: 'aa'},
+            {t2: 'ai'}, {t2: 'i'},
+            {t2: 'ia'}, {t2: 'ii'},
+            {},
+        ];
+        testGrammar(grammar, expectedResults);
+    });
+
+    describe('1c. Negation of grammar of 1a', function() {
+        let grammar: Grammar = Not(JoinReplace(t1("i"),
+                                        [Replace(t1("i"), t2("a"))]));
+        grammar = Count({t1:2,t2:2}, grammar);
+
+        testHasTapes(grammar, ['t1', 't2']);
+        testHasVocab(grammar, {t1: 1, t2: 2});
+        let resultsGrammar: Grammar = Not(Seq(t1("i"), t2("a"),
+                                              Vocab({t2: "i"})));
+        resultsGrammar = Count({t1:2,t2:2}, resultsGrammar);
+        const expectedResults: StringDict[] =
+            generateOutputsFromGrammar(resultsGrammar);
+
+        testGrammar(grammar, expectedResults);
+    });
+
+    /*
+    describe('2a. JoinReplace i by a in i: i -> a, same tape', function() {
+        const grammar = JoinReplace(t1("i"),
+                                    [Replace(t1("i"), t1("a"))]);
+        const expectedResults: StringDict[] = [
+            {t1: 'a'},
+        ];
+        testHasTapes(grammar, ['t1']);
+        testHasVocab(grammar, {t1: 2});
+        testGrammar(grammar, expectedResults);
+    });
+
+    describe('2b. Negation of results of 2a', function() {
+        let grammar: Grammar = Not(Seq(t1("a"), Vocab({t1: "i"})));
+        grammar = Count(2, grammar);
+        const expectedResults: StringDict[] = [
+            {"t1":"ii"},
+            {"t1":"ai"},
+            {"t1":"i"},
+            {"t1":"ia"},
+            {"t1":"aa"},
+            {}
+        ];
+        testHasTapes(grammar, ['t1']);
+        testHasVocab(grammar, {t1: 2});
+        testGrammar(grammar, expectedResults);
+    });
+    
+    // This result isn't correct for the kind of negation we've implemented 
+    // (negation relativized to a set of tapes that includes a hidden tape).  
+    // However, we are eventually also going to need another kind of negation,
+    // negation relativized only to visible tapes.  So let's keep this test 
+    // around, to be restored once that operation is available.
+    describe('2c. Negation of grammar of 2a', function() {
+        let grammar: Grammar = Not(JoinReplace(t1("i"),
+                                    [Replace(t1("i"), t1("a"))]));
+        grammar = Count(2, grammar);
+        testHasTapes(grammar, ['t1']);
+        testHasVocab(grammar, {t1: 2});
+        const expectedResults: StringDict[] = [
+            {"t1":"ii"},
+            {"t1":"ai"},
+            {"t1":"i"},
+            {"t1":"ia"},
+            {"t1":"aa"},
+            {}
+        ];
+        testGrammar(grammar, expectedResults);
+    });
+    */
+
+    describe('2a-show-hidden. JoinReplace i by a in i: i -> a, same tape', function() {
+        let grammar = JoinReplace(t1("i"),
+                        [HiddenTapeNameReplace("R_HIDDEN", t1("i"), t1("a"))]);
+
+        testHasTapes(grammar, ['.R_HIDDEN', 't1', '.END'], DUMMY_SYMBOL, false);
+        testHasVocab(grammar, {'.R_HIDDEN': 1, t1: 2});
+        const expectedResults: StringDict[] = [
+            {'.R_HIDDEN': 'i', t1: 'a'},
+        ];
+        testGrammar(grammar, expectedResults,
+                    SILENT, DUMMY_SYMBOL, DEFAULT_MAX_RECURSION, false);
+    });
+
+    describe('2b-show-hidden. Negation of results of 2a-hidden', function() {
+        let grammar: Grammar = Seq(Vocab({t1: "ai"}),
+                                   Not(Seq(Lit(".R_HIDDEN", "i"), t1("a"))));
+        grammar = Count({t1:2,".R_HIDDEN":2}, grammar);
+
+        testHasTapes(grammar, ['.R_HIDDEN', 't1'], DUMMY_SYMBOL, false);
+        testHasVocab(grammar, {'.R_HIDDEN': 1, t1: 2});
+        const expectedResults: StringDict[] = [
+            {'.R_HIDDEN': 'i', t1: 'i'},
+            {'.R_HIDDEN': 'i' , t1: 'aa'}, {'.R_HIDDEN': 'i' , t1: 'ai'},
+            {'.R_HIDDEN': 'i' , t1: 'ia'}, {'.R_HIDDEN': 'i' , t1: 'ii'},
+            {'.R_HIDDEN': 'ii', t1: 'a' }, {'.R_HIDDEN': 'ii', t1: 'i' },
+            {'.R_HIDDEN': 'ii', t1: 'aa'}, {'.R_HIDDEN': 'ii', t1: 'ai'},
+            {'.R_HIDDEN': 'ii', t1: 'ia'}, {'.R_HIDDEN': 'ii', t1: 'ii'},
+            {'.R_HIDDEN': 'i'}, {'.R_HIDDEN': 'ii'},
+            {t1: 'a' }, {t1: 'i' },
+            {t1: 'aa'}, {t1: 'ai'},
+            {t1: 'ia'}, {t1: 'ii'},
+            {},
+        ];
+        testGrammar(grammar, expectedResults,
+                    SILENT, DUMMY_SYMBOL, DEFAULT_MAX_RECURSION, false);
+    });
+
+    describe('2c-show-hidden. Negation of grammar of 2a-show-hidden', function() {
+        let grammar: Grammar = Not(JoinReplace(t1("i"),
+                        [HiddenTapeNameReplace("R_HIDDEN", t1("i"), t1("a"))]));
+        grammar = Count({t1:2,".R_HIDDEN":2}, grammar);
+
+        testHasTapes(grammar, ['.R_HIDDEN', 't1', '.END'], DUMMY_SYMBOL, false);
+        testHasVocab(grammar, {'.R_HIDDEN': 1, t1: 2});
+        let resultsGrammar: Grammar = Seq(Vocab({t1: "ai"}),
+                                          Not(Seq(Lit(".R_HIDDEN", "i"), t1("a"))));
+        resultsGrammar = Count({t1:2,".R_HIDDEN":2}, resultsGrammar);
+        const expectedResults: StringDict[] =
+            generateOutputsFromGrammar(resultsGrammar,
+                                       DUMMY_SYMBOL, DEFAULT_MAX_RECURSION, false);
+        testGrammar(grammar, expectedResults,
+                    SILENT, DUMMY_SYMBOL, DEFAULT_MAX_RECURSION, false);
+    });
+
+    describe('3a. Replace i by a: i -> a', function() {
+        let grammar: Grammar = Replace(t1("i"), t2("a"));
+        grammar = Count({t1:2,t2:2}, grammar);
+
+        testHasTapes(grammar, ['t1', 't2']);
+        testHasVocab(grammar, {t1: 1, t2: 2});
+        const expectedResults: StringDict[] = [
+            {t1: 'i', t2: 'a'},
+            {t1: 'ii', t2: 'aa'},
+            {},
+        ];
+        testGrammar(grammar, expectedResults);
+    });
+    
+    describe('3b. Negation of outputs of 3a', function() {
+        let grammar: Grammar =  Seq(Vocab({t2: "ai"}),
+                                    Not(Uni(Epsilon(),
+                                            Seq(t1("i"), t2("a")),
+                                            Seq(t1("ii"), t2("aa")))));
+        grammar = Count({t1:2,t2:2}, grammar);
+
+        testHasTapes(grammar, ['t1', 't2']);
+        testHasVocab(grammar, {t1: 1, t2: 2});
+        const expectedResults: StringDict[] = [
+            {t1: 'i', t2: 'aa'},  {t1: 'i', t2: 'ai'},
+            {t1: 'i', t2: 'i'},   {t1: 'i', t2: 'ia'},
+            {t1: 'i', t2: 'ii'},  {t1: 'ii', t2: 'a'},
+            {t1: 'ii', t2: 'ai'}, {t1: 'ii', t2: 'i'},
+            {t1: 'ii', t2: 'ia'}, {t1: 'ii', t2: 'ii'},
+            {t1: 'i'},  {t1: 'ii'},
+            {t2: 'a'},  {t2: 'aa'},
+            {t2: 'ai'}, {t2: 'i'},
+            {t2: 'ia'}, {t2: 'ii'},
+        ];
+        testGrammar(grammar, expectedResults);
+    });
+
+    describe('3c. Negation of grammar of 3a', function() {
+        let grammar: Grammar = Not(Replace(t1("i"), t2("a")));
+        grammar = Count({t1:2,t2:2}, grammar);
+
+        testHasTapes(grammar, ['t1', 't2']);
+        testHasVocab(grammar, {t1: 1, t2: 2});
+        let resultsGrammar: Grammar = Seq(Vocab({t2: "ai"}),
+                                          Not(Uni(Epsilon(),
+                                                  Seq(t1("i"), t2("a")),
+                                                  Seq(t1("ii"), t2("aa")))));
+        resultsGrammar = Count({t1:2,t2:2}, resultsGrammar);
+        const expectedResults: StringDict[] =
+            generateOutputsFromGrammar(resultsGrammar);
+        testGrammar(grammar, expectedResults);
+    });
+
+    describe('4a. Replace i by a: i -> a', function() {
+        let grammar: Grammar = Replace(t1("i"), t2("a"));
+        grammar = Count({t1:1,t2:1}, grammar);
+
+        testHasTapes(grammar, ['t1', 't2']);
+        testHasVocab(grammar, {t1: 1, t2: 2});
+        const expectedResults: StringDict[] = [
+            {t1: 'i', t2: 'a'},
+            {},
+        ];
+        testGrammar(grammar, expectedResults);
+    });
+
+    describe('4b. Negation of results of 4a', function() {
+        let grammar: Grammar = Seq(Vocab({t2: "ai"}),
+                                   Not(Uni(Epsilon(), 
+                                           Seq(t1("i"), t2("a")))));
+        grammar = Count({t1:1,t2:1}, grammar);
+
+        testHasTapes(grammar, ['t1', 't2']);
+        testHasVocab(grammar, {t1: 1, t2: 2});
+        const expectedResults: StringDict[] = [
+            {t1: "i", t2: "i"},
+            {t1: "i"},
+            {t2: "a"},
+            {t2: "i"},
+        ];
+        testGrammar(grammar, expectedResults);
+    });
+
+    describe('4c. Negation of grammar of 4a', function() {
+        let grammar: Grammar = Not(Replace(t1("i"), t2("a")));
+        grammar = Count({t1:1,t2:1}, grammar);
+
+        testHasTapes(grammar, ['t1', 't2']);
+        testHasVocab(grammar, {t1: 1, t2: 2});
+        let resultsGrammar: Grammar = Seq(Vocab({t2: "ai"}),
+                                          Not(Uni(Epsilon(), 
+                                                  Seq(t1("i"), t2("a")))));
+        resultsGrammar = Count({t1:1,t2:1}, resultsGrammar);
+        const expectedResults: StringDict[] =
+            generateOutputsFromGrammar(resultsGrammar);
+        testGrammar(grammar, expectedResults);
+    });
+
+    /*
+    describe('5a. Replace i by a: i -> a, same tape', function() {
+        let grammar: Grammar = Replace(t1("i"), t1("a"));
+        grammar = Count(2, grammar);
+        const expectedResults: StringDict[] = [
+            {t1: 'a'},
+            {t1: 'aa'},
+            {},
+        ];
+        testHasTapes(grammar, ['t1']);
+        testHasVocab(grammar, {t1: 2});
+        testGrammar(grammar, expectedResults);
+    });
+
+    describe('5b. Negation of results of 5a', function() {
+        let grammar: Grammar = Seq(Vocab({t1: "ai"}),
+                                   Not(Uni(Epsilon(), t1("a"), t1("aa"))));
+        grammar = Count(2, grammar);
+        const expectedResults: StringDict[] = [
+            {t1: 'ii'},
+            {t1: 'ai'},
+            {t1: 'i'},
+            {t1: 'ia'},
+        ];
+        testHasTapes(grammar, ['t1']);
+        testHasVocab(grammar, {t1: 2});
+        testGrammar(grammar, expectedResults);
+    });
+
+    // See note to 2c.
+
+    describe('5c. Negation of grammar of 5a', function() {
+        let grammar: Grammar = Not(Replace(t1("i"), t1("a")));
+        grammar = Count(2, grammar);
+        testHasTapes(grammar, ['t1']);
+        testHasVocab(grammar, {t1: 2});
+        const expectedResults: StringDict[] = [
+            {t1: 'ii'},
+            {t1: 'ai'},
+            {t1: 'i'},
+            {t1: 'ia'},
+            // Should not include
+            // {},
+            // {},
+            // {t1: "a"},
+            // {t1: "aa"},
+        ];
+        testGrammar(grammar, expectedResults);
+    });
+    */
+
+    describe('5a-show-hidden. Replace i by a: i -> a, same tape', function() {
+        let grammar: Grammar = HiddenTapeNameReplace("R_HIDDEN",
+                                                     t1("i"), t1("a"));
+        grammar = Count({t1:2,".R_HIDDEN":2}, grammar);
+
+        testHasTapes(grammar, ['.R_HIDDEN', 't1', '.END'], DUMMY_SYMBOL, false);
+        testHasVocab(grammar, {'.R_HIDDEN': 1, t1: 2});
+        const expectedResults: StringDict[] = [
+            {'.R_HIDDEN': 'i', t1: 'a'},
+            {'.R_HIDDEN': 'ii', t1: 'aa'},
+            {},
+        ];
+        testGrammar(grammar, expectedResults,
+                    SILENT, DUMMY_SYMBOL, DEFAULT_MAX_RECURSION, false);
+    });
+
+    describe('5b-show-hidden. Negation of results of 5a-show-hidden', function() {
+        let grammar: Grammar = Seq(Vocab({t1: "ai"}),
+                        Not(Uni(Epsilon(),
+                                Seq(Lit(".R_HIDDEN", "i"), t1("a")),
+                                Seq(Lit(".R_HIDDEN", "ii"), t1("aa")))));
+        grammar = Count({t1:2,".R_HIDDEN":2}, grammar);
+
+        testHasTapes(grammar, ['.R_HIDDEN', 't1', '.END'], DUMMY_SYMBOL, false);
+        testHasVocab(grammar, {'.R_HIDDEN': 1, t1: 2});
+        const expectedResults: StringDict[] = [
+            {'.R_HIDDEN': 'i', t1: 'aa'}, {'.R_HIDDEN': 'i', t1: 'ai'},
+            {'.R_HIDDEN': 'i', t1: 'i'},  {'.R_HIDDEN': 'i', t1: 'ia'},
+            {'.R_HIDDEN': 'i', t1: 'ii'},
+            {'.R_HIDDEN': 'ii', t1: 'a'}, {'.R_HIDDEN': 'ii', t1: 'ai'},
+            {'.R_HIDDEN': 'ii', t1: 'i'}, {'.R_HIDDEN': 'ii', t1: 'ia'},
+            {'.R_HIDDEN': 'ii', t1: 'ii'},
+            {'.R_HIDDEN': 'i'}, {'.R_HIDDEN': 'ii'},
+            {t1: 'a'},  {t1: 'i'},
+            {t1: 'aa'}, {t1: 'ai'},
+            {t1: 'ia'}, {t1: 'ii'},
+        ];
+
+        testGrammar(grammar, expectedResults,
+                    SILENT, DUMMY_SYMBOL, DEFAULT_MAX_RECURSION, false);
+    });
+
+    describe('5c-show-hidden. Negation of grammar of 5a-show-hidden', function() {
+        let grammar: Grammar = Not(HiddenTapeNameReplace("R_HIDDEN",
+                                                         t1("i"), t1("a")));
+        grammar = Count({t1:2,".R_HIDDEN":2}, grammar);
+
+        testHasTapes(grammar, ['.R_HIDDEN', 't1', '.END'], DUMMY_SYMBOL, false);
+        testHasVocab(grammar, {'.R_HIDDEN': 1, t1: 2});
+
+        let resultsGrammar: Grammar = Seq(Vocab({t1: "ai"}),
+                                Not(Uni(Epsilon(),
+                                        Seq(Lit(".R_HIDDEN", "i"), t1("a")),
+                                        Seq(Lit(".R_HIDDEN", "ii"), t1("aa")))));
+        resultsGrammar = Count({t1:2,".R_HIDDEN":2}, resultsGrammar);
+        const expectedResults: StringDict[] =
+            generateOutputsFromGrammar(resultsGrammar,
+                                       DUMMY_SYMBOL, DEFAULT_MAX_RECURSION, false);
+
+        testGrammar(grammar, expectedResults,
+                    SILENT, DUMMY_SYMBOL, DEFAULT_MAX_RECURSION, false);
+    });
+
+});