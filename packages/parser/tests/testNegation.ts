import {
    Grammar, Count, Vocab,
    Uni, Join, Not, Rep, Seq,
    Dot, Any, Short,
} from "../src/grammars";

import { 
    testSuiteName, logTestSuite,
    VERBOSE_TEST_L2,
    t1, t2,
    testHasTapes,
    testHasVocab,
    testGrammar,
} from "./testUtil";

import {
    StringDict, SILENT, VERBOSE_DEBUG,
} from "../src/util";

// File level control over verbose output
const VERBOSE = VERBOSE_TEST_L2;

describe(`${testSuiteName(module)}`, function() {

    logTestSuite(this.title);

    /* I think negation relativized to no tapes can be semantically well-defined
       but I'm iffy about letting grammars actually do that, because I think the 
       results are counter-intuitive.
    describe('Negation of empty set: ~∅', function() {
        const grammar = Not(Null());
        testGrammar(grammar, [{}]);
    });

    describe('Negation of epsilon: ~ε', function() {
        const grammar = Not(Epsilon());
        testGrammar(grammar, []);
    });
    */

    describe('1. Join t1:foo ⨝ ~t1:hello', function() {
        const grammar = Join(t1("foo"), Not(t1("hello")));
        testHasTapes(grammar, ["t1"]);
        //testHasVocab(grammar, {t1: 5});
        testGrammar(grammar, [{t1: 'foo'}]);
    });


    describe('2. Join t1:hello ⨝ ~t1:hello', function() {
        const grammar = Join(t1("hello"), Not(t1("hello")));
        testGrammar(grammar, []);
    });

    describe('3. Join t1:hell ⨝ ~t1:hello', function() {
        const grammar = Join(t1("hell"), Not(t1("hello")));
        testGrammar(grammar, [{t1: 'hell'}]);
    });

    describe('4. Join(t1:helloo ⨝ ~t1:hello', function() {
        const grammar = Join(t1("helloo"), Not(t1("hello")));
        testGrammar(grammar, [{t1: 'helloo'}]);
    });

    describe('5. Join t1:hello ⨝ (t1:hello|~t1:hello)', function() {
        const grammar = Join(t1("hello"), Uni(t1("hello"), Not(t1("hello"))));
        testGrammar(grammar, [{t1: 'hello'}]);
    });

    describe('6. Join ~t1:hello ⨝ t1:foo', function() {
        const grammar = Join(Not(t1("hello")), t1("foo"));
        testGrammar(grammar, [{t1: 'foo'}]);
    });

    describe('7. Join ~t1:hello ⨝ t1:hell', function() {
        const grammar = Join(Not(t1("hello")), t1("hell"));
        testGrammar(grammar, [{t1: 'hell'}]);
    });

    describe('8. Join ~t1:hello ⨝ t1:helloo', function() {
        const grammar = Join(Not(t1("hello")), t1("helloo"));
        testGrammar(grammar, [{t1: 'helloo'}]);
    });

    describe('9. Join t1:foo ⨝ ~(t1:hello|t1:world)', function() {
        const grammar = Join(t1("foo"), Not(Uni(t1("hello"), t1("world"))));
        testGrammar(grammar, [{t1: 'foo'}]);
    });

    describe('10. Join t1:hello ⨝ ~(t1:hello|t1:world)', function() {
        const grammar = Join(t1("hello"), Not(Uni(t1("hello"), t1("world"))));
        testGrammar(grammar, []);
    });

    describe('11. Join t1:world ⨝ ~(t1:hello|t1:world)', function() {
        const grammar = Join(t1("world"), Not(Uni(t1("hello"), t1("world"))));
        testGrammar(grammar, []);
    });

    describe('12. Join ~(t1:hello|t1:world) ⨝ t1:foo', function() {
        const grammar = Join(Not(Uni(t1("hello"), t1("world"))), t1("foo"));
        testGrammar(grammar, [{t1: 'foo'}]);
    });

    describe('13. Join ~(t1:hello|t1:world) ⨝ t1:hello', function() {
        const grammar = Join(Not(Uni(t1("hello"), t1("world"))), t1("hello"));
        testGrammar(grammar, []);
    });

    
    // This and the following three tests are crucial tests for Negation, because they
    // fail when the results of the enclosed grammar (here, t1:hello|t1:help) are
    // not properly determinized (if the same result appears in multiple yields). Consider, 
    // here, "h" transitioning to t1:ello and also "h" transition to t1:elp.
    // If these are separate yields, then the negation that wraps them can be going down the second
    // path through "elp", eventually fail to join it with "ello" on the other side, and say 
    // "Yay, that failed, so I succeed."  But that ends up succeeding on "hello", which should
    // be forbidden by this grammar.  On the other hand, if "h" led to a UnionState(t1:ello, t1:elp),
    // this works correctly.
    describe('14. Join ~(t1:hello|t1:help) ⨝ t1:hello', function() {
        const grammar = Join(Not(Uni(t1("hello"), t1("help"))), t1("hello"));
        testGrammar(grammar, []);
    });

    describe('15. Join t1:hello ⨝ ~(t1:hello|t1:help)', function() {
        const grammar = Join(t1("hello"), Not(Uni(t1("hello"), t1("help"))));
        testGrammar(grammar, []);
    });

    // This one is testing the same thing, but the problem is more subtle.  Improperly
    // determinized, this could have an "h" leading into the first child of the concat, 
    // the repetition, or (because this repetition can be zero) finishing the repetition
    // right away and leading to the second child, t1:hello.  So similarly to the above,
    // the negation that wraps them can say "Okay, going to the first child, matched an 'h',
    // now can't match an 'e', okay yay that failed, so I succeed," and incorrectly succeed
    // on "hello" just like before.
    describe('16. Join ~(t1:h{0,2}+t1:hello) ⨝ t1:hhello', function() {
        const grammar = Join(Not(Seq(Rep(t1("h"),0,2), t1("hello"))), t1("hhello"));
        testGrammar(grammar, []);
    });

    describe('17. Join t1:hhello ⨝ ~(t1:h{0,2}+t1:hello)', function() {
        const grammar = Join(t1("hhello"), Not(Seq(Rep(t1("h"),0,2), t1("hello"))));
        testGrammar(grammar, []);
    });

    describe('18. Join ~(t1:h*hello) ⨝ t1:hhello', function() {
        const grammar = Join(Not(Seq(Rep(t1("h")), t1("hello"))), t1("hhello"));
        testGrammar(grammar, []);
    });

    describe('19. Join t1:hhello ⨝ ~(t1:h*hello)', function() {
        const grammar = Join(t1("hhello"), Not(Seq(Rep(t1("h")), t1("hello"))));
        testGrammar(grammar, []);
    });

    describe('20. Double negation: ~(~t1:hello)', function() {
        const grammar = Not(Not(t1("hello")));
        testGrammar(grammar, [{t1: 'hello'}]);
    });

    describe('21. ~t1:hi', function() {
        let grammar: Grammar = Not(t1("hi"));
        grammar = Count({t1:4}, grammar);
        testHasTapes(grammar, ["t1"]);
        //testHasVocab(grammar, {t1: 2});
        const expectedResults: StringDict[] = [
            {},           {t1: 'h'},    {t1: 'i'},
            {t1: 'hh'},   {t1: 'ih'},   {t1: 'ii'},
            {t1: 'hih'},  {t1: 'hii'},  {t1: 'hhh'},
            {t1: 'hhi'},  {t1: 'ihh'},  {t1: 'ihi'},
            {t1: 'iih'},  {t1: 'iii'},  {t1: 'hihh'},
            {t1: 'hihi'}, {t1: 'hiih'}, {t1: 'hiii'},
            {t1: 'hhhh'}, {t1: 'hhhi'}, {t1: 'hhih'},
            {t1: 'hhii'}, {t1: 'ihhh'}, {t1: 'ihhi'},
            {t1: 'ihih'}, {t1: 'ihii'}, {t1: 'iihh'},
            {t1: 'iihi'}, {t1: 'iiih'}, {t1: 'iiii'},
        ];
        testGrammar(grammar, expectedResults);
    });
    
    describe('22. ~(t1:h+t1:i)', function() {
        let grammar: Grammar = Not(Seq(t1("h"), t1("i")));
        grammar = Count({t1:4}, grammar);
        testHasTapes(grammar, ["t1"]);
        //testHasVocab(grammar, {t1: 2});
        const expectedResults: StringDict[] = [
            {},           {t1: 'h'},    {t1: 'i'},
            {t1: 'hh'},   {t1: 'ih'},   {t1: 'ii'},
            {t1: 'hih'},  {t1: 'hii'},  {t1: 'hhh'},
            {t1: 'hhi'},  {t1: 'ihh'},  {t1: 'ihi'},
            {t1: 'iih'},  {t1: 'iii'},  {t1: 'hihh'},
            {t1: 'hihi'}, {t1: 'hiih'}, {t1: 'hiii'},
            {t1: 'hhhh'}, {t1: 'hhhi'}, {t1: 'hhih'},
            {t1: 'hhii'}, {t1: 'ihhh'}, {t1: 'ihhi'},
            {t1: 'ihih'}, {t1: 'ihii'}, {t1: 'iihh'},
            {t1: 'iihi'}, {t1: 'iiih'}, {t1: 'iiii'},
        ];
        testGrammar(grammar, expectedResults);
    });

    describe('23. Alt (~t1:hello ⨝ t1:helloo) | t2:foobar', function() {
        const grammar = Uni(Join(Not(t1("hello")), t1("helloo")), t2("foobar"));
        const expectedResults: StringDict[] = [
            {t1: 'helloo'}, {t2: 'foobar'},
        ];
        testGrammar(grammar, expectedResults);
    });

    describe('24. Alt ~t1:hi | t2:hi', function() {
        let grammar: Grammar = Uni(Not(t1("hi")), t2("hi"));
        grammar = Count({t1:4,t2:4}, grammar);
        testHasTapes(grammar, ["t1", "t2"]);
        //testHasVocab(grammar, {t1: 2});
        //testHasVocab(grammar, {t2: 2});
        const expectedResults: StringDict[] = [
            {},           {t1: 'h'},    {t1: 'i'},
            {t1: 'hh'},   {t1: 'ih'},   {t1: 'ii'},
            {t1: 'hih'},  {t1: 'hii'},  {t1: 'hhh'},
            {t1: 'hhi'},  {t1: 'ihh'},  {t1: 'ihi'},
            {t1: 'iih'},  {t1: 'iii'},  {t1: 'hihh'},
            {t1: 'hihi'}, {t1: 'hiih'}, {t1: 'hiii'},
            {t1: 'hhhh'}, {t1: 'hhhi'}, {t1: 'hhih'},
            {t1: 'hhii'}, {t1: 'ihhh'}, {t1: 'ihhi'},
            {t1: 'ihih'}, {t1: 'ihii'}, {t1: 'iihh'},
            {t1: 'iihi'}, {t1: 'iiih'}, {t1: 'iiii'}, 
            {t2: 'hi'},
        ];
        testGrammar(grammar, expectedResults);
    });
    
    describe('25. ~t1:h', function() {
        let grammar: Grammar = Not(t1("h"));
        grammar = Count({t1:4}, grammar);
        //testHasVocab(grammar, {t1: 1});
        const expectedResults: StringDict[] = [
            {}, {t1: 'hh'}, {t1: 'hhh'}, {t1: 'hhhh'},
        ];
        testGrammar(grammar, expectedResults);
    });

    
    describe('26. t1:h + (~t1:h)', function() {
        let grammar: Grammar = Seq(t1("h"), Not(t1("h")));
        grammar = Count({t1:5}, grammar);
        //testHasVocab(grammar, {t1: 1});
        const expectedResults: StringDict[] = [
            {t1: 'h'}, {t1: 'hhh'}, {t1: 'hhhh'}, {t1: 'hhhhh'},
        ];
        testGrammar(grammar, expectedResults);
    });

    describe('27. (~t1:h) + t1:h', function() {
        let grammar: Grammar = Seq(Not(t1("h")), t1("h"));
        grammar = Count({t1:5}, grammar);
        //testHasVocab(grammar, {t1: 1});
        const expectedResults: StringDict[] = [
            {t1: 'h'}, {t1: 'hhh'}, {t1: 'hhhh'}, {t1: 'hhhhh'},
        ];
        testGrammar(grammar, expectedResults);
    });
    
    describe('28. ~t1:h{0,1}', function() {
        let grammar: Grammar = Not(Rep(t1("h"), 0, 1));
        grammar = Count({t1:4}, grammar);
        //testHasVocab(grammar, {t1: 1});
        const expectedResults: StringDict[] = [
            {t1: 'hh'}, {t1: 'hhh'}, {t1: 'hhhh'},
        ];
        testGrammar(grammar, expectedResults);
    });


    describe('29. ~t1:h{1,3}', function() {
        let grammar: Grammar = Not(Rep(t1("h"), 1, 3));
        grammar = Count({t1:4}, grammar);
        //testHasVocab(grammar, {t1: 1});
        const expectedResults: StringDict[] = [
            {}, {t1: 'hhhh'},
        ];
        testGrammar(grammar, expectedResults);
    });

    describe('30. Join ~t1:hi ⨝ t2:hi', function() {
        let grammar: Grammar = Join(Not(t1("hi")), t2("hi"));
        grammar = Count({t1: 4, t2: 2}, grammar)
        //testHasVocab(grammar, {t1: 2});
        //testHasVocab(grammar, {t2: 2});
        const expectedResults: StringDict[] = [
            {t2: 'hi'},             {t1: 'h', t2: 'hi'},
            {t1: 'i', t2: 'hi'},    {t1: 'hh', t2: 'hi'},
            {t1: 'ih', t2: 'hi'},   {t1: 'ii', t2: 'hi'},
            {t1: 'hih', t2: 'hi'},  {t1: 'hii', t2: 'hi'},
            {t1: 'hhh', t2: 'hi'},  {t1: 'hhi', t2: 'hi'},
            {t1: 'ihh', t2: 'hi'},  {t1: 'ihi', t2: 'hi'},
            {t1: 'iih', t2: 'hi'},  {t1: 'iii', t2: 'hi'},
            {t1: 'hihh', t2: 'hi'}, {t1: 'hihi', t2: 'hi'},
            {t1: 'hiih', t2: 'hi'}, {t1: 'hiii', t2: 'hi'},
            {t1: 'hhhh', t2: 'hi'}, {t1: 'hhhi', t2: 'hi'},
            {t1: 'hhih', t2: 'hi'}, {t1: 'hhii', t2: 'hi'},
            {t1: 'ihhh', t2: 'hi'}, {t1: 'ihhi', t2: 'hi'},
            {t1: 'ihih', t2: 'hi'}, {t1: 'ihii', t2: 'hi'},
            {t1: 'iihh', t2: 'hi'}, {t1: 'iihi', t2: 'hi'},
            {t1: 'iiih', t2: 'hi'}, {t1: 'iiii', t2: 'hi'},
        ];
        testGrammar(grammar, expectedResults);
    });
    
    describe('31. Join t2:hi ⨝ ~t1:hi', function() {
        let grammar: Grammar = Join(t2("hi"), Not(t1("hi")));
        grammar = Count({t1: 4, t2: 2}, grammar)
        //testHasVocab(grammar, {t1: 2});
        //testHasVocab(grammar, {t2: 2});
        const expectedResults: StringDict[] = [
            {t2: 'hi'},             {t1: 'h', t2: 'hi'},
            {t1: 'i', t2: 'hi'},    {t1: 'hh', t2: 'hi'},
            {t1: 'ih', t2: 'hi'},   {t1: 'ii', t2: 'hi'},
            {t1: 'hih', t2: 'hi'},  {t1: 'hii', t2: 'hi'},
            {t1: 'hhh', t2: 'hi'},  {t1: 'hhi', t2: 'hi'},
            {t1: 'ihh', t2: 'hi'},  {t1: 'ihi', t2: 'hi'},
            {t1: 'iih', t2: 'hi'},  {t1: 'iii', t2: 'hi'},
            {t1: 'hihh', t2: 'hi'}, {t1: 'hihi', t2: 'hi'},
            {t1: 'hiih', t2: 'hi'}, {t1: 'hiii', t2: 'hi'},
            {t1: 'hhhh', t2: 'hi'}, {t1: 'hhhi', t2: 'hi'},
            {t1: 'hhih', t2: 'hi'}, {t1: 'hhii', t2: 'hi'},
            {t1: 'ihhh', t2: 'hi'}, {t1: 'ihhi', t2: 'hi'},
            {t1: 'ihih', t2: 'hi'}, {t1: 'ihii', t2: 'hi'},
            {t1: 'iihh', t2: 'hi'}, {t1: 'iihi', t2: 'hi'},
            {t1: 'iiih', t2: 'hi'}, {t1: 'iiii', t2: 'hi'},
        ];
        testGrammar(grammar, expectedResults);
    }); 

    describe('32. ~(t1:h+t2:h)', function() {
        let grammar: Grammar = Not(Seq(t1("h"), t2("i")));
        grammar = Count({t1:3,t2:3}, grammar);
        const expectedResults: StringDict[] = [
            {},
            {t1: 'h'}, {t1: 'hh'}, {t1: 'hhh'},
            {t2: 'i'}, {t2: 'ii'}, {t2: 'iii'},
            {t1: 'h', t2: 'ii'},   {t1: 'h', t2: 'iii'},
            {t1: 'hh', t2: 'i'},   {t1: 'hh', t2: 'ii'},
            {t1: 'hh', t2: 'iii'}, {t1: 'hhh', t2: 'i'},
            {t1: 'hhh', t2: 'ii'}, {t1: 'hhh', t2: 'iii'},
        ];
            testGrammar(grammar, expectedResults);
    }); 

    describe('33. ~(t1:h|t2:i)', function() {
        let grammar: Grammar = Not(Uni(t1("h"), t2("i")));
        grammar = Count({t1:3,t2:3}, grammar);
        const expectedResults: StringDict[] = [
            {},         
            {t1: 'hh'},           {t1: 'hhh'},
            {t2: 'ii'},           {t2: 'iii'},
            {t1: 'h', t2: 'i'},   {t1: 'h', t2: 'ii'},
            {t1: 'h', t2: 'iii'}, {t1: 'hh', t2: 'i'},
            {t1: 'hh', t2: 'ii'}, {t1: 'hh', t2: 'iii'},
            {t1: 'hhh', t2: 'i'}, {t1: 'hhh', t2: 'ii'},
            {t1: 'hhh', t2: 'iii'},
        ];
            testGrammar(grammar, expectedResults);
    }); 
    
    describe('34. ~(t1:he)', function() {
        let grammar: Grammar = Not(t1("he"));
        grammar = Count({t1:3}, grammar);
        testHasTapes(grammar, ["t1"]);
        // testHasVocab(grammar, {t1: 2});
        const expectedResults: StringDict[] = [
            {},          {t1: 'h'},   {t1: 'e'},
            {t1: 'hh'},  {t1: 'eh'},  {t1: 'ee'},
            {t1: 'heh'}, {t1: 'hee'}, {t1: 'hhh'},
            {t1: 'hhe'}, {t1: 'ehh'}, {t1: 'ehe'},
            {t1: 'eeh'}, {t1: 'eee'},
        ];
        testGrammar(grammar, expectedResults);
    });

    // Testing negation with "dot".

    describe('35. ~(t1:.i)', function() {
        const notGrammar = Not(Seq(Any('t1'), t1('i')));
        const grammar = Count({t1:3}, notGrammar);
        testHasTapes(grammar, ['t1']);
        // testHasVocab(grammar, {t1: 1});
        const expectedResults: StringDict[] = [
            {}, {t1: 'i'}, {t1: 'iii'},
        ];
        testGrammar(grammar, expectedResults);
    });
    
    describe('36. ~(t1:.) (vocab hi)', function() {
        const notGrammar = Not(Any('t1'));
        let grammar = Count({t1:2}, notGrammar);
        grammar = Seq(Vocab('t1', 'hi'), grammar);
        testHasTapes(grammar, ['t1']);
        testHasVocab(grammar, {t1: 2});
        const expectedResults: StringDict[] = [
            {},
            {t1: 'hh'}, {t1: 'hi'},
            {t1: 'ih'}, {t1: 'ii'},
        ];
        testGrammar(grammar, expectedResults);
    });

    describe('37. ~(t1:.i)) (vocab hi)', function() {
        const notGrammar = Not(Seq(Any('t1'), t1('i')));
        let grammar = Count({t1:2}, notGrammar);
        grammar = Seq(Vocab('t1', 'hi'), grammar);
        testHasTapes(grammar, ['t1']);
        testHasVocab(grammar, {t1: 2});
        const expectedResults: StringDict[] = [
            {},
            {t1: 'h'},  {t1: 'i'},
            {t1: 'hh'}, {t1: 'ih'},
        ];
        testGrammar(grammar, expectedResults);
    });

    describe('38. ~(t1:.i) (vocab hi)', function() {
        const notGrammar = Not(Seq(Dot('t1'), t1('i')));
        let grammar = Count({t1:2}, notGrammar);
        grammar = Seq(Vocab('t1', 'hi'), grammar);
        testHasTapes(grammar, ['t1']);
        testHasVocab(grammar, {t1: 2});
        const expectedResults: StringDict[] = [
            {},
            {t1: 'h'},  {t1: 'i'},
            {t1: 'hh'}, {t1: 'ih'},
        ];
        testGrammar(grammar, expectedResults);
    });

    describe('39. ~(t1:.{0,1} + t1:i) (vocab hi)', function() {
        const dotStarGrammar1 = Rep(Dot('t1'), 0, 1);
        const notGrammar = Not(Seq(dotStarGrammar1, t1('i')));
        let grammar = Count({t1:3}, notGrammar);
        grammar = Seq(Vocab('t1', 'hi'), grammar);
        testHasTapes(grammar, ['t1']);
        testHasVocab(grammar, {t1: 2});
        const expectedResults: StringDict[] = [
            {},
            {t1: 'h'},   {t1: 'hh'},  {t1: 'ih'},
            {t1: 'hhh'}, {t1: 'hhi'}, {t1: 'hih'},
            {t1: 'hii'}, {t1: 'ihh'}, {t1: 'ihi'},
            {t1: 'iih'}, {t1: 'iii'},
        ];
        testGrammar(grammar, expectedResults);
    });

    describe('40. ~(t1:.{0,3} + t1:i) (vocab hi)', function() {
        const dotStarGrammar1 = Rep(Dot('t1'), 0, 3);
        const notGrammar = Not(Seq(dotStarGrammar1, t1('i')));
        let grammar = Count({t1:3}, notGrammar);
        grammar = Seq(Vocab('t1', 'hi'), grammar);
        testHasTapes(grammar, ['t1']);
        testHasVocab(grammar, {t1: 2});
        const expectedResults: StringDict[] = [
            {},
            {t1: 'h'},   {t1: 'hh'},  {t1: 'ih'},
            {t1: 'hhh'}, {t1: 'hih'}, {t1: 'ihh'},
            {t1: 'iih'},
        ];
        testGrammar(grammar, expectedResults);
    });

    describe('41. ~(t1:.*i) (vocab hi)', function() {
        const dotStarGrammar1 = Rep(Dot('t1'));
        const notGrammar = Not(Seq(dotStarGrammar1, t1('i')));
        let grammar = Count({t1:3}, notGrammar);
        grammar = Seq(Vocab('t1', 'hi'), grammar);
        testHasTapes(grammar, ['t1']);
        testHasVocab(grammar, {t1: 2});
        const expectedResults: StringDict[] = [
            {},
            {t1: 'h'},   {t1: 'hh'},  {t1: 'ih'},
            {t1: 'hhh'}, {t1: 'hih'}, {t1: 'ihh'},
            {t1: 'iih'},
        ];
        testGrammar(grammar, expectedResults);
    });

<<<<<<< HEAD
    describe('42. Does not contain a (vocab ab)', function() {
        const r1Grammar = Not(Seq(Short(Seq(Rep(Any("t1")), t1("a"))), Rep(Any("t1"))));
=======
    
    describe('42. Does not contain a: ' +
             '~(Short(t1:.*a) + t1:.*) (vocab ab)', function() {
        const r1Grammar = Not(Seq(Short(Seq(Rep(Any("t1")), t1("a"))),
                                  Rep(Any("t1"))));
>>>>>>> b568777f
        const vocGrammar = Vocab({t1:"ab"});
        const grammar = Count({t1:3}, Seq(r1Grammar, vocGrammar));
        const expectedResults: StringDict[] = [
            {}, {t1: 'b'}, {t1: 'bb'}, {t1: 'bbb'},
        ];
        testGrammar(grammar, expectedResults);
    });

});
<|MERGE_RESOLUTION|>--- conflicted
+++ resolved
@@ -1,501 +1,495 @@
-import {
-    Grammar, Count, Vocab,
-    Uni, Join, Not, Rep, Seq,
-    Dot, Any, Short,
-} from "../src/grammars";
-
-import { 
-    testSuiteName, logTestSuite,
-    VERBOSE_TEST_L2,
-    t1, t2,
-    testHasTapes,
-    testHasVocab,
-    testGrammar,
-} from "./testUtil";
-
-import {
-    StringDict, SILENT, VERBOSE_DEBUG,
-} from "../src/util";
-
-// File level control over verbose output
-const VERBOSE = VERBOSE_TEST_L2;
-
-describe(`${testSuiteName(module)}`, function() {
-
-    logTestSuite(this.title);
-
-    /* I think negation relativized to no tapes can be semantically well-defined
-       but I'm iffy about letting grammars actually do that, because I think the 
-       results are counter-intuitive.
-    describe('Negation of empty set: ~∅', function() {
-        const grammar = Not(Null());
-        testGrammar(grammar, [{}]);
-    });
-
-    describe('Negation of epsilon: ~ε', function() {
-        const grammar = Not(Epsilon());
-        testGrammar(grammar, []);
-    });
-    */
-
-    describe('1. Join t1:foo ⨝ ~t1:hello', function() {
-        const grammar = Join(t1("foo"), Not(t1("hello")));
-        testHasTapes(grammar, ["t1"]);
-        //testHasVocab(grammar, {t1: 5});
-        testGrammar(grammar, [{t1: 'foo'}]);
-    });
-
-
-    describe('2. Join t1:hello ⨝ ~t1:hello', function() {
-        const grammar = Join(t1("hello"), Not(t1("hello")));
-        testGrammar(grammar, []);
-    });
-
-    describe('3. Join t1:hell ⨝ ~t1:hello', function() {
-        const grammar = Join(t1("hell"), Not(t1("hello")));
-        testGrammar(grammar, [{t1: 'hell'}]);
-    });
-
-    describe('4. Join(t1:helloo ⨝ ~t1:hello', function() {
-        const grammar = Join(t1("helloo"), Not(t1("hello")));
-        testGrammar(grammar, [{t1: 'helloo'}]);
-    });
-
-    describe('5. Join t1:hello ⨝ (t1:hello|~t1:hello)', function() {
-        const grammar = Join(t1("hello"), Uni(t1("hello"), Not(t1("hello"))));
-        testGrammar(grammar, [{t1: 'hello'}]);
-    });
-
-    describe('6. Join ~t1:hello ⨝ t1:foo', function() {
-        const grammar = Join(Not(t1("hello")), t1("foo"));
-        testGrammar(grammar, [{t1: 'foo'}]);
-    });
-
-    describe('7. Join ~t1:hello ⨝ t1:hell', function() {
-        const grammar = Join(Not(t1("hello")), t1("hell"));
-        testGrammar(grammar, [{t1: 'hell'}]);
-    });
-
-    describe('8. Join ~t1:hello ⨝ t1:helloo', function() {
-        const grammar = Join(Not(t1("hello")), t1("helloo"));
-        testGrammar(grammar, [{t1: 'helloo'}]);
-    });
-
-    describe('9. Join t1:foo ⨝ ~(t1:hello|t1:world)', function() {
-        const grammar = Join(t1("foo"), Not(Uni(t1("hello"), t1("world"))));
-        testGrammar(grammar, [{t1: 'foo'}]);
-    });
-
-    describe('10. Join t1:hello ⨝ ~(t1:hello|t1:world)', function() {
-        const grammar = Join(t1("hello"), Not(Uni(t1("hello"), t1("world"))));
-        testGrammar(grammar, []);
-    });
-
-    describe('11. Join t1:world ⨝ ~(t1:hello|t1:world)', function() {
-        const grammar = Join(t1("world"), Not(Uni(t1("hello"), t1("world"))));
-        testGrammar(grammar, []);
-    });
-
-    describe('12. Join ~(t1:hello|t1:world) ⨝ t1:foo', function() {
-        const grammar = Join(Not(Uni(t1("hello"), t1("world"))), t1("foo"));
-        testGrammar(grammar, [{t1: 'foo'}]);
-    });
-
-    describe('13. Join ~(t1:hello|t1:world) ⨝ t1:hello', function() {
-        const grammar = Join(Not(Uni(t1("hello"), t1("world"))), t1("hello"));
-        testGrammar(grammar, []);
-    });
-
-    
-    // This and the following three tests are crucial tests for Negation, because they
-    // fail when the results of the enclosed grammar (here, t1:hello|t1:help) are
-    // not properly determinized (if the same result appears in multiple yields). Consider, 
-    // here, "h" transitioning to t1:ello and also "h" transition to t1:elp.
-    // If these are separate yields, then the negation that wraps them can be going down the second
-    // path through "elp", eventually fail to join it with "ello" on the other side, and say 
-    // "Yay, that failed, so I succeed."  But that ends up succeeding on "hello", which should
-    // be forbidden by this grammar.  On the other hand, if "h" led to a UnionState(t1:ello, t1:elp),
-    // this works correctly.
-    describe('14. Join ~(t1:hello|t1:help) ⨝ t1:hello', function() {
-        const grammar = Join(Not(Uni(t1("hello"), t1("help"))), t1("hello"));
-        testGrammar(grammar, []);
-    });
-
-    describe('15. Join t1:hello ⨝ ~(t1:hello|t1:help)', function() {
-        const grammar = Join(t1("hello"), Not(Uni(t1("hello"), t1("help"))));
-        testGrammar(grammar, []);
-    });
-
-    // This one is testing the same thing, but the problem is more subtle.  Improperly
-    // determinized, this could have an "h" leading into the first child of the concat, 
-    // the repetition, or (because this repetition can be zero) finishing the repetition
-    // right away and leading to the second child, t1:hello.  So similarly to the above,
-    // the negation that wraps them can say "Okay, going to the first child, matched an 'h',
-    // now can't match an 'e', okay yay that failed, so I succeed," and incorrectly succeed
-    // on "hello" just like before.
-    describe('16. Join ~(t1:h{0,2}+t1:hello) ⨝ t1:hhello', function() {
-        const grammar = Join(Not(Seq(Rep(t1("h"),0,2), t1("hello"))), t1("hhello"));
-        testGrammar(grammar, []);
-    });
-
-    describe('17. Join t1:hhello ⨝ ~(t1:h{0,2}+t1:hello)', function() {
-        const grammar = Join(t1("hhello"), Not(Seq(Rep(t1("h"),0,2), t1("hello"))));
-        testGrammar(grammar, []);
-    });
-
-    describe('18. Join ~(t1:h*hello) ⨝ t1:hhello', function() {
-        const grammar = Join(Not(Seq(Rep(t1("h")), t1("hello"))), t1("hhello"));
-        testGrammar(grammar, []);
-    });
-
-    describe('19. Join t1:hhello ⨝ ~(t1:h*hello)', function() {
-        const grammar = Join(t1("hhello"), Not(Seq(Rep(t1("h")), t1("hello"))));
-        testGrammar(grammar, []);
-    });
-
-    describe('20. Double negation: ~(~t1:hello)', function() {
-        const grammar = Not(Not(t1("hello")));
-        testGrammar(grammar, [{t1: 'hello'}]);
-    });
-
-    describe('21. ~t1:hi', function() {
-        let grammar: Grammar = Not(t1("hi"));
-        grammar = Count({t1:4}, grammar);
-        testHasTapes(grammar, ["t1"]);
-        //testHasVocab(grammar, {t1: 2});
-        const expectedResults: StringDict[] = [
-            {},           {t1: 'h'},    {t1: 'i'},
-            {t1: 'hh'},   {t1: 'ih'},   {t1: 'ii'},
-            {t1: 'hih'},  {t1: 'hii'},  {t1: 'hhh'},
-            {t1: 'hhi'},  {t1: 'ihh'},  {t1: 'ihi'},
-            {t1: 'iih'},  {t1: 'iii'},  {t1: 'hihh'},
-            {t1: 'hihi'}, {t1: 'hiih'}, {t1: 'hiii'},
-            {t1: 'hhhh'}, {t1: 'hhhi'}, {t1: 'hhih'},
-            {t1: 'hhii'}, {t1: 'ihhh'}, {t1: 'ihhi'},
-            {t1: 'ihih'}, {t1: 'ihii'}, {t1: 'iihh'},
-            {t1: 'iihi'}, {t1: 'iiih'}, {t1: 'iiii'},
-        ];
-        testGrammar(grammar, expectedResults);
-    });
-    
-    describe('22. ~(t1:h+t1:i)', function() {
-        let grammar: Grammar = Not(Seq(t1("h"), t1("i")));
-        grammar = Count({t1:4}, grammar);
-        testHasTapes(grammar, ["t1"]);
-        //testHasVocab(grammar, {t1: 2});
-        const expectedResults: StringDict[] = [
-            {},           {t1: 'h'},    {t1: 'i'},
-            {t1: 'hh'},   {t1: 'ih'},   {t1: 'ii'},
-            {t1: 'hih'},  {t1: 'hii'},  {t1: 'hhh'},
-            {t1: 'hhi'},  {t1: 'ihh'},  {t1: 'ihi'},
-            {t1: 'iih'},  {t1: 'iii'},  {t1: 'hihh'},
-            {t1: 'hihi'}, {t1: 'hiih'}, {t1: 'hiii'},
-            {t1: 'hhhh'}, {t1: 'hhhi'}, {t1: 'hhih'},
-            {t1: 'hhii'}, {t1: 'ihhh'}, {t1: 'ihhi'},
-            {t1: 'ihih'}, {t1: 'ihii'}, {t1: 'iihh'},
-            {t1: 'iihi'}, {t1: 'iiih'}, {t1: 'iiii'},
-        ];
-        testGrammar(grammar, expectedResults);
-    });
-
-    describe('23. Alt (~t1:hello ⨝ t1:helloo) | t2:foobar', function() {
-        const grammar = Uni(Join(Not(t1("hello")), t1("helloo")), t2("foobar"));
-        const expectedResults: StringDict[] = [
-            {t1: 'helloo'}, {t2: 'foobar'},
-        ];
-        testGrammar(grammar, expectedResults);
-    });
-
-    describe('24. Alt ~t1:hi | t2:hi', function() {
-        let grammar: Grammar = Uni(Not(t1("hi")), t2("hi"));
-        grammar = Count({t1:4,t2:4}, grammar);
-        testHasTapes(grammar, ["t1", "t2"]);
-        //testHasVocab(grammar, {t1: 2});
-        //testHasVocab(grammar, {t2: 2});
-        const expectedResults: StringDict[] = [
-            {},           {t1: 'h'},    {t1: 'i'},
-            {t1: 'hh'},   {t1: 'ih'},   {t1: 'ii'},
-            {t1: 'hih'},  {t1: 'hii'},  {t1: 'hhh'},
-            {t1: 'hhi'},  {t1: 'ihh'},  {t1: 'ihi'},
-            {t1: 'iih'},  {t1: 'iii'},  {t1: 'hihh'},
-            {t1: 'hihi'}, {t1: 'hiih'}, {t1: 'hiii'},
-            {t1: 'hhhh'}, {t1: 'hhhi'}, {t1: 'hhih'},
-            {t1: 'hhii'}, {t1: 'ihhh'}, {t1: 'ihhi'},
-            {t1: 'ihih'}, {t1: 'ihii'}, {t1: 'iihh'},
-            {t1: 'iihi'}, {t1: 'iiih'}, {t1: 'iiii'}, 
-            {t2: 'hi'},
-        ];
-        testGrammar(grammar, expectedResults);
-    });
-    
-    describe('25. ~t1:h', function() {
-        let grammar: Grammar = Not(t1("h"));
-        grammar = Count({t1:4}, grammar);
-        //testHasVocab(grammar, {t1: 1});
-        const expectedResults: StringDict[] = [
-            {}, {t1: 'hh'}, {t1: 'hhh'}, {t1: 'hhhh'},
-        ];
-        testGrammar(grammar, expectedResults);
-    });
-
-    
-    describe('26. t1:h + (~t1:h)', function() {
-        let grammar: Grammar = Seq(t1("h"), Not(t1("h")));
-        grammar = Count({t1:5}, grammar);
-        //testHasVocab(grammar, {t1: 1});
-        const expectedResults: StringDict[] = [
-            {t1: 'h'}, {t1: 'hhh'}, {t1: 'hhhh'}, {t1: 'hhhhh'},
-        ];
-        testGrammar(grammar, expectedResults);
-    });
-
-    describe('27. (~t1:h) + t1:h', function() {
-        let grammar: Grammar = Seq(Not(t1("h")), t1("h"));
-        grammar = Count({t1:5}, grammar);
-        //testHasVocab(grammar, {t1: 1});
-        const expectedResults: StringDict[] = [
-            {t1: 'h'}, {t1: 'hhh'}, {t1: 'hhhh'}, {t1: 'hhhhh'},
-        ];
-        testGrammar(grammar, expectedResults);
-    });
-    
-    describe('28. ~t1:h{0,1}', function() {
-        let grammar: Grammar = Not(Rep(t1("h"), 0, 1));
-        grammar = Count({t1:4}, grammar);
-        //testHasVocab(grammar, {t1: 1});
-        const expectedResults: StringDict[] = [
-            {t1: 'hh'}, {t1: 'hhh'}, {t1: 'hhhh'},
-        ];
-        testGrammar(grammar, expectedResults);
-    });
-
-
-    describe('29. ~t1:h{1,3}', function() {
-        let grammar: Grammar = Not(Rep(t1("h"), 1, 3));
-        grammar = Count({t1:4}, grammar);
-        //testHasVocab(grammar, {t1: 1});
-        const expectedResults: StringDict[] = [
-            {}, {t1: 'hhhh'},
-        ];
-        testGrammar(grammar, expectedResults);
-    });
-
-    describe('30. Join ~t1:hi ⨝ t2:hi', function() {
-        let grammar: Grammar = Join(Not(t1("hi")), t2("hi"));
-        grammar = Count({t1: 4, t2: 2}, grammar)
-        //testHasVocab(grammar, {t1: 2});
-        //testHasVocab(grammar, {t2: 2});
-        const expectedResults: StringDict[] = [
-            {t2: 'hi'},             {t1: 'h', t2: 'hi'},
-            {t1: 'i', t2: 'hi'},    {t1: 'hh', t2: 'hi'},
-            {t1: 'ih', t2: 'hi'},   {t1: 'ii', t2: 'hi'},
-            {t1: 'hih', t2: 'hi'},  {t1: 'hii', t2: 'hi'},
-            {t1: 'hhh', t2: 'hi'},  {t1: 'hhi', t2: 'hi'},
-            {t1: 'ihh', t2: 'hi'},  {t1: 'ihi', t2: 'hi'},
-            {t1: 'iih', t2: 'hi'},  {t1: 'iii', t2: 'hi'},
-            {t1: 'hihh', t2: 'hi'}, {t1: 'hihi', t2: 'hi'},
-            {t1: 'hiih', t2: 'hi'}, {t1: 'hiii', t2: 'hi'},
-            {t1: 'hhhh', t2: 'hi'}, {t1: 'hhhi', t2: 'hi'},
-            {t1: 'hhih', t2: 'hi'}, {t1: 'hhii', t2: 'hi'},
-            {t1: 'ihhh', t2: 'hi'}, {t1: 'ihhi', t2: 'hi'},
-            {t1: 'ihih', t2: 'hi'}, {t1: 'ihii', t2: 'hi'},
-            {t1: 'iihh', t2: 'hi'}, {t1: 'iihi', t2: 'hi'},
-            {t1: 'iiih', t2: 'hi'}, {t1: 'iiii', t2: 'hi'},
-        ];
-        testGrammar(grammar, expectedResults);
-    });
-    
-    describe('31. Join t2:hi ⨝ ~t1:hi', function() {
-        let grammar: Grammar = Join(t2("hi"), Not(t1("hi")));
-        grammar = Count({t1: 4, t2: 2}, grammar)
-        //testHasVocab(grammar, {t1: 2});
-        //testHasVocab(grammar, {t2: 2});
-        const expectedResults: StringDict[] = [
-            {t2: 'hi'},             {t1: 'h', t2: 'hi'},
-            {t1: 'i', t2: 'hi'},    {t1: 'hh', t2: 'hi'},
-            {t1: 'ih', t2: 'hi'},   {t1: 'ii', t2: 'hi'},
-            {t1: 'hih', t2: 'hi'},  {t1: 'hii', t2: 'hi'},
-            {t1: 'hhh', t2: 'hi'},  {t1: 'hhi', t2: 'hi'},
-            {t1: 'ihh', t2: 'hi'},  {t1: 'ihi', t2: 'hi'},
-            {t1: 'iih', t2: 'hi'},  {t1: 'iii', t2: 'hi'},
-            {t1: 'hihh', t2: 'hi'}, {t1: 'hihi', t2: 'hi'},
-            {t1: 'hiih', t2: 'hi'}, {t1: 'hiii', t2: 'hi'},
-            {t1: 'hhhh', t2: 'hi'}, {t1: 'hhhi', t2: 'hi'},
-            {t1: 'hhih', t2: 'hi'}, {t1: 'hhii', t2: 'hi'},
-            {t1: 'ihhh', t2: 'hi'}, {t1: 'ihhi', t2: 'hi'},
-            {t1: 'ihih', t2: 'hi'}, {t1: 'ihii', t2: 'hi'},
-            {t1: 'iihh', t2: 'hi'}, {t1: 'iihi', t2: 'hi'},
-            {t1: 'iiih', t2: 'hi'}, {t1: 'iiii', t2: 'hi'},
-        ];
-        testGrammar(grammar, expectedResults);
-    }); 
-
-    describe('32. ~(t1:h+t2:h)', function() {
-        let grammar: Grammar = Not(Seq(t1("h"), t2("i")));
-        grammar = Count({t1:3,t2:3}, grammar);
-        const expectedResults: StringDict[] = [
-            {},
-            {t1: 'h'}, {t1: 'hh'}, {t1: 'hhh'},
-            {t2: 'i'}, {t2: 'ii'}, {t2: 'iii'},
-            {t1: 'h', t2: 'ii'},   {t1: 'h', t2: 'iii'},
-            {t1: 'hh', t2: 'i'},   {t1: 'hh', t2: 'ii'},
-            {t1: 'hh', t2: 'iii'}, {t1: 'hhh', t2: 'i'},
-            {t1: 'hhh', t2: 'ii'}, {t1: 'hhh', t2: 'iii'},
-        ];
-            testGrammar(grammar, expectedResults);
-    }); 
-
-    describe('33. ~(t1:h|t2:i)', function() {
-        let grammar: Grammar = Not(Uni(t1("h"), t2("i")));
-        grammar = Count({t1:3,t2:3}, grammar);
-        const expectedResults: StringDict[] = [
-            {},         
-            {t1: 'hh'},           {t1: 'hhh'},
-            {t2: 'ii'},           {t2: 'iii'},
-            {t1: 'h', t2: 'i'},   {t1: 'h', t2: 'ii'},
-            {t1: 'h', t2: 'iii'}, {t1: 'hh', t2: 'i'},
-            {t1: 'hh', t2: 'ii'}, {t1: 'hh', t2: 'iii'},
-            {t1: 'hhh', t2: 'i'}, {t1: 'hhh', t2: 'ii'},
-            {t1: 'hhh', t2: 'iii'},
-        ];
-            testGrammar(grammar, expectedResults);
-    }); 
-    
-    describe('34. ~(t1:he)', function() {
-        let grammar: Grammar = Not(t1("he"));
-        grammar = Count({t1:3}, grammar);
-        testHasTapes(grammar, ["t1"]);
-        // testHasVocab(grammar, {t1: 2});
-        const expectedResults: StringDict[] = [
-            {},          {t1: 'h'},   {t1: 'e'},
-            {t1: 'hh'},  {t1: 'eh'},  {t1: 'ee'},
-            {t1: 'heh'}, {t1: 'hee'}, {t1: 'hhh'},
-            {t1: 'hhe'}, {t1: 'ehh'}, {t1: 'ehe'},
-            {t1: 'eeh'}, {t1: 'eee'},
-        ];
-        testGrammar(grammar, expectedResults);
-    });
-
-    // Testing negation with "dot".
-
-    describe('35. ~(t1:.i)', function() {
-        const notGrammar = Not(Seq(Any('t1'), t1('i')));
-        const grammar = Count({t1:3}, notGrammar);
-        testHasTapes(grammar, ['t1']);
-        // testHasVocab(grammar, {t1: 1});
-        const expectedResults: StringDict[] = [
-            {}, {t1: 'i'}, {t1: 'iii'},
-        ];
-        testGrammar(grammar, expectedResults);
-    });
-    
-    describe('36. ~(t1:.) (vocab hi)', function() {
-        const notGrammar = Not(Any('t1'));
-        let grammar = Count({t1:2}, notGrammar);
-        grammar = Seq(Vocab('t1', 'hi'), grammar);
-        testHasTapes(grammar, ['t1']);
-        testHasVocab(grammar, {t1: 2});
-        const expectedResults: StringDict[] = [
-            {},
-            {t1: 'hh'}, {t1: 'hi'},
-            {t1: 'ih'}, {t1: 'ii'},
-        ];
-        testGrammar(grammar, expectedResults);
-    });
-
-    describe('37. ~(t1:.i)) (vocab hi)', function() {
-        const notGrammar = Not(Seq(Any('t1'), t1('i')));
-        let grammar = Count({t1:2}, notGrammar);
-        grammar = Seq(Vocab('t1', 'hi'), grammar);
-        testHasTapes(grammar, ['t1']);
-        testHasVocab(grammar, {t1: 2});
-        const expectedResults: StringDict[] = [
-            {},
-            {t1: 'h'},  {t1: 'i'},
-            {t1: 'hh'}, {t1: 'ih'},
-        ];
-        testGrammar(grammar, expectedResults);
-    });
-
-    describe('38. ~(t1:.i) (vocab hi)', function() {
-        const notGrammar = Not(Seq(Dot('t1'), t1('i')));
-        let grammar = Count({t1:2}, notGrammar);
-        grammar = Seq(Vocab('t1', 'hi'), grammar);
-        testHasTapes(grammar, ['t1']);
-        testHasVocab(grammar, {t1: 2});
-        const expectedResults: StringDict[] = [
-            {},
-            {t1: 'h'},  {t1: 'i'},
-            {t1: 'hh'}, {t1: 'ih'},
-        ];
-        testGrammar(grammar, expectedResults);
-    });
-
-    describe('39. ~(t1:.{0,1} + t1:i) (vocab hi)', function() {
-        const dotStarGrammar1 = Rep(Dot('t1'), 0, 1);
-        const notGrammar = Not(Seq(dotStarGrammar1, t1('i')));
-        let grammar = Count({t1:3}, notGrammar);
-        grammar = Seq(Vocab('t1', 'hi'), grammar);
-        testHasTapes(grammar, ['t1']);
-        testHasVocab(grammar, {t1: 2});
-        const expectedResults: StringDict[] = [
-            {},
-            {t1: 'h'},   {t1: 'hh'},  {t1: 'ih'},
-            {t1: 'hhh'}, {t1: 'hhi'}, {t1: 'hih'},
-            {t1: 'hii'}, {t1: 'ihh'}, {t1: 'ihi'},
-            {t1: 'iih'}, {t1: 'iii'},
-        ];
-        testGrammar(grammar, expectedResults);
-    });
-
-    describe('40. ~(t1:.{0,3} + t1:i) (vocab hi)', function() {
-        const dotStarGrammar1 = Rep(Dot('t1'), 0, 3);
-        const notGrammar = Not(Seq(dotStarGrammar1, t1('i')));
-        let grammar = Count({t1:3}, notGrammar);
-        grammar = Seq(Vocab('t1', 'hi'), grammar);
-        testHasTapes(grammar, ['t1']);
-        testHasVocab(grammar, {t1: 2});
-        const expectedResults: StringDict[] = [
-            {},
-            {t1: 'h'},   {t1: 'hh'},  {t1: 'ih'},
-            {t1: 'hhh'}, {t1: 'hih'}, {t1: 'ihh'},
-            {t1: 'iih'},
-        ];
-        testGrammar(grammar, expectedResults);
-    });
-
-    describe('41. ~(t1:.*i) (vocab hi)', function() {
-        const dotStarGrammar1 = Rep(Dot('t1'));
-        const notGrammar = Not(Seq(dotStarGrammar1, t1('i')));
-        let grammar = Count({t1:3}, notGrammar);
-        grammar = Seq(Vocab('t1', 'hi'), grammar);
-        testHasTapes(grammar, ['t1']);
-        testHasVocab(grammar, {t1: 2});
-        const expectedResults: StringDict[] = [
-            {},
-            {t1: 'h'},   {t1: 'hh'},  {t1: 'ih'},
-            {t1: 'hhh'}, {t1: 'hih'}, {t1: 'ihh'},
-            {t1: 'iih'},
-        ];
-        testGrammar(grammar, expectedResults);
-    });
-
-<<<<<<< HEAD
-    describe('42. Does not contain a (vocab ab)', function() {
-        const r1Grammar = Not(Seq(Short(Seq(Rep(Any("t1")), t1("a"))), Rep(Any("t1"))));
-=======
-    
-    describe('42. Does not contain a: ' +
-             '~(Short(t1:.*a) + t1:.*) (vocab ab)', function() {
-        const r1Grammar = Not(Seq(Short(Seq(Rep(Any("t1")), t1("a"))),
-                                  Rep(Any("t1"))));
->>>>>>> b568777f
-        const vocGrammar = Vocab({t1:"ab"});
-        const grammar = Count({t1:3}, Seq(r1Grammar, vocGrammar));
-        const expectedResults: StringDict[] = [
-            {}, {t1: 'b'}, {t1: 'bb'}, {t1: 'bbb'},
-        ];
-        testGrammar(grammar, expectedResults);
-    });
-
-});
+import {
+    Grammar, Count, Vocab,
+    Uni, Join, Not, Rep, Seq,
+    Dot, Any, Short,
+} from "../src/grammars";
+
+import { 
+    testSuiteName, logTestSuite,
+    VERBOSE_TEST_L2,
+    t1, t2,
+    testHasTapes,
+    testHasVocab,
+    testGrammar,
+} from "./testUtil";
+
+import {
+    StringDict, SILENT, VERBOSE_DEBUG,
+} from "../src/util";
+
+// File level control over verbose output
+const VERBOSE = VERBOSE_TEST_L2;
+
+describe(`${testSuiteName(module)}`, function() {
+
+    logTestSuite(this.title);
+
+    /* I think negation relativized to no tapes can be semantically well-defined
+       but I'm iffy about letting grammars actually do that, because I think the 
+       results are counter-intuitive.
+    describe('Negation of empty set: ~∅', function() {
+        const grammar = Not(Null());
+        testGrammar(grammar, [{}]);
+    });
+
+    describe('Negation of epsilon: ~ε', function() {
+        const grammar = Not(Epsilon());
+        testGrammar(grammar, []);
+    });
+    */
+
+    describe('1. Join t1:foo ⨝ ~t1:hello', function() {
+        const grammar = Join(t1("foo"), Not(t1("hello")));
+        testHasTapes(grammar, ["t1"]);
+        //testHasVocab(grammar, {t1: 5});
+        testGrammar(grammar, [{t1: 'foo'}]);
+    });
+
+
+    describe('2. Join t1:hello ⨝ ~t1:hello', function() {
+        const grammar = Join(t1("hello"), Not(t1("hello")));
+        testGrammar(grammar, []);
+    });
+
+    describe('3. Join t1:hell ⨝ ~t1:hello', function() {
+        const grammar = Join(t1("hell"), Not(t1("hello")));
+        testGrammar(grammar, [{t1: 'hell'}]);
+    });
+
+    describe('4. Join(t1:helloo ⨝ ~t1:hello', function() {
+        const grammar = Join(t1("helloo"), Not(t1("hello")));
+        testGrammar(grammar, [{t1: 'helloo'}]);
+    });
+
+    describe('5. Join t1:hello ⨝ (t1:hello|~t1:hello)', function() {
+        const grammar = Join(t1("hello"), Uni(t1("hello"), Not(t1("hello"))));
+        testGrammar(grammar, [{t1: 'hello'}]);
+    });
+
+    describe('6. Join ~t1:hello ⨝ t1:foo', function() {
+        const grammar = Join(Not(t1("hello")), t1("foo"));
+        testGrammar(grammar, [{t1: 'foo'}]);
+    });
+
+    describe('7. Join ~t1:hello ⨝ t1:hell', function() {
+        const grammar = Join(Not(t1("hello")), t1("hell"));
+        testGrammar(grammar, [{t1: 'hell'}]);
+    });
+
+    describe('8. Join ~t1:hello ⨝ t1:helloo', function() {
+        const grammar = Join(Not(t1("hello")), t1("helloo"));
+        testGrammar(grammar, [{t1: 'helloo'}]);
+    });
+
+    describe('9. Join t1:foo ⨝ ~(t1:hello|t1:world)', function() {
+        const grammar = Join(t1("foo"), Not(Uni(t1("hello"), t1("world"))));
+        testGrammar(grammar, [{t1: 'foo'}]);
+    });
+
+    describe('10. Join t1:hello ⨝ ~(t1:hello|t1:world)', function() {
+        const grammar = Join(t1("hello"), Not(Uni(t1("hello"), t1("world"))));
+        testGrammar(grammar, []);
+    });
+
+    describe('11. Join t1:world ⨝ ~(t1:hello|t1:world)', function() {
+        const grammar = Join(t1("world"), Not(Uni(t1("hello"), t1("world"))));
+        testGrammar(grammar, []);
+    });
+
+    describe('12. Join ~(t1:hello|t1:world) ⨝ t1:foo', function() {
+        const grammar = Join(Not(Uni(t1("hello"), t1("world"))), t1("foo"));
+        testGrammar(grammar, [{t1: 'foo'}]);
+    });
+
+    describe('13. Join ~(t1:hello|t1:world) ⨝ t1:hello', function() {
+        const grammar = Join(Not(Uni(t1("hello"), t1("world"))), t1("hello"));
+        testGrammar(grammar, []);
+    });
+
+    
+    // This and the following three tests are crucial tests for Negation, because they
+    // fail when the results of the enclosed grammar (here, t1:hello|t1:help) are
+    // not properly determinized (if the same result appears in multiple yields). Consider, 
+    // here, "h" transitioning to t1:ello and also "h" transition to t1:elp.
+    // If these are separate yields, then the negation that wraps them can be going down the second
+    // path through "elp", eventually fail to join it with "ello" on the other side, and say 
+    // "Yay, that failed, so I succeed."  But that ends up succeeding on "hello", which should
+    // be forbidden by this grammar.  On the other hand, if "h" led to a UnionState(t1:ello, t1:elp),
+    // this works correctly.
+    describe('14. Join ~(t1:hello|t1:help) ⨝ t1:hello', function() {
+        const grammar = Join(Not(Uni(t1("hello"), t1("help"))), t1("hello"));
+        testGrammar(grammar, []);
+    });
+
+    describe('15. Join t1:hello ⨝ ~(t1:hello|t1:help)', function() {
+        const grammar = Join(t1("hello"), Not(Uni(t1("hello"), t1("help"))));
+        testGrammar(grammar, []);
+    });
+
+    // This one is testing the same thing, but the problem is more subtle.  Improperly
+    // determinized, this could have an "h" leading into the first child of the concat, 
+    // the repetition, or (because this repetition can be zero) finishing the repetition
+    // right away and leading to the second child, t1:hello.  So similarly to the above,
+    // the negation that wraps them can say "Okay, going to the first child, matched an 'h',
+    // now can't match an 'e', okay yay that failed, so I succeed," and incorrectly succeed
+    // on "hello" just like before.
+    describe('16. Join ~(t1:h{0,2}+t1:hello) ⨝ t1:hhello', function() {
+        const grammar = Join(Not(Seq(Rep(t1("h"),0,2), t1("hello"))), t1("hhello"));
+        testGrammar(grammar, []);
+    });
+
+    describe('17. Join t1:hhello ⨝ ~(t1:h{0,2}+t1:hello)', function() {
+        const grammar = Join(t1("hhello"), Not(Seq(Rep(t1("h"),0,2), t1("hello"))));
+        testGrammar(grammar, []);
+    });
+
+    describe('18. Join ~(t1:h*hello) ⨝ t1:hhello', function() {
+        const grammar = Join(Not(Seq(Rep(t1("h")), t1("hello"))), t1("hhello"));
+        testGrammar(grammar, []);
+    });
+
+    describe('19. Join t1:hhello ⨝ ~(t1:h*hello)', function() {
+        const grammar = Join(t1("hhello"), Not(Seq(Rep(t1("h")), t1("hello"))));
+        testGrammar(grammar, []);
+    });
+
+    describe('20. Double negation: ~(~t1:hello)', function() {
+        const grammar = Not(Not(t1("hello")));
+        testGrammar(grammar, [{t1: 'hello'}]);
+    });
+
+    describe('21. ~t1:hi', function() {
+        let grammar: Grammar = Not(t1("hi"));
+        grammar = Count({t1:4}, grammar);
+        testHasTapes(grammar, ["t1"]);
+        //testHasVocab(grammar, {t1: 2});
+        const expectedResults: StringDict[] = [
+            {},           {t1: 'h'},    {t1: 'i'},
+            {t1: 'hh'},   {t1: 'ih'},   {t1: 'ii'},
+            {t1: 'hih'},  {t1: 'hii'},  {t1: 'hhh'},
+            {t1: 'hhi'},  {t1: 'ihh'},  {t1: 'ihi'},
+            {t1: 'iih'},  {t1: 'iii'},  {t1: 'hihh'},
+            {t1: 'hihi'}, {t1: 'hiih'}, {t1: 'hiii'},
+            {t1: 'hhhh'}, {t1: 'hhhi'}, {t1: 'hhih'},
+            {t1: 'hhii'}, {t1: 'ihhh'}, {t1: 'ihhi'},
+            {t1: 'ihih'}, {t1: 'ihii'}, {t1: 'iihh'},
+            {t1: 'iihi'}, {t1: 'iiih'}, {t1: 'iiii'},
+        ];
+        testGrammar(grammar, expectedResults);
+    });
+    
+    describe('22. ~(t1:h+t1:i)', function() {
+        let grammar: Grammar = Not(Seq(t1("h"), t1("i")));
+        grammar = Count({t1:4}, grammar);
+        testHasTapes(grammar, ["t1"]);
+        //testHasVocab(grammar, {t1: 2});
+        const expectedResults: StringDict[] = [
+            {},           {t1: 'h'},    {t1: 'i'},
+            {t1: 'hh'},   {t1: 'ih'},   {t1: 'ii'},
+            {t1: 'hih'},  {t1: 'hii'},  {t1: 'hhh'},
+            {t1: 'hhi'},  {t1: 'ihh'},  {t1: 'ihi'},
+            {t1: 'iih'},  {t1: 'iii'},  {t1: 'hihh'},
+            {t1: 'hihi'}, {t1: 'hiih'}, {t1: 'hiii'},
+            {t1: 'hhhh'}, {t1: 'hhhi'}, {t1: 'hhih'},
+            {t1: 'hhii'}, {t1: 'ihhh'}, {t1: 'ihhi'},
+            {t1: 'ihih'}, {t1: 'ihii'}, {t1: 'iihh'},
+            {t1: 'iihi'}, {t1: 'iiih'}, {t1: 'iiii'},
+        ];
+        testGrammar(grammar, expectedResults);
+    });
+
+    describe('23. Alt (~t1:hello ⨝ t1:helloo) | t2:foobar', function() {
+        const grammar = Uni(Join(Not(t1("hello")), t1("helloo")), t2("foobar"));
+        const expectedResults: StringDict[] = [
+            {t1: 'helloo'}, {t2: 'foobar'},
+        ];
+        testGrammar(grammar, expectedResults);
+    });
+
+    describe('24. Alt ~t1:hi | t2:hi', function() {
+        let grammar: Grammar = Uni(Not(t1("hi")), t2("hi"));
+        grammar = Count({t1:4,t2:4}, grammar);
+        testHasTapes(grammar, ["t1", "t2"]);
+        //testHasVocab(grammar, {t1: 2});
+        //testHasVocab(grammar, {t2: 2});
+        const expectedResults: StringDict[] = [
+            {},           {t1: 'h'},    {t1: 'i'},
+            {t1: 'hh'},   {t1: 'ih'},   {t1: 'ii'},
+            {t1: 'hih'},  {t1: 'hii'},  {t1: 'hhh'},
+            {t1: 'hhi'},  {t1: 'ihh'},  {t1: 'ihi'},
+            {t1: 'iih'},  {t1: 'iii'},  {t1: 'hihh'},
+            {t1: 'hihi'}, {t1: 'hiih'}, {t1: 'hiii'},
+            {t1: 'hhhh'}, {t1: 'hhhi'}, {t1: 'hhih'},
+            {t1: 'hhii'}, {t1: 'ihhh'}, {t1: 'ihhi'},
+            {t1: 'ihih'}, {t1: 'ihii'}, {t1: 'iihh'},
+            {t1: 'iihi'}, {t1: 'iiih'}, {t1: 'iiii'}, 
+            {t2: 'hi'},
+        ];
+        testGrammar(grammar, expectedResults);
+    });
+    
+    describe('25. ~t1:h', function() {
+        let grammar: Grammar = Not(t1("h"));
+        grammar = Count({t1:4}, grammar);
+        //testHasVocab(grammar, {t1: 1});
+        const expectedResults: StringDict[] = [
+            {}, {t1: 'hh'}, {t1: 'hhh'}, {t1: 'hhhh'},
+        ];
+        testGrammar(grammar, expectedResults);
+    });
+
+    
+    describe('26. t1:h + (~t1:h)', function() {
+        let grammar: Grammar = Seq(t1("h"), Not(t1("h")));
+        grammar = Count({t1:5}, grammar);
+        //testHasVocab(grammar, {t1: 1});
+        const expectedResults: StringDict[] = [
+            {t1: 'h'}, {t1: 'hhh'}, {t1: 'hhhh'}, {t1: 'hhhhh'},
+        ];
+        testGrammar(grammar, expectedResults);
+    });
+
+    describe('27. (~t1:h) + t1:h', function() {
+        let grammar: Grammar = Seq(Not(t1("h")), t1("h"));
+        grammar = Count({t1:5}, grammar);
+        //testHasVocab(grammar, {t1: 1});
+        const expectedResults: StringDict[] = [
+            {t1: 'h'}, {t1: 'hhh'}, {t1: 'hhhh'}, {t1: 'hhhhh'},
+        ];
+        testGrammar(grammar, expectedResults);
+    });
+    
+    describe('28. ~t1:h{0,1}', function() {
+        let grammar: Grammar = Not(Rep(t1("h"), 0, 1));
+        grammar = Count({t1:4}, grammar);
+        //testHasVocab(grammar, {t1: 1});
+        const expectedResults: StringDict[] = [
+            {t1: 'hh'}, {t1: 'hhh'}, {t1: 'hhhh'},
+        ];
+        testGrammar(grammar, expectedResults);
+    });
+
+
+    describe('29. ~t1:h{1,3}', function() {
+        let grammar: Grammar = Not(Rep(t1("h"), 1, 3));
+        grammar = Count({t1:4}, grammar);
+        //testHasVocab(grammar, {t1: 1});
+        const expectedResults: StringDict[] = [
+            {}, {t1: 'hhhh'},
+        ];
+        testGrammar(grammar, expectedResults);
+    });
+
+    describe('30. Join ~t1:hi ⨝ t2:hi', function() {
+        let grammar: Grammar = Join(Not(t1("hi")), t2("hi"));
+        grammar = Count({t1: 4, t2: 2}, grammar)
+        //testHasVocab(grammar, {t1: 2});
+        //testHasVocab(grammar, {t2: 2});
+        const expectedResults: StringDict[] = [
+            {t2: 'hi'},             {t1: 'h', t2: 'hi'},
+            {t1: 'i', t2: 'hi'},    {t1: 'hh', t2: 'hi'},
+            {t1: 'ih', t2: 'hi'},   {t1: 'ii', t2: 'hi'},
+            {t1: 'hih', t2: 'hi'},  {t1: 'hii', t2: 'hi'},
+            {t1: 'hhh', t2: 'hi'},  {t1: 'hhi', t2: 'hi'},
+            {t1: 'ihh', t2: 'hi'},  {t1: 'ihi', t2: 'hi'},
+            {t1: 'iih', t2: 'hi'},  {t1: 'iii', t2: 'hi'},
+            {t1: 'hihh', t2: 'hi'}, {t1: 'hihi', t2: 'hi'},
+            {t1: 'hiih', t2: 'hi'}, {t1: 'hiii', t2: 'hi'},
+            {t1: 'hhhh', t2: 'hi'}, {t1: 'hhhi', t2: 'hi'},
+            {t1: 'hhih', t2: 'hi'}, {t1: 'hhii', t2: 'hi'},
+            {t1: 'ihhh', t2: 'hi'}, {t1: 'ihhi', t2: 'hi'},
+            {t1: 'ihih', t2: 'hi'}, {t1: 'ihii', t2: 'hi'},
+            {t1: 'iihh', t2: 'hi'}, {t1: 'iihi', t2: 'hi'},
+            {t1: 'iiih', t2: 'hi'}, {t1: 'iiii', t2: 'hi'},
+        ];
+        testGrammar(grammar, expectedResults);
+    });
+    
+    describe('31. Join t2:hi ⨝ ~t1:hi', function() {
+        let grammar: Grammar = Join(t2("hi"), Not(t1("hi")));
+        grammar = Count({t1: 4, t2: 2}, grammar)
+        //testHasVocab(grammar, {t1: 2});
+        //testHasVocab(grammar, {t2: 2});
+        const expectedResults: StringDict[] = [
+            {t2: 'hi'},             {t1: 'h', t2: 'hi'},
+            {t1: 'i', t2: 'hi'},    {t1: 'hh', t2: 'hi'},
+            {t1: 'ih', t2: 'hi'},   {t1: 'ii', t2: 'hi'},
+            {t1: 'hih', t2: 'hi'},  {t1: 'hii', t2: 'hi'},
+            {t1: 'hhh', t2: 'hi'},  {t1: 'hhi', t2: 'hi'},
+            {t1: 'ihh', t2: 'hi'},  {t1: 'ihi', t2: 'hi'},
+            {t1: 'iih', t2: 'hi'},  {t1: 'iii', t2: 'hi'},
+            {t1: 'hihh', t2: 'hi'}, {t1: 'hihi', t2: 'hi'},
+            {t1: 'hiih', t2: 'hi'}, {t1: 'hiii', t2: 'hi'},
+            {t1: 'hhhh', t2: 'hi'}, {t1: 'hhhi', t2: 'hi'},
+            {t1: 'hhih', t2: 'hi'}, {t1: 'hhii', t2: 'hi'},
+            {t1: 'ihhh', t2: 'hi'}, {t1: 'ihhi', t2: 'hi'},
+            {t1: 'ihih', t2: 'hi'}, {t1: 'ihii', t2: 'hi'},
+            {t1: 'iihh', t2: 'hi'}, {t1: 'iihi', t2: 'hi'},
+            {t1: 'iiih', t2: 'hi'}, {t1: 'iiii', t2: 'hi'},
+        ];
+        testGrammar(grammar, expectedResults);
+    }); 
+
+    describe('32. ~(t1:h+t2:h)', function() {
+        let grammar: Grammar = Not(Seq(t1("h"), t2("i")));
+        grammar = Count({t1:3,t2:3}, grammar);
+        const expectedResults: StringDict[] = [
+            {},
+            {t1: 'h'}, {t1: 'hh'}, {t1: 'hhh'},
+            {t2: 'i'}, {t2: 'ii'}, {t2: 'iii'},
+            {t1: 'h', t2: 'ii'},   {t1: 'h', t2: 'iii'},
+            {t1: 'hh', t2: 'i'},   {t1: 'hh', t2: 'ii'},
+            {t1: 'hh', t2: 'iii'}, {t1: 'hhh', t2: 'i'},
+            {t1: 'hhh', t2: 'ii'}, {t1: 'hhh', t2: 'iii'},
+        ];
+            testGrammar(grammar, expectedResults);
+    }); 
+
+    describe('33. ~(t1:h|t2:i)', function() {
+        let grammar: Grammar = Not(Uni(t1("h"), t2("i")));
+        grammar = Count({t1:3,t2:3}, grammar);
+        const expectedResults: StringDict[] = [
+            {},         
+            {t1: 'hh'},           {t1: 'hhh'},
+            {t2: 'ii'},           {t2: 'iii'},
+            {t1: 'h', t2: 'i'},   {t1: 'h', t2: 'ii'},
+            {t1: 'h', t2: 'iii'}, {t1: 'hh', t2: 'i'},
+            {t1: 'hh', t2: 'ii'}, {t1: 'hh', t2: 'iii'},
+            {t1: 'hhh', t2: 'i'}, {t1: 'hhh', t2: 'ii'},
+            {t1: 'hhh', t2: 'iii'},
+        ];
+            testGrammar(grammar, expectedResults);
+    }); 
+    
+    describe('34. ~(t1:he)', function() {
+        let grammar: Grammar = Not(t1("he"));
+        grammar = Count({t1:3}, grammar);
+        testHasTapes(grammar, ["t1"]);
+        // testHasVocab(grammar, {t1: 2});
+        const expectedResults: StringDict[] = [
+            {},          {t1: 'h'},   {t1: 'e'},
+            {t1: 'hh'},  {t1: 'eh'},  {t1: 'ee'},
+            {t1: 'heh'}, {t1: 'hee'}, {t1: 'hhh'},
+            {t1: 'hhe'}, {t1: 'ehh'}, {t1: 'ehe'},
+            {t1: 'eeh'}, {t1: 'eee'},
+        ];
+        testGrammar(grammar, expectedResults);
+    });
+
+    // Testing negation with "dot".
+
+    describe('35. ~(t1:.i)', function() {
+        const notGrammar = Not(Seq(Any('t1'), t1('i')));
+        const grammar = Count({t1:3}, notGrammar);
+        testHasTapes(grammar, ['t1']);
+        // testHasVocab(grammar, {t1: 1});
+        const expectedResults: StringDict[] = [
+            {}, {t1: 'i'}, {t1: 'iii'},
+        ];
+        testGrammar(grammar, expectedResults);
+    });
+    
+    describe('36. ~(t1:.) (vocab hi)', function() {
+        const notGrammar = Not(Any('t1'));
+        let grammar = Count({t1:2}, notGrammar);
+        grammar = Seq(Vocab('t1', 'hi'), grammar);
+        testHasTapes(grammar, ['t1']);
+        testHasVocab(grammar, {t1: 2});
+        const expectedResults: StringDict[] = [
+            {},
+            {t1: 'hh'}, {t1: 'hi'},
+            {t1: 'ih'}, {t1: 'ii'},
+        ];
+        testGrammar(grammar, expectedResults);
+    });
+
+    describe('37. ~(t1:.i)) (vocab hi)', function() {
+        const notGrammar = Not(Seq(Any('t1'), t1('i')));
+        let grammar = Count({t1:2}, notGrammar);
+        grammar = Seq(Vocab('t1', 'hi'), grammar);
+        testHasTapes(grammar, ['t1']);
+        testHasVocab(grammar, {t1: 2});
+        const expectedResults: StringDict[] = [
+            {},
+            {t1: 'h'},  {t1: 'i'},
+            {t1: 'hh'}, {t1: 'ih'},
+        ];
+        testGrammar(grammar, expectedResults);
+    });
+
+    describe('38. ~(t1:.i) (vocab hi)', function() {
+        const notGrammar = Not(Seq(Dot('t1'), t1('i')));
+        let grammar = Count({t1:2}, notGrammar);
+        grammar = Seq(Vocab('t1', 'hi'), grammar);
+        testHasTapes(grammar, ['t1']);
+        testHasVocab(grammar, {t1: 2});
+        const expectedResults: StringDict[] = [
+            {},
+            {t1: 'h'},  {t1: 'i'},
+            {t1: 'hh'}, {t1: 'ih'},
+        ];
+        testGrammar(grammar, expectedResults);
+    });
+
+    describe('39. ~(t1:.{0,1} + t1:i) (vocab hi)', function() {
+        const dotStarGrammar1 = Rep(Dot('t1'), 0, 1);
+        const notGrammar = Not(Seq(dotStarGrammar1, t1('i')));
+        let grammar = Count({t1:3}, notGrammar);
+        grammar = Seq(Vocab('t1', 'hi'), grammar);
+        testHasTapes(grammar, ['t1']);
+        testHasVocab(grammar, {t1: 2});
+        const expectedResults: StringDict[] = [
+            {},
+            {t1: 'h'},   {t1: 'hh'},  {t1: 'ih'},
+            {t1: 'hhh'}, {t1: 'hhi'}, {t1: 'hih'},
+            {t1: 'hii'}, {t1: 'ihh'}, {t1: 'ihi'},
+            {t1: 'iih'}, {t1: 'iii'},
+        ];
+        testGrammar(grammar, expectedResults);
+    });
+
+    describe('40. ~(t1:.{0,3} + t1:i) (vocab hi)', function() {
+        const dotStarGrammar1 = Rep(Dot('t1'), 0, 3);
+        const notGrammar = Not(Seq(dotStarGrammar1, t1('i')));
+        let grammar = Count({t1:3}, notGrammar);
+        grammar = Seq(Vocab('t1', 'hi'), grammar);
+        testHasTapes(grammar, ['t1']);
+        testHasVocab(grammar, {t1: 2});
+        const expectedResults: StringDict[] = [
+            {},
+            {t1: 'h'},   {t1: 'hh'},  {t1: 'ih'},
+            {t1: 'hhh'}, {t1: 'hih'}, {t1: 'ihh'},
+            {t1: 'iih'},
+        ];
+        testGrammar(grammar, expectedResults);
+    });
+
+    describe('41. ~(t1:.*i) (vocab hi)', function() {
+        const dotStarGrammar1 = Rep(Dot('t1'));
+        const notGrammar = Not(Seq(dotStarGrammar1, t1('i')));
+        let grammar = Count({t1:3}, notGrammar);
+        grammar = Seq(Vocab('t1', 'hi'), grammar);
+        testHasTapes(grammar, ['t1']);
+        testHasVocab(grammar, {t1: 2});
+        const expectedResults: StringDict[] = [
+            {},
+            {t1: 'h'},   {t1: 'hh'},  {t1: 'ih'},
+            {t1: 'hhh'}, {t1: 'hih'}, {t1: 'ihh'},
+            {t1: 'iih'},
+        ];
+        testGrammar(grammar, expectedResults);
+    });
+
+    describe('42. Does not contain a: ' +
+             '~(Short(t1:.*a) + t1:.*) (vocab ab)', function() {
+        const r1Grammar = Not(Seq(Short(Seq(Rep(Any("t1")), t1("a"))),
+                                  Rep(Any("t1"))));
+        const vocGrammar = Vocab({t1:"ab"});
+        const grammar = Count({t1:3}, Seq(r1Grammar, vocGrammar));
+        const expectedResults: StringDict[] = [
+            {}, {t1: 'b'}, {t1: 'bb'}, {t1: 'bbb'},
+        ];
+        testGrammar(grammar, expectedResults);
+    });
+
+});