import { 
    Dot,
    Epsilon,
    Grammar,
    Join,
    Match,
    Rep,
    Replace, 
    ReplaceGrammar, 
    Seq,
    Vocab
} from "../src/grammars";

import { 
    t1, t2, 
    testHasTapes, 
    testHasVocab,
    testGrammar,
} from './testUtil';

import * as path from 'path';
import { StringDict } from "../src/util";

<<<<<<< HEAD
if (!BITSETS_ENABLED) {
=======
function ReplaceBypass(
    fromGrammar: Grammar, toGrammar: Grammar,
    preContext: Grammar = Epsilon(), postContext: Grammar = Epsilon(),
    otherContext: Grammar = Epsilon(),
    beginsWith: boolean = false, endsWith: boolean = false,
    minReps: number = 0, maxReps: number = Infinity,
    maxExtraChars: number = 100,
    vocabBypass: boolean = true
): ReplaceGrammar {
    return Replace(fromGrammar, toGrammar, 
        preContext, postContext, otherContext, beginsWith, endsWith, 
        minReps, maxReps, maxExtraChars, Infinity, vocabBypass);
}
>>>>>>> 4432929d

describe(`${path.basename(module.filename)}`, function() {

    // 61. t1/t2:hi+Match(t1:hi, t2:.*)
    describe('1a: t1/t2:hi+Match(t1:hi, t2:.*)', function() {
        const grammar =  Seq(t1("hi"), t2("hi"),
                             Match(Seq(t1("hi"), Rep(Dot("t2"))), "t1", "t2"));
        testHasTapes(grammar, ['t1', 't2']);
        testGrammar(grammar, [
            { t1: "hihi", t2: "hihi" }
        ]);
    }); 

    // 61b. t1/t2:hi+Match(t1:hi, t2:.*)
    describe('1b: t2/t1:hi+Match(t1:hi, t2:.*)', function() {
        const grammar =  Seq(t2("hi"), t1("hi"),
                             Match(Seq(t1("hi"), Rep(Dot("t2"))), "t1", "t2"));
        testHasTapes(grammar, ['t1', 't2']);
        testGrammar(grammar, [
            { t1: "hihi", t2: "hihi" }
        ]);
    }); 

    // 61b. t1/t2:hi+Match(t1:hi, t2:.*)
    // can't succeed -- "a" isn't in the t2 vocab
    describe('1c: t1:ha+t2:hi+Match(t1:ha, t2:.*)', function() {
        const grammar =  Seq(t1("ha"), t2("hi"),
                             Match(Seq(t1("ha"), Rep(Dot("t2"))), "t1", "t2"));
        testHasTapes(grammar, ['t1', 't2']);
        testGrammar(grammar, []);
    }); 

    // 61b. t1/t2:hi+Match(t1:hi, t2:.*)
    // can't succeed -- "a" isn't in the t2 vocab -- but can churn effectively forever
    describe('1d: t2:hi+t2:ha+Match(t1:ha, t2:.*)', function() {
        const grammar =  Seq(t2("hi"), t1("ha"),
                             Match(Seq(t1("ha"), Rep(Dot("t2"))), "t1", "t2"));
        testHasTapes(grammar, ['t1', 't2']);
        testGrammar(grammar, []);
    }); 

    describe('2a. Joining a literal to matching .* on t1 and t2', function() {
        const grammar = Seq(t1("hip"),
                            Join(t1("hip"),
                                 Match(Seq(Rep(Dot("t1")), Rep(Dot("t2"))),
                                       "t1", "t2")), 
                            Vocab({t2: 'hip'})
        );
        testHasTapes(grammar, ['t1', 't2']);
        testHasVocab(grammar, {t1: 3, t2: 3});
        const expectedResults: StringDict[] = [
            {t1: 'hiphip', t2: 'hip'},
        ];
        testGrammar(grammar, expectedResults);
    }); 

    describe('2b. Joining a literal to matching .* on t1 and t2', function() {
        const grammar = Seq(t2("hip"),
                            Join(t1("hip"),
                                 Match(Seq(Rep(Dot("t1")), Rep(Dot("t2"))),
                                       "t1", "t2")))
        testHasTapes(grammar, ['t1', 't2']);
        testHasVocab(grammar, {t1: 3, t2: 3});
        const expectedResults: StringDict[] = [
            {t1: 'hip', t2: 'hiphip'},
        ];
        testGrammar(grammar, expectedResults);
    }); 

    describe('3. Replace i by o in hip: i -> o, only using Join', function() {
        const grammar = Seq(t2(""),
                            Join(t1("hip"),
                                 Replace(t1("i"), t2("o"))));
        testHasTapes(grammar, ['t1', 't2']);
        testHasVocab(grammar, {t1: 3, t2: 4});
        const expectedResults: StringDict[] = [
            {t1: 'hip', t2: 'hop'},
        ];
        testGrammar(grammar, expectedResults);
    }); 

<<<<<<< HEAD
});

}

=======
});
>>>>>>> 4432929d
<|MERGE_RESOLUTION|>--- conflicted
+++ resolved
@@ -1,129 +1,101 @@
-import { 
-    Dot,
-    Epsilon,
-    Grammar,
-    Join,
-    Match,
-    Rep,
-    Replace, 
-    ReplaceGrammar, 
-    Seq,
-    Vocab
-} from "../src/grammars";
-
-import { 
-    t1, t2, 
-    testHasTapes, 
-    testHasVocab,
-    testGrammar,
-} from './testUtil';
-
-import * as path from 'path';
-import { StringDict } from "../src/util";
-
-<<<<<<< HEAD
-if (!BITSETS_ENABLED) {
-=======
-function ReplaceBypass(
-    fromGrammar: Grammar, toGrammar: Grammar,
-    preContext: Grammar = Epsilon(), postContext: Grammar = Epsilon(),
-    otherContext: Grammar = Epsilon(),
-    beginsWith: boolean = false, endsWith: boolean = false,
-    minReps: number = 0, maxReps: number = Infinity,
-    maxExtraChars: number = 100,
-    vocabBypass: boolean = true
-): ReplaceGrammar {
-    return Replace(fromGrammar, toGrammar, 
-        preContext, postContext, otherContext, beginsWith, endsWith, 
-        minReps, maxReps, maxExtraChars, Infinity, vocabBypass);
-}
->>>>>>> 4432929d
-
-describe(`${path.basename(module.filename)}`, function() {
-
-    // 61. t1/t2:hi+Match(t1:hi, t2:.*)
-    describe('1a: t1/t2:hi+Match(t1:hi, t2:.*)', function() {
-        const grammar =  Seq(t1("hi"), t2("hi"),
-                             Match(Seq(t1("hi"), Rep(Dot("t2"))), "t1", "t2"));
-        testHasTapes(grammar, ['t1', 't2']);
-        testGrammar(grammar, [
-            { t1: "hihi", t2: "hihi" }
-        ]);
-    }); 
-
-    // 61b. t1/t2:hi+Match(t1:hi, t2:.*)
-    describe('1b: t2/t1:hi+Match(t1:hi, t2:.*)', function() {
-        const grammar =  Seq(t2("hi"), t1("hi"),
-                             Match(Seq(t1("hi"), Rep(Dot("t2"))), "t1", "t2"));
-        testHasTapes(grammar, ['t1', 't2']);
-        testGrammar(grammar, [
-            { t1: "hihi", t2: "hihi" }
-        ]);
-    }); 
-
-    // 61b. t1/t2:hi+Match(t1:hi, t2:.*)
-    // can't succeed -- "a" isn't in the t2 vocab
-    describe('1c: t1:ha+t2:hi+Match(t1:ha, t2:.*)', function() {
-        const grammar =  Seq(t1("ha"), t2("hi"),
-                             Match(Seq(t1("ha"), Rep(Dot("t2"))), "t1", "t2"));
-        testHasTapes(grammar, ['t1', 't2']);
-        testGrammar(grammar, []);
-    }); 
-
-    // 61b. t1/t2:hi+Match(t1:hi, t2:.*)
-    // can't succeed -- "a" isn't in the t2 vocab -- but can churn effectively forever
-    describe('1d: t2:hi+t2:ha+Match(t1:ha, t2:.*)', function() {
-        const grammar =  Seq(t2("hi"), t1("ha"),
-                             Match(Seq(t1("ha"), Rep(Dot("t2"))), "t1", "t2"));
-        testHasTapes(grammar, ['t1', 't2']);
-        testGrammar(grammar, []);
-    }); 
-
-    describe('2a. Joining a literal to matching .* on t1 and t2', function() {
-        const grammar = Seq(t1("hip"),
-                            Join(t1("hip"),
-                                 Match(Seq(Rep(Dot("t1")), Rep(Dot("t2"))),
-                                       "t1", "t2")), 
-                            Vocab({t2: 'hip'})
-        );
-        testHasTapes(grammar, ['t1', 't2']);
-        testHasVocab(grammar, {t1: 3, t2: 3});
-        const expectedResults: StringDict[] = [
-            {t1: 'hiphip', t2: 'hip'},
-        ];
-        testGrammar(grammar, expectedResults);
-    }); 
-
-    describe('2b. Joining a literal to matching .* on t1 and t2', function() {
-        const grammar = Seq(t2("hip"),
-                            Join(t1("hip"),
-                                 Match(Seq(Rep(Dot("t1")), Rep(Dot("t2"))),
-                                       "t1", "t2")))
-        testHasTapes(grammar, ['t1', 't2']);
-        testHasVocab(grammar, {t1: 3, t2: 3});
-        const expectedResults: StringDict[] = [
-            {t1: 'hip', t2: 'hiphip'},
-        ];
-        testGrammar(grammar, expectedResults);
-    }); 
-
-    describe('3. Replace i by o in hip: i -> o, only using Join', function() {
-        const grammar = Seq(t2(""),
-                            Join(t1("hip"),
-                                 Replace(t1("i"), t2("o"))));
-        testHasTapes(grammar, ['t1', 't2']);
-        testHasVocab(grammar, {t1: 3, t2: 4});
-        const expectedResults: StringDict[] = [
-            {t1: 'hip', t2: 'hop'},
-        ];
-        testGrammar(grammar, expectedResults);
-    }); 
-
-<<<<<<< HEAD
-});
-
-}
-
-=======
-});
->>>>>>> 4432929d
+import { 
+    Dot,
+    Join,
+    Match,
+    Rep,
+    Replace, 
+    Seq,
+    Vocab
+} from "../src/grammars";
+
+import { 
+    t1, t2, 
+    testHasTapes, 
+    testHasVocab,
+    testGrammar,
+} from './testUtil';
+
+import * as path from 'path';
+import { StringDict } from "../src/util";
+
+describe(`${path.basename(module.filename)}`, function() {
+
+    // 61. t1/t2:hi+Match(t1:hi, t2:.*)
+    describe('1a: t1/t2:hi+Match(t1:hi, t2:.*)', function() {
+        const grammar =  Seq(t1("hi"), t2("hi"),
+                             Match(Seq(t1("hi"), Rep(Dot("t2"))), "t1", "t2"));
+        testHasTapes(grammar, ['t1', 't2']);
+        testGrammar(grammar, [
+            { t1: "hihi", t2: "hihi" }
+        ]);
+    }); 
+
+    // 61b. t1/t2:hi+Match(t1:hi, t2:.*)
+    describe('1b: t2/t1:hi+Match(t1:hi, t2:.*)', function() {
+        const grammar =  Seq(t2("hi"), t1("hi"),
+                             Match(Seq(t1("hi"), Rep(Dot("t2"))), "t1", "t2"));
+        testHasTapes(grammar, ['t1', 't2']);
+        testGrammar(grammar, [
+            { t1: "hihi", t2: "hihi" }
+        ]);
+    }); 
+
+    // 61b. t1/t2:hi+Match(t1:hi, t2:.*)
+    // can't succeed -- "a" isn't in the t2 vocab
+    describe('1c: t1:ha+t2:hi+Match(t1:ha, t2:.*)', function() {
+        const grammar =  Seq(t1("ha"), t2("hi"),
+                             Match(Seq(t1("ha"), Rep(Dot("t2"))), "t1", "t2"));
+        testHasTapes(grammar, ['t1', 't2']);
+        testGrammar(grammar, []);
+    }); 
+
+    // 61b. t1/t2:hi+Match(t1:hi, t2:.*)
+    // can't succeed -- "a" isn't in the t2 vocab -- but can churn effectively forever
+    describe('1d: t2:hi+t2:ha+Match(t1:ha, t2:.*)', function() {
+        const grammar =  Seq(t2("hi"), t1("ha"),
+                             Match(Seq(t1("ha"), Rep(Dot("t2"))), "t1", "t2"));
+        testHasTapes(grammar, ['t1', 't2']);
+        testGrammar(grammar, []);
+    }); 
+
+    describe('2a. Joining a literal to matching .* on t1 and t2', function() {
+        const grammar = Seq(t1("hip"),
+                            Join(t1("hip"),
+                                 Match(Seq(Rep(Dot("t1")), Rep(Dot("t2"))),
+                                       "t1", "t2")), 
+                            Vocab({t2: 'hip'})
+        );
+        testHasTapes(grammar, ['t1', 't2']);
+        testHasVocab(grammar, {t1: 3, t2: 3});
+        const expectedResults: StringDict[] = [
+            {t1: 'hiphip', t2: 'hip'},
+        ];
+        testGrammar(grammar, expectedResults);
+    }); 
+
+    describe('2b. Joining a literal to matching .* on t1 and t2', function() {
+        const grammar = Seq(t2("hip"),
+                            Join(t1("hip"),
+                                 Match(Seq(Rep(Dot("t1")), Rep(Dot("t2"))),
+                                       "t1", "t2")))
+        testHasTapes(grammar, ['t1', 't2']);
+        testHasVocab(grammar, {t1: 3, t2: 3});
+        const expectedResults: StringDict[] = [
+            {t1: 'hip', t2: 'hiphip'},
+        ];
+        testGrammar(grammar, expectedResults);
+    }); 
+
+    describe('3. Replace i by o in hip: i -> o, only using Join', function() {
+        const grammar = Seq(t2(""),
+                            Join(t1("hip"),
+                                 Replace(t1("i"), t2("o"))));
+        testHasTapes(grammar, ['t1', 't2']);
+        testHasVocab(grammar, {t1: 3, t2: 4});
+        const expectedResults: StringDict[] = [
+            {t1: 'hip', t2: 'hop'},
+        ];
+        testGrammar(grammar, expectedResults);
+    }); 
+
+});