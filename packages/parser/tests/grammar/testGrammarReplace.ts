import {
    Any, Count, Cursor, Epsilon,
    Intersect, Not, OptionalReplace,
    Replace, Uni, Vocab,
} from "../../src/grammarConvenience";

import {
    grammarTestSuiteName,
<<<<<<< HEAD
    testGrammar,
    t1, t2, t3,
=======
    testGrammar, t3,
>>>>>>> 3bf60da4
} from "./testGrammarUtil";

import { 
    logTestSuite, VERBOSE_TEST_L2, verbose,
} from '../testUtil';

import {
    StringDict, SILENT, VERBOSE_DEBUG,
} from "../../src/util";

// File level control over verbose output
const VERBOSE = VERBOSE_TEST_L2;

function vb(verbosity: number): number {
    return VERBOSE ? verbosity : SILENT;
}

const EMPTY: string = '';

function inputs(expectedOutputs: StringDict[]): StringDict[] {
    let inputs: StringDict[] = [];
    for (const item of expectedOutputs) {
        if (item['$o'] != undefined) {
            let input: StringDict = {...item};
            delete input['$o'];
            inputs.push(input);
        } else {
            inputs.push(item);
        }
    }
    return inputs;
}

function outputs(expectedOutputs: StringDict[]): StringDict[] {
    let outputs: StringDict[] = [];
    for (const item of expectedOutputs) {
        if (item['$o'] != undefined) {
            let output: StringDict = {...item};
            if (output['t3'] == EMPTY)
                delete output['t3'];
            outputs.push(output);
        }
    }
    return outputs;
}

const EMPTY_CONTEXT = Epsilon();

describe(`${grammarTestSuiteName(module)}`, function() {

    logTestSuite(this.title);

    // Note: # denotes a word boundary, i.e. starts with or ends with

    testGrammar({
        desc: '1. Replace e by a in hello: e -> a {1+} || #h_llo#',
        grammar: Replace("e", "a", "h", "llo", EMPTY_CONTEXT, true, true, 1),
        vocab: {"$i":4, "$o":5},
        results: [
            {"$i": 'hello', "$o": 'hallo'},
        ],
    });

    testGrammar({
        desc: '2a. Replace e by a in hello: Cnt_7 e -> a {1} || h_llo#',
        grammar: Count({$i:7, $o:7},
                     Replace("e", "a", "h", "llo", 
                        EMPTY_CONTEXT, false, true, 1, 1)),
        results: [
            {$i: 'hello', $o: 'hallo'},
            {$i: 'ehello', $o: 'ehallo'},   {$i: 'hhello', $o: 'hhallo'},
            {$i: 'lhello', $o: 'lhallo'},   {$i: 'ohello', $o: 'ohallo'},
            {$i: 'eehello', $o: 'eehallo'}, {$i: 'ehhello', $o: 'ehhallo'},
            {$i: 'elhello', $o: 'elhallo'}, {$i: 'eohello', $o: 'eohallo'},
            {$i: 'hehello', $o: 'hehallo'}, {$i: 'hhhello', $o: 'hhhallo'},
            {$i: 'hlhello', $o: 'hlhallo'}, {$i: 'hohello', $o: 'hohallo'},
            {$i: 'lehello', $o: 'lehallo'}, {$i: 'lhhello', $o: 'lhhallo'},
            {$i: 'llhello', $o: 'llhallo'}, {$i: 'lohello', $o: 'lohallo'},
            {$i: 'oehello', $o: 'oehallo'}, {$i: 'ohhello', $o: 'ohhallo'},
            {$i: 'olhello', $o: 'olhallo'}, {$i: 'oohello', $o: 'oohallo'},
        ],
    });

    testGrammar({
        desc: '2b. Replace e by a in hello: Cnt_7 e -> a {1+} || h_llo#',
        grammar: Count({$i:7, $o:7},
                     Replace("e", "a", "h", "llo", 
                        EMPTY_CONTEXT, false, true, 1)),
        results: [
            {$i: 'hello', $o: 'hallo'},
            {$i: 'ehello', $o: 'ehallo'},   {$i: 'hhello', $o: 'hhallo'},
            {$i: 'lhello', $o: 'lhallo'},   {$i: 'ohello', $o: 'ohallo'},
            {$i: 'eehello', $o: 'eehallo'}, {$i: 'ehhello', $o: 'ehhallo'},
            {$i: 'elhello', $o: 'elhallo'}, {$i: 'eohello', $o: 'eohallo'},
            {$i: 'hehello', $o: 'hehallo'}, {$i: 'hhhello', $o: 'hhhallo'},
            {$i: 'hlhello', $o: 'hlhallo'}, {$i: 'hohello', $o: 'hohallo'},
            {$i: 'lehello', $o: 'lehallo'}, {$i: 'lhhello', $o: 'lhhallo'},
            {$i: 'llhello', $o: 'llhallo'}, {$i: 'lohello', $o: 'lohallo'},
            {$i: 'oehello', $o: 'oehallo'}, {$i: 'ohhello', $o: 'ohhallo'},
            {$i: 'olhello', $o: 'olhallo'}, {$i: 'oohello', $o: 'oohallo'},
        ],
    });

    const io_3: StringDict[] = [
        // Valid Inputs - Replacement
        {$i: 'hel', $o: 'hal'},     {$i: 'ehel', $o: 'ehal'},
        {$i: 'hhel', $o: 'hhal'},   {$i: 'lhel', $o: 'lhal'},
        {$i: 'eehel', $o: 'eehal'}, {$i: 'ehhel', $o: 'ehhal'},
        {$i: 'elhel', $o: 'elhal'}, {$i: 'hehel', $o: 'hehal'},
        {$i: 'hhhel', $o: 'hhhal'}, {$i: 'hlhel', $o: 'hlhal'},
        {$i: 'lehel', $o: 'lehal'}, {$i: 'lhhel', $o: 'lhhal'},
        {$i: 'llhel', $o: 'llhal'},
        // Valid Inputs - Copy through
        // There are 351 valid copy through outputs in all for Count(5).
        {$i: 'e', $o: 'e'},         {$i: 'h', $o: 'h'},
        {$i: 'l', $o: 'l'},         {$i: 'ee', $o: 'ee'},
        {$i: 'eh', $o: 'eh'},       {$i: 'el', $o: 'el'},
        {$i: 'he', $o: 'he'},       {$i: 'hh', $o: 'hh'},
        {$i: 'hl', $o: 'hl'},       {$i: 'le', $o: 'le'},
        {$i: 'lh', $o: 'lh'},       {$i: 'll', $o: 'll'},
        // ...
        {$i: 'hle', $o: 'hle'},     {$i: 'elh', $o: 'elh'},
        {$i: 'helh', $o: 'helh'},   {$i: 'helhe', $o: 'helhe'},
        {$i: 'helll', $o: 'helll'},
        // Invalid Inputs
        {$i: 'helhel'},
    ];

    testGrammar({
        desc: '3. Replace e by a in hel: Spotchk_5 e -> a {0+} || h_l#',
        grammar: Count({$i:5, $o:5},
                     Replace("e", "a", "h", "l", 
                        EMPTY_CONTEXT, false, true)),
        vocab: {$i:3, $o:4},
        restriction: inputs(io_3),
        results: outputs(io_3),
    });

    testGrammar({
        desc: '4. Replace e by a in hello: Cnt_7 e -> a {1+} || #h_llo',
        grammar: Count({$i:7, $o:7},
                     Replace("e", "a", "h", "llo", 
                        EMPTY_CONTEXT, true, false, 1)),
        results: [
            {$i: 'hello', $o: 'hallo'},     {$i: 'helloe', $o: 'halloe'},
            {$i: 'helloh', $o: 'halloh'},   {$i: 'hellol', $o: 'hallol'},
            {$i: 'helloo', $o: 'halloo'},   {$i: 'helloee', $o: 'halloee'},
            {$i: 'helloeh', $o: 'halloeh'}, {$i: 'helloel', $o: 'halloel'},
            {$i: 'helloeo', $o: 'halloeo'}, {$i: 'hellohe', $o: 'hallohe'},
            {$i: 'hellohh', $o: 'hallohh'}, {$i: 'hellohl', $o: 'hallohl'},
            {$i: 'helloho', $o: 'halloho'}, {$i: 'hellole', $o: 'hallole'},
            {$i: 'hellolh', $o: 'hallolh'}, {$i: 'helloll', $o: 'halloll'},
            {$i: 'hellolo', $o: 'hallolo'}, {$i: 'hellooe', $o: 'hallooe'},
            {$i: 'hellooh', $o: 'hallooh'}, {$i: 'hellool', $o: 'hallool'},
            {$i: 'hellooo', $o: 'hallooo'},
        ],
    });

    const io_5: StringDict[] = [
        // Valid Inputs - Replacement
        {$i: 'hel', $o: 'hal'},     {$i: 'hele', $o: 'hale'},
        {$i: 'helh', $o: 'halh'},   {$i: 'hell', $o: 'hall'},
        {$i: 'helee', $o: 'halee'}, {$i: 'heleh', $o: 'haleh'},
        {$i: 'helel', $o: 'halel'}, {$i: 'helhe', $o: 'halhe'},
        {$i: 'helhh', $o: 'halhh'}, {$i: 'helhl', $o: 'halhl'},
        {$i: 'helle', $o: 'halle'}, {$i: 'hellh', $o: 'hallh'},
        {$i: 'helll', $o: 'halll'},
        // Valid Inputs - Copy through
        // There are 351 valid copy through outputs in all for Count(5).
        {$i: 'e', $o: 'e'},         {$i: 'h', $o: 'h'},
        {$i: 'l', $o: 'l'},         {$i: 'ee', $o: 'ee'},
        {$i: 'eh', $o: 'eh'},       {$i: 'el', $o: 'el'},
        {$i: 'he', $o: 'he'},       {$i: 'hh', $o: 'hh'},
        {$i: 'hl', $o: 'hl'},       {$i: 'le', $o: 'le'},
        {$i: 'lh', $o: 'lh'},       {$i: 'll', $o: 'll'},
        // ...
        {$i: 'hle', $o: 'hle'},     {$i: 'elh', $o: 'elh'},
        {$i: 'hhel', $o: 'hhel'},   {$i: 'hehel', $o: 'hehel'},
        {$i: 'hhhel', $o: 'hhhel'},
        // Invalid Inputs
        {$i: 'helhel'},
    ];

    testGrammar({
        desc: '5. Replace e by a in hel: Spotchk_5 e -> a {0+} || #h_l',
        grammar: Count({$i:5, $o:5},
                     Replace("e", "a", "h", "l", 
                        EMPTY_CONTEXT, true, false)),
        restriction: inputs(io_5),
        results: outputs(io_5),
    });

    // skip generation - this test takes ~4 seconds to run.
    testGrammar({
        desc: '6a. Replace e by a in hello: Cnt_6 e -> a {1} || h_llo',
        grammar: Count({$i:6, $o:6},
                     Replace("e", "a", "h", "llo", 
                        EMPTY_CONTEXT, false, false, 1, 1)),
        results: [
            {$i: 'hello', $o: 'hallo'},     {$i: 'helloe', $o: 'halloe'},
            {$i: 'helloh', $o: 'halloh'},   {$i: 'hellol', $o: 'hallol'},
            {$i: 'helloo', $o: 'halloo'},   {$i: 'ehello', $o: 'ehallo'},
            {$i: 'hhello', $o: 'hhallo'},   {$i: 'lhello', $o: 'lhallo'},
            {$i: 'ohello', $o: 'ohallo'},
        ],
        skipGeneration: true,
    });

    // skip generation - this test takes ~5 seconds to run.
    testGrammar({
        desc: '6b. Replace e by a in hello: Cnt_6 e -> a {1+} || h_llo',
        grammar: Count({$i:6, $o:6},
                     Replace("e", "a", "h", "llo", 
                        EMPTY_CONTEXT, false, false, 1)),
        results: [
            {$i: 'hello', $o: 'hallo'},     {$i: 'helloe', $o: 'halloe'},
            {$i: 'helloh', $o: 'halloh'},   {$i: 'hellol', $o: 'hallol'},
            {$i: 'helloo', $o: 'halloo'},   {$i: 'ehello', $o: 'ehallo'},
            {$i: 'hhello', $o: 'hhallo'},   {$i: 'lhello', $o: 'lhallo'},
            {$i: 'ohello', $o: 'ohallo'},
        ],
        skipGeneration: true,
    });

    // skip generation - this test takes more than 20 seconds to run.
    testGrammar({
        desc: '6c. Replace e by a in hello: Cnt_7 e -> a {1+} || h_llo',
        grammar: Count({$i:7, $o:7},
                     Replace(
                         "e", "a",
                         "h", "llo", EMPTY_CONTEXT,
                         false, false, 1
                     )),
        results: [
            {$i: 'hello', $o: 'hallo'},     {$i: 'helloe', $o: 'halloe'},
            {$i: 'helloh', $o: 'halloh'},   {$i: 'hellol', $o: 'hallol'},
            {$i: 'helloo', $o: 'halloo'},   {$i: 'ehello', $o: 'ehallo'},
            {$i: 'hhello', $o: 'hhallo'},   {$i: 'lhello', $o: 'lhallo'},
            {$i: 'ohello', $o: 'ohallo'},   {$i: 'helloee', $o: 'halloee'},
            {$i: 'helloeh', $o: 'halloeh'}, {$i: 'helloel', $o: 'halloel'},
            {$i: 'helloeo', $o: 'halloeo'}, {$i: 'hellohe', $o: 'hallohe'},
            {$i: 'hellohh', $o: 'hallohh'}, {$i: 'hellohl', $o: 'hallohl'},
            {$i: 'helloho', $o: 'halloho'}, {$i: 'hellole', $o: 'hallole'},
            {$i: 'hellolh', $o: 'hallolh'}, {$i: 'helloll', $o: 'halloll'},
            {$i: 'hellolo', $o: 'hallolo'}, {$i: 'hellooe', $o: 'hallooe'},
            {$i: 'hellooh', $o: 'hallooh'}, {$i: 'hellool', $o: 'hallool'},
            {$i: 'hellooo', $o: 'hallooo'}, {$i: 'ehelloe', $o: 'ehalloe'},
            {$i: 'ehelloh', $o: 'ehalloh'}, {$i: 'ehellol', $o: 'ehallol'},
            {$i: 'ehelloo', $o: 'ehalloo'}, {$i: 'hhelloe', $o: 'hhalloe'},
            {$i: 'hhelloh', $o: 'hhalloh'}, {$i: 'hhellol', $o: 'hhallol'},
            {$i: 'hhelloo', $o: 'hhalloo'}, {$i: 'lhelloe', $o: 'lhalloe'},
            {$i: 'lhelloh', $o: 'lhalloh'}, {$i: 'lhellol', $o: 'lhallol'},
            {$i: 'lhelloo', $o: 'lhalloo'}, {$i: 'ohelloe', $o: 'ohalloe'},
            {$i: 'ohelloh', $o: 'ohalloh'}, {$i: 'ohellol', $o: 'ohallol'},
            {$i: 'ohelloo', $o: 'ohalloo'}, {$i: 'eehello', $o: 'eehallo'},
            {$i: 'ehhello', $o: 'ehhallo'}, {$i: 'elhello', $o: 'elhallo'},
            {$i: 'eohello', $o: 'eohallo'}, {$i: 'hehello', $o: 'hehallo'},
            {$i: 'hhhello', $o: 'hhhallo'}, {$i: 'hlhello', $o: 'hlhallo'},
            {$i: 'hohello', $o: 'hohallo'}, {$i: 'lehello', $o: 'lehallo'},
            {$i: 'lhhello', $o: 'lhhallo'}, {$i: 'llhello', $o: 'llhallo'},
            {$i: 'lohello', $o: 'lohallo'}, {$i: 'oehello', $o: 'oehallo'},
            {$i: 'ohhello', $o: 'ohhallo'}, {$i: 'olhello', $o: 'olhallo'},
            {$i: 'oohello', $o: 'oohallo'},
        ],
        skipGeneration: true,
    });

    testGrammar({
        desc: '7a. Replace e by a in hel: Cnt_5 e -> a {1} || h_l',
        grammar: Count({$i:5, $o:5},
                     Replace("e", "a", "h", "l", 
                        EMPTY_CONTEXT, false, false, 1, 1)),
        results: [
            {$i: 'hel', $o: 'hal'},     {$i: 'hele', $o: 'hale'},
            {$i: 'helh', $o: 'halh'},   {$i: 'hell', $o: 'hall'},
            {$i: 'ehel', $o: 'ehal'},   {$i: 'hhel', $o: 'hhal'},
            {$i: 'lhel', $o: 'lhal'},   {$i: 'ehele', $o: 'ehale'},
            {$i: 'ehelh', $o: 'ehalh'}, {$i: 'ehell', $o: 'ehall'},
            {$i: 'hhele', $o: 'hhale'}, {$i: 'hhelh', $o: 'hhalh'},
            {$i: 'hhell', $o: 'hhall'}, {$i: 'lhele', $o: 'lhale'},
            {$i: 'lhelh', $o: 'lhalh'}, {$i: 'lhell', $o: 'lhall'},
            {$i: 'helee', $o: 'halee'}, {$i: 'heleh', $o: 'haleh'},
            {$i: 'helel', $o: 'halel'}, {$i: 'helhe', $o: 'halhe'},
            {$i: 'helhh', $o: 'halhh'}, {$i: 'helhl', $o: 'halhl'},
            {$i: 'helle', $o: 'halle'}, {$i: 'hellh', $o: 'hallh'},
            {$i: 'helll', $o: 'halll'}, {$i: 'eehel', $o: 'eehal'},
            {$i: 'ehhel', $o: 'ehhal'}, {$i: 'elhel', $o: 'elhal'},
            {$i: 'hehel', $o: 'hehal'}, {$i: 'hhhel', $o: 'hhhal'},
            {$i: 'hlhel', $o: 'hlhal'}, {$i: 'lehel', $o: 'lehal'},
            {$i: 'lhhel', $o: 'lhhal'}, {$i: 'llhel', $o: 'llhal'},
        ],
    });

    // Full Generation:
    //  Count=7: 527 results
    //  Count=8: 1877 results
    //  Count=9: 6443 results
    //  Count=10: 21545 results
    // Here we spot check some of the possible 6443 results for
    // 9 characters or less,
    const io_7b: StringDict[] = [
        // Some Valid Inputs - Replacement
        {$i: 'hel', $o: 'hal'},         {$i: 'hhel', $o: 'hhal'},
        {$i: 'hell', $o: 'hall'},       {$i: 'hhell', $o: 'hhall'},
        {$i: 'hehell', $o: 'hehall'},   {$i: 'elhelel', $o: 'elhalel'},
        {$i: 'hehelhe', $o: 'hehalhe'}, {$i: 'lehhelleh', $o: 'lehhalleh'},
        {$i: 'hlehellll', $o: 'hlehallll'},
        // Some Invalid Inputs
        {$i: 'helhel'},         {$i: 'hle'},
        {$i: 'hlehelllll'},     {$i: 'hellehlehleh'},
        {$i: 'lehlehlehhel'},
    ];

    testGrammar({
        desc: '7b. Replace e by a in hel: Spotchk_9 e -> a {1} || h_l',
        grammar: Count({$i:9, $o:9},
                     Replace("e", "a", "h", "l", 
                        EMPTY_CONTEXT, false, false, 1, 1)),
        restriction: inputs(io_7b),
        results: outputs(io_7b),
    });

    testGrammar({
        desc: '8a. Replace e by a in hel: Cnt_5 e -> a {1+} || h_l',
        grammar: Count({$i:5, $o:5},
                     Replace(
                         "e", "a",
                         "h", "l", EMPTY_CONTEXT,
                         false, false, 1
                     )),
        vocab: {$i:3, $o:4},
        results: [
            {$i: 'hel', $o: 'hal'},     {$i: 'hele', $o: 'hale'},
            {$i: 'helh', $o: 'halh'},   {$i: 'hell', $o: 'hall'},
            {$i: 'ehel', $o: 'ehal'},   {$i: 'hhel', $o: 'hhal'},
            {$i: 'lhel', $o: 'lhal'},   {$i: 'ehele', $o: 'ehale'},
            {$i: 'ehelh', $o: 'ehalh'}, {$i: 'ehell', $o: 'ehall'},
            {$i: 'hhele', $o: 'hhale'}, {$i: 'hhelh', $o: 'hhalh'},
            {$i: 'hhell', $o: 'hhall'}, {$i: 'lhele', $o: 'lhale'},
            {$i: 'lhelh', $o: 'lhalh'}, {$i: 'lhell', $o: 'lhall'},
            {$i: 'helee', $o: 'halee'}, {$i: 'heleh', $o: 'haleh'},
            {$i: 'helel', $o: 'halel'}, {$i: 'helhe', $o: 'halhe'},
            {$i: 'helhh', $o: 'halhh'}, {$i: 'helhl', $o: 'halhl'},
            {$i: 'helle', $o: 'halle'}, {$i: 'hellh', $o: 'hallh'},
            {$i: 'helll', $o: 'halll'}, {$i: 'eehel', $o: 'eehal'},
            {$i: 'ehhel', $o: 'ehhal'}, {$i: 'elhel', $o: 'elhal'},
            {$i: 'hehel', $o: 'hehal'}, {$i: 'hhhel', $o: 'hhhal'},
            {$i: 'hlhel', $o: 'hlhal'}, {$i: 'lehel', $o: 'lehal'},
            {$i: 'lhhel', $o: 'lhhal'}, {$i: 'llhel', $o: 'llhal'},
        ],
    });

    // Full Generation:
    //  Count=7: 537 results (Count=7)
    //  Count=8: 1941 results (Count=8)
    //  Count=9: 6775 results (Count=9)
    //  Count=10: 23068 results (Count=10)
    // Here we spot check some of the possible 6775 results for
    // 9 characters or less.
    const io_8b: StringDict[] = [
        // Some Valid Inputs - Replacement
        {$i: 'hel', $o: 'hal'},             {$i: 'hele', $o: 'hale'},
        {$i: 'ehel', $o: 'ehal'},           {$i: 'ehele', $o: 'ehale'},
        {$i: 'hehel', $o: 'hehal'},         {$i: 'helhe', $o: 'halhe'},
        {$i: 'helll', $o: 'halll'},         {$i: 'helhel', $o: 'halhal'},
        {$i: 'elhelel', $o: 'elhalel'},     {$i: 'hehelhe', $o: 'hehalhe'},
        {$i: 'helhelh', $o: 'halhalh'},     {$i: 'helehel', $o: 'halehal'},
        {$i: 'heelhel', $o: 'heelhal'},     {$i: 'helheel', $o: 'halheel'},
        {$i: 'helhhell', $o: 'halhhall'},   {$i: 'hhelhell', $o: 'hhalhall'},
        {$i: 'hhelehel', $o: 'hhalehal'},   {$i: 'hehelhel', $o: 'hehalhal'},
        {$i: 'helhelhe', $o: 'halhalhe'},   {$i: 'helhehel', $o: 'halhehal'},
        {$i: 'helhelhel', $o: 'halhalhal'}, {$i: 'hhelhhelh', $o: 'hhalhhalh'},
        {$i: 'ehelehele', $o: 'ehalehale'}, {$i: 'hehelhell', $o: 'hehalhall'},
        {$i: 'hhelhelhe', $o: 'hhalhalhe'}, {$i: 'hehelhhel', $o: 'hehalhhal'},
        {$i: 'hhelhehel', $o: 'hhalhehal'}, {$i: 'hellehelh', $o: 'hallehalh'},
        {$i: 'hellhelhe', $o: 'hallhalhe'},
        // Invalid Inputs
        {$i: 'e'},           {$i: 'he'},
        {$i: 'el'},          {$i: 'hheell'},
        {$i: 'lehlehleh'},   {$i: 'helhelhelh'},
        {$i: 'helhelhheell'},
    ];

    testGrammar({
        desc: '8b. Replace e by a in hel: Spotchk_9 e -> a {1+} || h_l',
        grammar: Count({$i:9, $o:9},
                     Replace(
                         "e", "a",
                         "h", "l", EMPTY_CONTEXT,
                         false, false, 1
                     )),
        vocab: {$i:3, $o:4},
        restriction: inputs(io_8b),
        results: outputs(io_8b),
    });

    // Full Generation:
    //  Count=7: 3280 results
    //  Count=8: 9841 results
    //  Count=9: 29523 results
    //  Count=10: 88560 results
    // Here we spot check some of the possible 29523 results for
    // 9 characters or less.
    const io_9: StringDict[] = [
        // Some Valid Inputs - Replacement
        {$i: 'hel', $o: 'hal'},             {$i: 'helh', $o: 'halh'},
        {$i: 'hell', $o: 'hall'},           {$i: 'hhel', $o: 'hhal'},
        {$i: 'lhel', $o: 'lhal'},           {$i: 'hhelh', $o: 'hhalh'},
        {$i: 'hhell', $o: 'hhall'},         {$i: 'lhelh', $o: 'lhalh'},
        {$i: 'lhell', $o: 'lhall'},         {$i: 'helhel', $o: 'halhal'},
        {$i: 'elhelel', $o: 'elhalel'},     {$i: 'hehelhe', $o: 'hehalhe'},
        {$i: 'helhelh', $o: 'halhalh'},     {$i: 'helhell', $o: 'halhall'},
        {$i: 'helhhel', $o: 'halhhal'},     {$i: 'hellhel', $o: 'hallhal'},
        {$i: 'hhelhel', $o: 'hhalhal'},     {$i: 'lhelhel', $o: 'lhalhal'},
        {$i: 'helhhelh', $o: 'halhhalh'},   {$i: 'helhhell', $o: 'halhhall'},
        {$i: 'hellhelh', $o: 'hallhalh'},   {$i: 'hellhell', $o: 'hallhall'},
        {$i: 'hhelhelh', $o: 'hhalhalh'},   {$i: 'hhelhell', $o: 'hhalhall'},
        {$i: 'hhelhhel', $o: 'hhalhhal'},   {$i: 'hhellhel', $o: 'hhallhal'},
        {$i: 'lhelhelh', $o: 'lhalhalh'},   {$i: 'lhelhell', $o: 'lhalhall'},
        {$i: 'lhelhhel', $o: 'lhalhhal'},   {$i: 'lhellhel', $o: 'lhallhal'},
        {$i: 'hhelhhelh', $o: 'hhalhhalh'}, {$i: 'hhelhhell', $o: 'hhalhhall'},
        {$i: 'hhellhelh', $o: 'hhallhalh'}, {$i: 'hhellhell', $o: 'hhallhall'},
        {$i: 'lhelhhelh', $o: 'lhalhhalh'}, {$i: 'lhelhhell', $o: 'lhalhhall'},
        {$i: 'lhellhelh', $o: 'lhallhalh'}, {$i: 'lhellhell', $o: 'lhallhall'},
        // Some Valid Inputs - Copy through
        {$i: 'h', $o: 'h'},           {$i: 'he', $o: 'he'},
        {$i: 'leh', $o: 'leh'},       {$i: 'lehle', $o: 'lehle'},
        {$i: 'eehhll', $o: 'eehhll'}, {$i: 'eeehhhlll', $o: 'eeehhhlll'},
        // Invalid Inputs
        {$i: 'helhelhel'},            {$i: 'hhhelhelhh'},
        {$i: 'hehehelelel'},
    ];

    testGrammar({
        desc: '9. Replace e by a in hel: Spotchk_9 e -> a {0,2} || h_l',
        grammar: Count({$i:9, $o:9},
                     Replace(
                         "e", "a",
                         "h", "l", EMPTY_CONTEXT,
                         false, false, 0, 2
                     )),
        vocab: {$i:3, $o:4},
        restriction: inputs(io_9),
        results: outputs(io_9),
    });

    // Full Generation:
    //  Count=11: 265720 results
    //  Count=12: 797160 results
    //  Count=13: 2391468 results
    //  Count=14: 7174302 results
    //  Count=17: >180M results
    // Here we spot check some of the possible 7174302 results for
    // 14 characters or less,
    const io_10: StringDict[] = [
        // Some Valid Inputs - Replacement
        {$i: 'hel', $o: 'hal'},             {$i: 'hhel', $o: 'hhal'},
        {$i: 'hhell', $o: 'hhall'},         {$i: 'elhelel', $o: 'elhalel'},
        {$i: 'hehelhe', $o: 'hehalhe'},     {$i: 'lhhelhl', $o: 'lhhalhl'},
        {$i: 'helhelhel', $o: 'halhalhal'}, {$i: 'lhellhhel', $o: 'lhallhhal'},
        {$i: 'hlhhelllll', $o: 'hlhhalllll'},
        {$i: 'lhelhhllhel', $o: 'lhalhhllhal'},
        {$i: 'ehelehelehele', $o: 'ehalehalehale'},
        {$i: 'lhelhelhlhell', $o: 'lhalhalhlhall'},
        {$i: 'lhelhelhhlhel', $o: 'lhalhalhhlhal'},
        {$i: 'lhelhelhhlhell', $o: 'lhalhalhhlhall'},
        // Some Valid Inputs - Copy through
        {$i: 'h', $o: 'h'},           {$i: 'he', $o: 'he'},
        {$i: 'leh', $o: 'leh'},       {$i: 'lehle', $o: 'lehle'},
        {$i: 'eehhll', $o: 'eehhll'}, {$i: 'eeehhhlll', $o: 'eeehhhlll'},
        {$i: 'lllleeeehhhh', $o: 'lllleeeehhhh'},
        {$i: 'heheheelelel', $o: 'heheheelelel'},
        // Some Invalid Inputs
        {$i: 'helhelhelhel'},         {$i: 'hlhellhhelhlhellh'},
    ];

    testGrammar({
        desc: '10. Replace e by a in hel: Spotchk_14 e -> a {0,3} || h_l',
        grammar: Count({$i:14, $o:14},
                     Replace(
                         "e", "a",
                         "h", "l", EMPTY_CONTEXT,
                         false, false, 0, 3
                     )),
        vocab: {$i:3, $o:4},
        restriction: inputs(io_10),
        results: outputs(io_10),
    });

    testGrammar({
        desc: '11a. Replace e by a in he: Cnt_4 e -> a {0,2} || h_',
        grammar: Count({$i:4, $o:4},
                     Replace(
                         "e", "a",
                         "h", "", EMPTY_CONTEXT,
                         false, false, 0, 2
                     )),
        vocab: {$i:2, $o:3},
        results: [
            {},
            // Replacement
            {$i: 'he', $o: 'ha'},     {$i: 'ehe', $o: 'eha'},
            {$i: 'hee', $o: 'hae'},   {$i: 'heh', $o: 'hah'},
            {$i: 'hhe', $o: 'hha'},   {$i: 'eehe', $o: 'eeha'},
            {$i: 'ehee', $o: 'ehae'}, {$i: 'eheh', $o: 'ehah'},
            {$i: 'ehhe', $o: 'ehha'}, {$i: 'heee', $o: 'haee'},
            {$i: 'heeh', $o: 'haeh'}, {$i: 'hehe', $o: 'haha'},
            {$i: 'hehh', $o: 'hahh'}, {$i: 'hhee', $o: 'hhae'},
            {$i: 'hheh', $o: 'hhah'}, {$i: 'hhhe', $o: 'hhha'},
            // Copy through only
            {$i: 'e', $o: 'e'},       {$i: 'h', $o: 'h'},
            {$i: 'ee', $o: 'ee'},     {$i: 'eh', $o: 'eh'},
            {$i: 'hh', $o: 'hh'},     {$i: 'eee', $o: 'eee'},
            {$i: 'eeh', $o: 'eeh'},   {$i: 'ehh', $o: 'ehh'},
            {$i: 'hhh', $o: 'hhh'},   {$i: 'eeee', $o: 'eeee'},
            {$i: 'eeeh', $o: 'eeeh'}, {$i: 'eehh', $o: 'eehh'},
            {$i: 'ehhh', $o: 'ehhh'}, {$i: 'hhhh', $o: 'hhhh'},
        ],
    });

    // Full Generation:
    //  Count=7: 246 results
    //  Count=8: 465 results
    //  Count=9: 847 results
    //  Count=10: 1485 results
    // Here we spot check some of the possible 1485 results for
    // 10 characters or less,
    const io_11b: StringDict[] = [
        // Some Valid Inputs - Replacement
        {$i: 'he', $o: 'ha'},               {$i: 'heh', $o: 'hah'},
        {$i: 'eheh', $o: 'ehah'},           {$i: 'heheee', $o: 'hahaee'},
        {$i: 'hehheh', $o: 'hahhah'},       {$i: 'hehhhe', $o: 'hahhha'},
        {$i: 'hheheh', $o: 'hhahah'},       {$i: 'hhehhe', $o: 'hhahha'},
        {$i: 'hhhehe', $o: 'hhhaha'},       {$i: 'hhhehh', $o: 'hhhahh'},
        {$i: 'hehhehh', $o: 'hahhahh'},     {$i: 'hehhheh', $o: 'hahhhah'},
        {$i: 'eheheee', $o: 'ehahaee'},     {$i: 'eheehee', $o: 'ehaehae'},
        {$i: 'hhehhhehh', $o: 'hhahhhahh'}, {$i: 'hhhehhehh', $o: 'hhhahhahh'},
        {$i: 'hhhehhheh', $o: 'hhhahhhah'},
        {$i: 'hhhehhhehh', $o: 'hhhahhhahh'},
        {$i: 'eeheeeheee', $o: 'eehaeehaee'},
        {$i: 'ehheeeheeh', $o: 'ehhaeehaeh'},
        {$i: 'eeehehehhh', $o: 'eeehahahhh'},
        {$i: 'eeehehhhhe', $o: 'eeehahhhha'},
        {$i: 'heeeeeeehe', $o: 'haeeeeeeha'},
        {$i: 'hehehhhhhh', $o: 'hahahhhhhh'},
        {$i: 'heheeeeeee', $o: 'hahaeeeeee'},
        {$i: 'hhhhhhhehe', $o: 'hhhhhhhaha'},
        {$i: 'eeeeeehehe', $o: 'eeeeeehaha'},
        // Some Valid Inputs - Copy through
        {$i: 'h', $o: 'h'},               {$i: 'hh', $o: 'hh'},
        {$i: 'eee', $o: 'eee'},           {$i: 'eeehhh', $o: 'eeehhh'},
        {$i: 'eeeehhhh', $o: 'eeeehhhh'}, {$i: 'eeeeehhhhh', $o: 'eeeeehhhhh'},
        // Some Invalid Inputs
        {$i: 'hehehe'},                   {$i: 'hehehehe'},
        {$i: 'hehehehhhhh'},              {$i: 'eeeeehehehe'},
    ];

    testGrammar({
        desc: '11b. Replace e by a in he: Spotchk_10 e -> a {0,2} || h_',
        grammar: Count({$i:10, $o:10},
                     Replace(
                         "e", "a",
                         "h", "", EMPTY_CONTEXT,
                         false, false, 0, 2
                     )),
        vocab: {$i:2, $o:3},
        restriction: inputs(io_11b),
        results: outputs(io_11b),
    });

    // Full Generation:
    //  Count=7: 246 results
    //  Count=8: 465 results
    //  Count=9: 847 results
    //  Count=10: 1485 results
    // Here we spot check some of the possible 1485 results for
    // 10 characters or less,
    const io_12: StringDict[] = [
        // Some Valid Inputs - Replacement
        {$i: 'he', $o: 'ha'},               {$i: 'heh', $o: 'hah'},
        {$i: 'eheh', $o: 'ehah'},           {$i: 'heheee', $o: 'hahaee'},
        {$i: 'hehheh', $o: 'hahhah'},       {$i: 'hehhhe', $o: 'hahhha'},
        {$i: 'hheheh', $o: 'hhahah'},       {$i: 'hhehhe', $o: 'hhahha'},
        {$i: 'hhhehe', $o: 'hhhaha'},       {$i: 'hhhehh', $o: 'hhhahh'},
        {$i: 'hehhehh', $o: 'hahhahh'},     {$i: 'hehhheh', $o: 'hahhhah'},
        {$i: 'eheheee', $o: 'ehahaee'},     {$i: 'eheehee', $o: 'ehaehae'},
        {$i: 'hhehhhehh', $o: 'hhahhhahh'}, {$i: 'hhhehhehh', $o: 'hhhahhahh'},
        {$i: 'hhhehhheh', $o: 'hhhahhhah'},
        {$i: 'hhhehhhehh', $o: 'hhhahhhahh'},
        {$i: 'eeheeeheee', $o: 'eehaeehaee'},
        {$i: 'ehheeeheeh', $o: 'ehhaeehaeh'},
        {$i: 'eeehehehhh', $o: 'eeehahahhh'},
        {$i: 'eeehehhhhe', $o: 'eeehahhhha'},
        {$i: 'heeeeeeehe', $o: 'haeeeeeeha'},
        {$i: 'hehehhhhhh', $o: 'hahahhhhhh'},
        {$i: 'heheeeeeee', $o: 'hahaeeeeee'},
        {$i: 'hhhhhhhehe', $o: 'hhhhhhhaha'},
        {$i: 'eeeeeehehe', $o: 'eeeeeehaha'},
        // Some Valid Inputs - Copy through
        {$i: 'h', $o: 'h'},               {$i: 'hh', $o: 'hh'},
        {$i: 'eee', $o: 'eee'},           {$i: 'eeehhh', $o: 'eeehhh'},
        {$i: 'eeeehhhh', $o: 'eeeehhhh'}, {$i: 'eeeeehhhhh', $o: 'eeeeehhhhh'},
        // Some Invalid Inputs
        {$i: 'hehehe'},                   {$i: 'hehehehe'},
        {$i: 'hehehhhhhhh'},              {$i: 'eeeeeeehehe'},
    ];

    testGrammar({
        desc: '12. Replace e by a in he: Spotchk_10 e -> a {0,2} || h_ε',
        grammar: Count({$i:10, $o:10},
                     Replace(
                         "e", "a",
                         "h", EMPTY_CONTEXT, EMPTY_CONTEXT, 
                         false, false, 0, 2
                     )),
        vocab: {$i:2, $o:3},
        restriction: inputs(io_12),
        results: outputs(io_12),
    });

    testGrammar({
        desc: '13a. Replace e by a in el: Cnt_4 e -> a {0,2} || ε_l',
        grammar: Count({$i:4, $o:4},
                     Replace(
                         "e", "a",
                         EMPTY_CONTEXT, "l", EMPTY_CONTEXT,
                         false, false, 0, 2
                     )),
        vocab: {$i:2, $o:3},
        results: [
            {},
            // Replacement
            {$i: 'el', $o: 'al'},     {$i: 'eel', $o: 'eal'},
            {$i: 'ele', $o: 'ale'},   {$i: 'ell', $o: 'all'},
            {$i: 'lel', $o: 'lal'},   {$i: 'eeel', $o: 'eeal'},
            {$i: 'eele', $o: 'eale'}, {$i: 'eell', $o: 'eall'},
            {$i: 'elee', $o: 'alee'}, {$i: 'elel', $o: 'alal'},
            {$i: 'elle', $o: 'alle'}, {$i: 'elll', $o: 'alll'},
            {$i: 'leel', $o: 'leal'}, {$i: 'lele', $o: 'lale'},
            {$i: 'lell', $o: 'lall'}, {$i: 'llee', $o: 'llee'},
            {$i: 'llel', $o: 'llal'},
            // Copy through only
            {$i: 'e', $o: 'e'},       {$i: 'l', $o: 'l'},
            {$i: 'ee', $o: 'ee'},     {$i: 'le', $o: 'le'},
            {$i: 'll', $o: 'll'},     {$i: 'eee', $o: 'eee'},
            {$i: 'lee', $o: 'lee'},   {$i: 'lle', $o: 'lle'},
            {$i: 'lll', $o: 'lll'},   {$i: 'eeee', $o: 'eeee'},
            {$i: 'leee', $o: 'leee'}, {$i: 'llle', $o: 'llle'},
            {$i: 'llll', $o: 'llll'},
        ],
    });

    // Full Generation:
    //  Count=7: 246 results
    //  Count=8: 465 results
    //  Count=9: 847 results
    //  Count=10: 1485 results
    // Here we spot check some of the possible 1485 results for
    // 10 characters or less,
    const io_13b: StringDict[] = [
        // Some Valid Inputs - Replacement
        {$i: 'el', $o: 'al'},               {$i: 'lel', $o: 'lal'},
        {$i: 'elel', $o: 'alal'},           {$i: 'eeelel', $o: 'eealal'},
        {$i: 'lellel', $o: 'lallal'},       {$i: 'elllel', $o: 'alllal'},
        {$i: 'lelell', $o: 'lalall'},       {$i: 'ellell', $o: 'allall'},
        {$i: 'llelel', $o: 'llalal'},       {$i: 'llelll', $o: 'llalll'},
        {$i: 'ellelll', $o: 'allalll'},     {$i: 'elllell', $o: 'alllall'},
        {$i: 'eelelee', $o: 'ealalee'},     {$i: 'eeleele', $o: 'ealeale'},
        {$i: 'lelllelll', $o: 'lalllalll'}, {$i: 'llellelll', $o: 'llallalll'},
        {$i: 'llelllell', $o: 'llalllall'},
        {$i: 'llelllelll', $o: 'llalllalll'},
        {$i: 'eeeleeelee', $o: 'eealeealee'},
        {$i: 'leeleeelle', $o: 'lealeealle'},
        {$i: 'eeeelellll', $o: 'eeealallll'},
        {$i: 'eeeellllel', $o: 'eeeallllal'},
        {$i: 'eleeeeeeel', $o: 'aleeeeeeal'},
        {$i: 'elelllllll', $o: 'alalllllll'},
        {$i: 'eleleeeeee', $o: 'alaleeeeee'},
        {$i: 'llllllelel', $o: 'llllllalal'},
        {$i: 'eeeeeeelel', $o: 'eeeeeealal'},
        // Some Valid Inputs - Copy through only
        {$i: 'l', $o: 'l'},               {$i: 'll', $o: 'll'},
        {$i: 'eee', $o: 'eee'},           {$i: 'llleee', $o: 'llleee'},
        {$i: 'lllleeee', $o: 'lllleeee'}, {$i: 'llllleeeee', $o: 'llllleeeee'},
        // Some Invalid Inputs
        {$i: 'elelel'},                   {$i: 'elellllllll'},
        {$i: 'eeeeeeeelel'},
    ];

    testGrammar({
        desc: '13b. Replace e by a in el: Spotchk_10 e -> a {0,2} || ε_l',
        grammar: Count({$i:10, $o:10},
                     Replace(
                         "e", "a",
                         EMPTY_CONTEXT, "l", EMPTY_CONTEXT,
                         false, false, 0, 2
                     )),
        vocab: {$i:2, $o:3},
        restriction: inputs(io_13b),
        results: outputs(io_13b),
    });

    testGrammar({
<<<<<<< HEAD
        desc: '14. Replace e by a: Cnt_3 t1:e -> t2:a {0,2} (vocab t1:ehl)',
        grammar: Count({t1:3, t2:3},
                     Vocab({t1:'ehl'},
=======
        desc: '14. Replace e by a: Cnt_3 e -> a {0,2} (vocab $i:ehl)',
        grammar: Count({$i:3, $o:3},
                     Vocab({$i:'ehl'},
>>>>>>> 3bf60da4
                         Replace(
                             "e", "a",
                             EMPTY_CONTEXT, EMPTY_CONTEXT, EMPTY_CONTEXT,
                             false, false, 0, 2
                         ))),
        vocab: {$i:3, $o:4},
        results: [
            {},
            // Replacement
            {$i: 'e', $o: 'a'},     {$i: 'ee', $o: 'aa'},
            {$i: 'eh', $o: 'ah'},   {$i: 'el', $o: 'al'},
            {$i: 'he', $o: 'ha'},   {$i: 'le', $o: 'la'},
            {$i: 'eeh', $o: 'aah'}, {$i: 'eel', $o: 'aal'},
            {$i: 'ehe', $o: 'aha'}, {$i: 'ehh', $o: 'ahh'},
            {$i: 'ehl', $o: 'ahl'}, {$i: 'ele', $o: 'ala'},
            {$i: 'elh', $o: 'alh'}, {$i: 'ell', $o: 'all'},
            {$i: 'hee', $o: 'haa'}, {$i: 'heh', $o: 'hah'},
            {$i: 'hel', $o: 'hal'}, {$i: 'hhe', $o: 'hha'},
            {$i: 'hle', $o: 'hla'}, {$i: 'lee', $o: 'laa'},
            {$i: 'leh', $o: 'lah'}, {$i: 'lel', $o: 'lal'},
            {$i: 'lhe', $o: 'lha'}, {$i: 'lle', $o: 'lla'},
            // Copy through only
            {$i: 'h', $o: 'h'},     {$i: 'l', $o: 'l'},
            {$i: 'hh', $o: 'hh'},   {$i: 'hl', $o: 'hl'},
            {$i: 'lh', $o: 'lh'},   {$i: 'll', $o: 'll'},
            {$i: 'hhh', $o: 'hhh'}, {$i: 'hhl', $o: 'hhl'},
            {$i: 'hlh', $o: 'hlh'}, {$i: 'hll', $o: 'hll'},
            {$i: 'lhh', $o: 'lhh'}, {$i: 'lhl', $o: 'lhl'},
            {$i: 'llh', $o: 'llh'}, {$i: 'lll', $o: 'lll'},
        ],
    });

    // Full Generation:
    //  Count=8: 7680 results
    //  Count=9: 20480 results
    //  Count=10: 53504 results
    //  Count=11: 137216 results
    // Here we spot check some of the possible 137216 results for
    // 11 characters or less,
    const io_15: StringDict[] = [
        // Some Valid Inputs - Replacement
        {$i: 'e', $o: 'a'},             {$i: 'ee', $o: 'aa'},
        {$i: 'he', $o: 'ha'},           {$i: 'ell', $o: 'all'},
        {$i: 'eee', $o: 'aaa'},         {$i: 'ehhe', $o: 'ahha'},
        {$i: 'eehh', $o: 'aahh'},       {$i: 'lehel', $o: 'lahal'},
        {$i: 'ehehe', $o: 'ahaha'},     {$i: 'ellee', $o: 'allaa'},
        {$i: 'heeeh', $o: 'haaah'},     {$i: 'lehhe', $o: 'lahha'},
        {$i: 'eheehl', $o: 'ahaahl'},   {$i: 'ehhell', $o: 'ahhall'},
        {$i: 'hehhee', $o: 'hahhaa'},   {$i: 'ehehehl', $o: 'ahahahl'},
        {$i: 'ehheehh', $o: 'ahhaahh'}, {$i: 'ellelle', $o: 'allalla'},
        {$i: 'elleehh', $o: 'allaahh'}, {$i: 'heheheh', $o: 'hahahah'},
        {$i: 'hheeehh', $o: 'hhaaahh'}, {$i: 'hehlehle', $o: 'hahlahla'},
        {$i: 'hhehhehh', $o: 'hhahhahh'},
        {$i: 'hhehleheh', $o: 'hhahlahah'},
        {$i: 'hleellell', $o: 'hlaallall'},
        {$i: 'llelhelehh', $o: 'llalhalahh'},
        {$i: 'llehlehlehh', $o: 'llahlahlahh'},
        {$i: 'llellellell', $o: 'llallallall'},
        {$i: 'ehlhlhlhlhl', $o: 'ahlhlhlhlhl'},
        {$i: 'lllllllllle', $o: 'lllllllllla'},
        {$i: 'ehlhlhlhlhe', $o: 'ahlhlhlhlha'},
        // Some Valid Inputs - Copy through
        {$i: 'l', $o: 'l'},
        {$i: 'hh', $o: 'hh'},
        {$i: 'hhll', $o: 'hhll'},
        {$i: 'hlhlhlhl', $o: 'hlhlhlhl'},
        {$i: 'lhlhlhlhlh', $o: 'lhlhlhlhlh'},
        {$i: 'hhhhhllllll', $o: 'hhhhhllllll'},
        // Some Invalid Inputs
        {$i: 'eeee'},
        {$i: 'helhhhhellllhel'},
    ];

    testGrammar({
<<<<<<< HEAD
        desc: '15. Replace e by a: Spotchk_11 t1:e -> t2:a {0,3} (vocab t1:ehl)',
        grammar: Count({t1:11, t2:11},
        			 Vocab({t1:'ehl'},
=======
        desc: '15. Replace e by a: Spotchk_11 e -> a {0,3} (vocab $i:ehl)',
        grammar: Count({$i:11, $o:11},
        			 Vocab({$i:'ehl'},
>>>>>>> 3bf60da4
                     	 Replace(
                             "e", "a",
                             EMPTY_CONTEXT, EMPTY_CONTEXT, EMPTY_CONTEXT,
                             false, false, 0, 3
                     	 ))),
        vocab: {$i:3, $o:4},
        restriction: inputs(io_15),
        results: outputs(io_15),
    });

    // Full Generation:
    //  Count=8: 8428 results
    //  Count=9: 24636 results
    //  Count=10: 72012 results
    //  Count=11: 210492 results
    //  Count=12: 615268 results
    // Here we spot check some of the possible 615268 results for
    // 12 characters or less,
    const io_16: StringDict[] = [
        // Some Valid Inputs - Replacement
        {$i: 'e', $o: 'e'},                 {$i: 'ee', $o: 'ee'},
        {$i: 'hel', $o: 'heel'},            {$i: 'helh', $o: 'heelh'},
        {$i: 'hele', $o: 'heele'},          {$i: 'lhel', $o: 'lheel'},
        {$i: 'hhele', $o: 'hheele'},        {$i: 'ehele', $o: 'eheele'},
        {$i: 'lhell', $o: 'lheell'},        {$i: 'helhel', $o: 'heelheel'},
        {$i: 'elhelel', $o: 'elheelel'},    {$i: 'hehelhe', $o: 'heheelhe'},
        {$i: 'helhele', $o: 'heelheele'},   {$i: 'helhhel', $o: 'heelhheel'},
        {$i: 'lhelhel', $o: 'lheelheel'},   {$i: 'helhhele', $o: 'heelhheele'},
        {$i: 'helehell', $o: 'heeleheell'}, {$i: 'hhelhell', $o: 'hheelheell'},
        {$i: 'hhellhel', $o: 'hheellheel'}, {$i: 'ehelhele', $o: 'eheelheele'},
        {$i: 'ehelhhel', $o: 'eheelhheel'}, {$i: 'lhelhele', $o: 'lheelheele'},
        {$i: 'lhellhel', $o: 'lheellheel'},
        {$i: 'hhelehele', $o: 'hheeleheele'},
        {$i: 'ehelehele', $o: 'eheeleheele'},
        {$i: 'lhelehell', $o: 'lheeleheell'},
        {$i: 'heleeeehel', $o: 'heeleeeeheel'},
        {$i: 'hhhelhelhh', $o: 'hhheelheelhh'},
        {$i: 'lllhelehel', $o: 'lllheeleheel'},
        {$i: 'eeeeheleeee', $o: 'eeeeheeleeee'},
        {$i: 'hhhheeeellll', $o: 'hhhheeeellll'},
        // Some Valid Inputs - Copy through
        {$i: 'h', $o: 'h'},           {$i: 'he', $o: 'he'},
        {$i: 'leh', $o: 'leh'},       {$i: 'lehle', $o: 'lehle'},
        {$i: 'eehhll', $o: 'eehhll'}, {$i: 'eeehhhlll', $o: 'eeehhhlll'},
        {$i: 'lllleeeehhhh', $o: 'lllleeeehhhh'},
        {$i: 'heheheelelel', $o: 'heheheelelel'},
        // Some Invalid Inputs
        {$i: 'helhelhel'},  {$i: 'hhhhhhellllll'},
    ];

    testGrammar({
        desc: '16. Replace e by ee in hel: Spotchk_12 e -> ee {0,2} || h_l',
        grammar: Count({$i:12},
                     Replace(
                         "e", "ee",
                         "h", "l", EMPTY_CONTEXT,
                         false, false, 0, 2
                     )),
        vocab: {$i:3, $o:3},
        restriction: inputs(io_16),
        results: outputs(io_16),
    });

    testGrammar({
        desc: '17. Replace e by ee in hel: Cnt_i:6 e -> ee {1+} || #h_l',
        grammar: Count({$i:6},
                     Replace(
                         "e", "ee",
                         "h", "l", EMPTY_CONTEXT, 
                         true, false, 1
                     )),
        vocab: {$i:3, $o:3},
        results: [
            {$i: 'hel', $o: 'heel'},       {$i: 'helh', $o: 'heelh'},
            {$i: 'hele', $o: 'heele'},     {$i: 'hell', $o: 'heell'},
            {$i: 'helhh', $o: 'heelhh'},   {$i: 'helhe', $o: 'heelhe'},
            {$i: 'helhl', $o: 'heelhl'},   {$i: 'heleh', $o: 'heeleh'},
            {$i: 'helee', $o: 'heelee'},   {$i: 'helel', $o: 'heelel'},
            {$i: 'hellh', $o: 'heellh'},   {$i: 'helle', $o: 'heelle'},
            {$i: 'helll', $o: 'heelll'},   {$i: 'helhhh', $o: 'heelhhh'},
            {$i: 'helhhe', $o: 'heelhhe'}, {$i: 'helhhl', $o: 'heelhhl'},
            {$i: 'helheh', $o: 'heelheh'}, {$i: 'helhee', $o: 'heelhee'},
            {$i: 'helhel', $o: 'heelhel'}, {$i: 'helhlh', $o: 'heelhlh'},
            {$i: 'helhle', $o: 'heelhle'}, {$i: 'helhll', $o: 'heelhll'},
            {$i: 'helehh', $o: 'heelehh'}, {$i: 'helehe', $o: 'heelehe'},
            {$i: 'helehl', $o: 'heelehl'}, {$i: 'heleeh', $o: 'heeleeh'},
            {$i: 'heleee', $o: 'heeleee'}, {$i: 'heleel', $o: 'heeleel'},
            {$i: 'helelh', $o: 'heelelh'}, {$i: 'helele', $o: 'heelele'},
            {$i: 'helell', $o: 'heelell'}, {$i: 'hellhh', $o: 'heellhh'},
            {$i: 'hellhe', $o: 'heellhe'}, {$i: 'hellhl', $o: 'heellhl'},
            {$i: 'helleh', $o: 'heelleh'}, {$i: 'hellee', $o: 'heellee'},
            {$i: 'hellel', $o: 'heellel'}, {$i: 'helllh', $o: 'heelllh'},
            {$i: 'hellle', $o: 'heellle'}, {$i: 'hellll', $o: 'heellll'},                
        ],
    });

    const io_18: StringDict[] = [
        // Some Valid Inputs - Copy through
        {$i: 'h', $o: 'h'},              {$i: 'e', $o: 'e'},
        {$i: 'l', $o: 'l'},              {$i: 'hl', $o: 'hl'},
        {$i: 'eh', $o: 'eh'},            {$i: 'll', $o: 'll'},
        {$i: 'heh', $o: 'heh'},          {$i: 'hee', $o: 'hee'},
        {$i: 'elh', $o: 'elh'},          {$i: 'ell', $o: 'ell'},
        {$i: 'lel', $o: 'lel'},          {$i: 'lll', $o: 'lll'},
        {$i: 'hhhh', $o: 'hhhh'},        {$i: 'hhee', $o: 'hhee'},
        {$i: 'hhel', $o: 'hhel'},        {$i: 'heel', $o: 'heel'},
        {$i: 'eheh', $o: 'eheh'},        {$i: 'ehee', $o: 'ehee'},
        {$i: 'ehel', $o: 'ehel'},        {$i: 'ellh', $o: 'ellh'},
        {$i: 'lheh', $o: 'lheh'},        {$i: 'lhel', $o: 'lhel'},
        {$i: 'lhle', $o: 'lhle'},        {$i: 'llll', $o: 'llll'},
        {$i: 'hhelh', $o: 'hhelh'},      {$i: 'elhelel', $o: 'elhelel'},
        {$i: 'hehelhe', $o: 'hehelhe'},  {$i: 'lhhelhl', $o: 'lhhelhl'},
        // Some Valid Inputs - Replacement
        {$i: 'hel', $o: 'heel'},         {$i: 'helh', $o: 'heelh'},
        {$i: 'hele', $o: 'heele'},       {$i: 'hell', $o: 'heell'},
        {$i: 'helhel', $o: 'heelhel'},   {$i: 'helhelh', $o: 'heelhelh'},
        {$i: 'helhele', $o: 'heelhele'}, {$i: 'helhell', $o: 'heelhell'},
        {$i: 'helhhel', $o: 'heelhhel'}, {$i: 'helehel', $o: 'heelehel'},
        {$i: 'hellhel', $o: 'heellhel'},
        // Some Invalid Inputs
        {$i: 'helhelhel'},
    ];

    testGrammar({
        desc: '18. Replace e by ee in hel: Spotchk_7 e -> ee {0+} || #h_l',
        grammar: Count({$i:7},
                     Replace(
                         "e", "ee",
                         "h", "l", EMPTY_CONTEXT, 
                         true, false, 0
                     )),
        vocab: {$i:3, $o:3},
        restriction: inputs(io_18),
        results: outputs(io_18),
    });

    testGrammar({
        desc: '19. Replace e by ee in hel: Cnt_i:6 e -> ee {1+} || h_l#',
        grammar: Count({$i:6},
                     Replace(
                         "e", "ee",
                         "h", "l", EMPTY_CONTEXT,
                         false, true, 1
                     )),
        vocab: {$i:3, $o:3},
        results: [
            {$i: 'hel', $o: 'heel'},       {$i: 'hhel', $o: 'hheel'},
            {$i: 'ehel', $o: 'eheel'},     {$i: 'lhel', $o: 'lheel'},
            {$i: 'hhhel', $o: 'hhheel'},   {$i: 'hehel', $o: 'heheel'},
            {$i: 'hlhel', $o: 'hlheel'},   {$i: 'ehhel', $o: 'ehheel'},
            {$i: 'eehel', $o: 'eeheel'},   {$i: 'elhel', $o: 'elheel'},
            {$i: 'lhhel', $o: 'lhheel'},   {$i: 'lehel', $o: 'leheel'},
            {$i: 'llhel', $o: 'llheel'},   {$i: 'hhhhel', $o: 'hhhheel'},
            {$i: 'hhehel', $o: 'hheheel'}, {$i: 'hhlhel', $o: 'hhlheel'},
            {$i: 'hehhel', $o: 'hehheel'}, {$i: 'heehel', $o: 'heeheel'},
            {$i: 'helhel', $o: 'helheel'}, {$i: 'hlhhel', $o: 'hlhheel'},
            {$i: 'hlehel', $o: 'hleheel'}, {$i: 'hllhel', $o: 'hllheel'},
            {$i: 'ehhhel', $o: 'ehhheel'}, {$i: 'ehehel', $o: 'eheheel'},
            {$i: 'ehlhel', $o: 'ehlheel'}, {$i: 'eehhel', $o: 'eehheel'},
            {$i: 'eeehel', $o: 'eeeheel'}, {$i: 'eelhel', $o: 'eelheel'},
            {$i: 'elhhel', $o: 'elhheel'}, {$i: 'elehel', $o: 'eleheel'},
            {$i: 'ellhel', $o: 'ellheel'}, {$i: 'lhhhel', $o: 'lhhheel'},
            {$i: 'lhehel', $o: 'lheheel'}, {$i: 'lhlhel', $o: 'lhlheel'},
            {$i: 'lehhel', $o: 'lehheel'}, {$i: 'leehel', $o: 'leeheel'},
            {$i: 'lelhel', $o: 'lelheel'}, {$i: 'llhhel', $o: 'llhheel'},
            {$i: 'llehel', $o: 'lleheel'}, {$i: 'lllhel', $o: 'lllheel'},
        ],
    });

    const io_20: StringDict[] = [
        // Some Valid Inputs - Copy through
        {$i: 'h', $o: 'h'},         {$i: 'e', $o: 'e'},
        {$i: 'l', $o: 'l'},         {$i: 'hl', $o: 'hl'},
        {$i: 'eh', $o: 'eh'},       {$i: 'll', $o: 'll'},
        {$i: 'heh', $o: 'heh'},     {$i: 'hee', $o: 'hee'},
        {$i: 'elh', $o: 'elh'},     {$i: 'ell', $o: 'ell'},
        {$i: 'lel', $o: 'lel'},     {$i: 'lll', $o: 'lll'},
        {$i: 'hhhh', $o: 'hhhh'},   {$i: 'hhee', $o: 'hhee'},
        {$i: 'helh', $o: 'helh'},   {$i: 'hele', $o: 'hele'},
        {$i: 'hell', $o: 'hell'},   {$i: 'heel', $o: 'heel'},
        {$i: 'eheh', $o: 'eheh'},   {$i: 'ehee', $o: 'ehee'},
        {$i: 'ehll', $o: 'ehll'},   {$i: 'ellh', $o: 'ellh'},
        {$i: 'lhee', $o: 'lhee'},   {$i: 'lheh', $o: 'lheh'},
        {$i: 'lhle', $o: 'lhle'},   {$i: 'llll', $o: 'llll'},
        {$i: 'hhelh', $o: 'hhelh'}, {$i: 'elhelel', $o: 'elhelel'},
        {$i: 'hehelhe', $o: 'hehelhe'},
        // Some Valid Inputs - Replacement
        {$i: 'hel', $o: 'heel'},         {$i: 'hhel', $o: 'hheel'},
        {$i: 'ehel', $o: 'eheel'},       {$i: 'lhel', $o: 'lheel'},
        {$i: 'helhel', $o: 'helheel'},   {$i: 'hhelhel', $o: 'hhelheel'},
        {$i: 'ehelhel', $o: 'ehelheel'}, {$i: 'lhelhel', $o: 'lhelheel'},
        {$i: 'helhhel', $o: 'helhheel'}, {$i: 'helehel', $o: 'heleheel'},
        {$i: 'hellhel', $o: 'hellheel'},
        // Some Invalid Inputs
        {$i: 'helhelhel'},
    ];

    testGrammar({
        desc: '20. Replace e by ee in hel: Spotchk_7 e -> ee {0+} || h_l#',
        grammar: Count({$i:7},
                     Replace(
                         "e", "ee",
                         "h", "l", EMPTY_CONTEXT,
                         false, true, 0
                     )),
        vocab: {$i:3, $o:3},
        restriction: inputs(io_20),
        results: outputs(io_20),
    });

    testGrammar({
        desc: '21a. Replace e by ee in he: Cnt_i:4 e -> ee {0,2} || h_',
        grammar: Count({$i:4},
                     Replace(
                         "e", "ee",
                         "h", EMPTY_CONTEXT, EMPTY_CONTEXT,
                         false, false, 0, 2
                     )),
        vocab: {$i:2, $o:2},
        results: [
            {},
            // Replacement 
            {$i: 'he', $o: 'hee'},     {$i: 'ehe', $o: 'ehee'},
            {$i: 'hee', $o: 'heee'},   {$i: 'heh', $o: 'heeh'},
            {$i: 'hhe', $o: 'hhee'},   {$i: 'eehe', $o: 'eehee'},
            {$i: 'ehee', $o: 'eheee'}, {$i: 'eheh', $o: 'eheeh'},
            {$i: 'ehhe', $o: 'ehhee'}, {$i: 'heee', $o: 'heeee'},
            {$i: 'heeh', $o: 'heeeh'}, {$i: 'hehe', $o: 'heehee'},
            {$i: 'hehh', $o: 'heehh'}, {$i: 'hhee', $o: 'hheee'},
            {$i: 'hheh', $o: 'hheeh'}, {$i: 'hhhe', $o: 'hhhee'},
            // Copy through only
            {$i: 'e', $o: 'e'},       {$i: 'h', $o: 'h'},
            {$i: 'ee', $o: 'ee'},     {$i: 'eh', $o: 'eh'},
            {$i: 'hh', $o: 'hh'},     {$i: 'eee', $o: 'eee'},
            {$i: 'eeh', $o: 'eeh'},   {$i: 'ehh', $o: 'ehh'},
            {$i: 'hhh', $o: 'hhh'},   {$i: 'eeee', $o: 'eeee'},
            {$i: 'eeeh', $o: 'eeeh'}, {$i: 'eehh', $o: 'eehh'},
            {$i: 'ehhh', $o: 'ehhh'}, {$i: 'hhhh', $o: 'hhhh'},
        ],
    });

    // Full Generation:
    //  $i Count=7: 246 results
    //  $i Count=8: 465 results
    //  $i Count=9: 847 results
    //  $i Count=10: 1485 results
    // Here we spot check some of the possible 1485 results for
    // 10 characters or less on $i.
    const io_21b: StringDict[] = [
        // Some Valid Inputs - Copy through
        {$i: 'h', $o: 'h'},             {$i: 'e', $o: 'e'},
        {$i: 'eeehhh', $o: 'eeehhh'},   {$i: 'eeeeeeee', $o: 'eeeeeeee'},
        {$i: 'eeeeehhhhh', $o: 'eeeeehhhhh'},
        // Some Valid Inputs - Replacement
        {$i: 'he', $o: 'hee'},          {$i: 'hee', $o: 'heee'},
        {$i: 'hhe', $o: 'hhee'},        {$i: 'hehe', $o: 'heehee'},
        {$i: 'hheh', $o: 'hheeh'},      {$i: 'ehehe', $o: 'eheehee'},
        {$i: 'heheh', $o: 'heeheeh'},   {$i: 'hehee', $o: 'heeheee'},
        {$i: 'hehhe', $o: 'heehhee'},   {$i: 'hhehe', $o: 'hheehee'},
        {$i: 'eeheee', $o: 'eeheeee'},  {$i: 'ehehee', $o: 'eheeheee'},
        {$i: 'eheehe', $o: 'eheeehee'}, {$i: 'hehheh', $o: 'heehheeh'},
        {$i: 'hehhhe', $o: 'heehhhee'}, {$i: 'heehee', $o: 'heeeheee'},
        {$i: 'hhhehh', $o: 'hhheehh'},  {$i: 'hehehhh', $o: 'heeheehhh'},
        {$i: 'hhehheh', $o: 'hheehheeh'},
        {$i: 'eeeeeehehe', $o: 'eeeeeeheehee'},
        {$i: 'eehehhheee', $o: 'eeheehhheeee'},
        {$i: 'heeeeeeehe', $o: 'heeeeeeeehee'},
        {$i: 'hehehhhhhh', $o: 'heeheehhhhhh'},
        {$i: 'hehhhhhhhe', $o: 'heehhhhhhhee'},
        {$i: 'hehhhhhhhh', $o: 'heehhhhhhhh'},
        {$i: 'hhheeeheee', $o: 'hhheeeeheeee'},
        {$i: 'hhhehhhehh', $o: 'hhheehhheehh'},
        {$i: 'hhhhehehhh', $o: 'hhhheeheehhh'},
        {$i: 'hhhhheeeee', $o: 'hhhhheeeeee'},
        // Some Invalid Inputs
        {$i: 'hehehe'},         {$i: 'hheheheh'},
        {$i: 'hhhhhhheeeeeee'},
    ];

    testGrammar({
        desc: '21b. Replace e by ee in he: Spotchk_10 e -> ee {0,2} || h_',
        grammar: Count({$i:10},
                     Replace(
                         "e", "ee", "h", EMPTY_CONTEXT, 
                         EMPTY_CONTEXT, false, false, 0, 2
                     )),
        vocab: {$i:2, $o:2},
        restriction: inputs(io_21b),
        results: outputs(io_21b),
    });

    testGrammar({
        desc: '22a. Replace e by ee in el: Cnt_i:4 e -> ee {0,2} || _l',
        grammar: Count({$i:4},
                     Replace(
                         "e", "ee",
                         EMPTY_CONTEXT, "l", EMPTY_CONTEXT,
                         false, false, 0, 2
                     )),
        vocab: {$i:2, $o:2},
        results: [
            {},
            // Replacement 
            {$i: 'el', $o: 'eel'},     {$i: 'eel', $o: 'eeel'},
            {$i: 'ele', $o: 'eele'},   {$i: 'ell', $o: 'eell'},
            {$i: 'lel', $o: 'leel'},   {$i: 'eeel', $o: 'eeeel'},
            {$i: 'eele', $o: 'eeele'}, {$i: 'eell', $o: 'eeell'},
            {$i: 'elee', $o: 'eelee'}, {$i: 'elel', $o: 'eeleel'},
            {$i: 'elle', $o: 'eelle'}, {$i: 'elll', $o: 'eelll'},
            {$i: 'leel', $o: 'leeel'}, {$i: 'lele', $o: 'leele'},
            {$i: 'lell', $o: 'leell'}, {$i: 'llel', $o: 'lleel'},
            // Copy through only
            {$i: 'e', $o: 'e'},       {$i: 'l', $o: 'l'},
            {$i: 'ee', $o: 'ee'},     {$i: 'le', $o: 'le'},
            {$i: 'll', $o: 'll'},     {$i: 'eee', $o: 'eee'},
            {$i: 'lee', $o: 'lee'},   {$i: 'lle', $o: 'lle'},
            {$i: 'lll', $o: 'lll'},   {$i: 'eeee', $o: 'eeee'},
            {$i: 'leee', $o: 'leee'}, {$i: 'llee', $o: 'llee'},
            {$i: 'llle', $o: 'llle'}, {$i: 'llll', $o: 'llll'},
        ],
    });

    const io_22b: StringDict[] = [
        // Some Valid Inputs - Copy through
        {$i: 'e', $o: 'e'},             {$i: 'l', $o: 'l'},
        {$i: 'llleee', $o: 'llleee'},   {$i: 'eeeeeeee', $o: 'eeeeeeee'},
        {$i: 'llllleeeee', $o: 'llllleeeee'},
        // Some Valid Inputs - Replacement
        {$i: 'el', $o: 'eel'},          {$i: 'ele', $o: 'eele'},
        {$i: 'eel', $o: 'eeel'},        {$i: 'elel', $o: 'eeleel'},
        {$i: 'lell', $o: 'leell'},      {$i: 'eelel', $o: 'eeeleel'},
        {$i: 'elele', $o: 'eeleele'},   {$i: 'elell', $o: 'eeleell'},
        {$i: 'ellel', $o: 'eelleel'},   {$i: 'lelel', $o: 'leeleel'},
        {$i: 'eeelee', $o: 'eeeelee'},  {$i: 'eeleel', $o: 'eeeleeel'},
        {$i: 'eelele', $o: 'eeeleele'}, {$i: 'eleele', $o: 'eeleeele'},
        {$i: 'ellell', $o: 'eelleell'}, {$i: 'elllel', $o: 'eellleel'},
        {$i: 'llelll', $o: 'lleelll'},  {$i: 'elellll', $o: 'eeleellll'},
        {$i: 'lellell', $o: 'leelleell'},
        {$i: 'eeeeeeelel', $o: 'eeeeeeeeleel'},
        {$i: 'eeelllelee', $o: 'eeeellleelee'},
        {$i: 'eleeeeeeel', $o: 'eeleeeeeeeel'},
        {$i: 'elelllllll', $o: 'eeleelllllll'},
        {$i: 'elllllllel', $o: 'eellllllleel'},
        {$i: 'elllllllll', $o: 'eelllllllll'},
        {$i: 'lleleeelee', $o: 'lleeleeeelee'},
        {$i: 'llelllelll', $o: 'lleellleelll'},
        {$i: 'lllelellll', $o: 'llleeleellll'},
        {$i: 'lllleleeee', $o: 'lllleeleeee'},
        // Some Invalid Inputs
        {$i: 'elelel'},         {$i: 'hhehehehlelelell'},
        {$i: 'lllllleleeeeee'},
    ];

    testGrammar({
        desc: '22b. Replace e by ee in el: Spotchk_10 e -> ee {0,2} || _l',
        grammar: Count({$i:10},
                     Replace(
                         "e", "ee",
                         EMPTY_CONTEXT, "l", EMPTY_CONTEXT,
                         false, false, 0, 2
                     )),
        vocab: {$i:2, $o:2},
        restriction: inputs(io_22b),
        results: outputs(io_22b),
    });

    testGrammar({
<<<<<<< HEAD
        desc: '23. Replace e by ee: Cnt_t1:3 t1:e -> t2:ee {0,2} (vocab t1:ehl)',
        grammar: Count({t1:3},
        			 Vocab({t1:'ehl'},
=======
        desc: '23. Replace e by ee: Cnt_i:3 e -> ee {0,2} (vocab $i:ehl)',
        grammar: Count({$i:3},
        			 Vocab({$i:'ehl'},
>>>>>>> 3bf60da4
                     	 Replace(
                             "e", "ee",
                             EMPTY_CONTEXT, EMPTY_CONTEXT, EMPTY_CONTEXT,
                             false, false, 0, 2
                     	 ))),
        vocab: {$i:3, $o:3},
        results: [
            {},
            // Replacement
            {$i: 'e', $o: 'ee'},      {$i: 'ee', $o: 'eeee'},
            {$i: 'eh', $o: 'eeh'},    {$i: 'el', $o: 'eel'},
            {$i: 'he', $o: 'hee'},    {$i: 'le', $o: 'lee'},
            {$i: 'eeh', $o: 'eeeeh'}, {$i: 'eel', $o: 'eeeel'},
            {$i: 'ehe', $o: 'eehee'}, {$i: 'ehh', $o: 'eehh'},
            {$i: 'ehl', $o: 'eehl'},  {$i: 'ele', $o: 'eelee'},
            {$i: 'elh', $o: 'eelh'},  {$i: 'ell', $o: 'eell'},
            {$i: 'hee', $o: 'heeee'}, {$i: 'heh', $o: 'heeh'},
            {$i: 'hel', $o: 'heel'},  {$i: 'hhe', $o: 'hhee'},
            {$i: 'hle', $o: 'hlee'},  {$i: 'lee', $o: 'leeee'},
            {$i: 'leh', $o: 'leeh'},  {$i: 'lel', $o: 'leel'},
            {$i: 'lhe', $o: 'lhee'},  {$i: 'lle', $o: 'llee'},
            // Copy through only
            {$i: 'h', $o: 'h'},     {$i: 'l', $o: 'l'},
            {$i: 'hh', $o: 'hh'},   {$i: 'hl', $o: 'hl'},
            {$i: 'lh', $o: 'lh'},   {$i: 'll', $o: 'll'},
            {$i: 'hhh', $o: 'hhh'}, {$i: 'hhl', $o: 'hhl'},
            {$i: 'hlh', $o: 'hlh'}, {$i: 'hll', $o: 'hll'},
            {$i: 'lhh', $o: 'lhh'}, {$i: 'lhl', $o: 'lhl'},
            {$i: 'llh', $o: 'llh'}, {$i: 'lll', $o: 'lll'},
        ],
    });

    // Full Generation:
    //  Count=8: 9841 results
    //  Count=9: 29524 results
    //  Count=10: 88573 results
    //  Count=11: 265720 results
    //  Count=12: 797160 results
    // Here we spot check some of the possible 797160 results for
    // 12 characters or less,
    const io_24: StringDict[] = [
        // Some Valid Inputs
        {$i: 'heel', $o: 'hel'},            {$i: 'heelh', $o: 'helh'},
        {$i: 'heele', $o: 'hele'},          {$i: 'lheel', $o: 'lhel'},
        {$i: 'hheele', $o: 'hhele'},        {$i: 'eheele', $o: 'ehele'},
        {$i: 'lheell', $o: 'lhell'},        {$i: 'heelheel', $o: 'helhel'},
        {$i: 'elheelel', $o: 'elhelel'},    {$i: 'heheelhe', $o: 'hehelhe'},
        {$i: 'heelheele', $o: 'helhele'},   {$i: 'heelhheel', $o: 'helhhel'},
        {$i: 'lheelheel', $o: 'lhelhel'},   {$i: 'heelhheele', $o: 'helhhele'},
        {$i: 'heeleheell', $o: 'helehell'}, {$i: 'hheelheell', $o: 'hhelhell'},
        {$i: 'hheellheel', $o: 'hhellhel'}, {$i: 'eheelheele', $o: 'ehelhele'},
        {$i: 'eheelhheel', $o: 'ehelhhel'}, {$i: 'lheelheele', $o: 'lhelhele'},
        {$i: 'lheellheel', $o: 'lhellhel'},
        {$i: 'hheeleheele', $o: 'hhelehele'},
        {$i: 'eheeleheele', $o: 'ehelehele'},
        {$i: 'lheeleheell', $o: 'lhelehell'},
        {$i: 'heeleeeeheel', $o: 'heleeeehel'},
        {$i: 'hhheelheelhh', $o: 'hhhelhelhh'},
        {$i: 'lllheeleheel', $o: 'lllhelehel'},
        {$i: 'eeeeheeleeee', $o: 'eeeeheleeee'},
        // Some Valid Inputs - Copy through
        {$i: 'e', $o: 'e'},           {$i: 'h', $o: 'h'},
        {$i: 'ee', $o: 'ee'},         {$i: 'he', $o: 'he'},
        {$i: 'leh', $o: 'leh'},       {$i: 'lehle', $o: 'lehle'},
        {$i: 'eehhll', $o: 'eehhll'}, {$i: 'eeehhhlll', $o: 'eeehhhlll'},
        {$i: 'hhhheeeellll', $o: 'hhhheeeellll'},
        {$i: 'lllleeeehhhh', $o: 'lllleeeehhhh'},
        {$i: 'heheleleelel', $o: 'heheleleelel'},
        // Some Invalid Inputs
        {$i: 'heelheelheel'},   {$i: 'hhhhhheellllll'},
    ];

    testGrammar({
        desc: '24. Replace ee by e in heel: Spotchk_12 ee -> e {0,2} || h_l',
        grammar: Count({$i:12, $o:12},
                     Replace(
                         "ee", "e",
                         "h", "l", EMPTY_CONTEXT,
                         false, false, 0, 2
                     )),
        vocab: {$i:3, $o:3},
        restriction: inputs(io_24),
        results: outputs(io_24),
    });

    testGrammar({
        desc: '25a. Replace ee by e in hee: Cnt_o:4 ee -> e {0,2} || h_',
        grammar: Count({$o:4},
                     Replace(
                         "ee", "e",
                         "h", EMPTY_CONTEXT, EMPTY_CONTEXT,
                         false, false, 0, 2
                     )),
        vocab: {$i:2, $o:2},
        results: [
            {},
            // Replacement 
            {$i: 'hee', $o: 'he'},     {$i: 'ehee', $o: 'ehe'},
            {$i: 'heee', $o: 'hee'},   {$i: 'heeh', $o: 'heh'},
            {$i: 'hhee', $o: 'hhe'},   {$i: 'eehee', $o: 'eehe'},
            {$i: 'eheee', $o: 'ehee'}, {$i: 'eheeh', $o: 'eheh'},
            {$i: 'ehhee', $o: 'ehhe'}, {$i: 'heeee', $o: 'heee'},
            {$i: 'heeeh', $o: 'heeh'}, {$i: 'heehe', $o: 'hehe'},
            {$i: 'heehh', $o: 'hehh'}, {$i: 'hehee', $o: 'hehe'},
            {$i: 'hheee', $o: 'hhee'}, {$i: 'hheeh', $o: 'hheh'},
            {$i: 'hhhee', $o: 'hhhe'}, {$i: 'heehee', $o: 'hehe'},
            // Copy through only
            {$i: 'e', $o: 'e'},       {$i: 'h', $o: 'h'},
            {$i: 'ee', $o: 'ee'},     {$i: 'eh', $o: 'eh'},
            {$i: 'he', $o: 'he'},     {$i: 'hh', $o: 'hh'},
            {$i: 'eee', $o: 'eee'},   {$i: 'eeh', $o: 'eeh'},
            {$i: 'ehe', $o: 'ehe'},   {$i: 'ehh', $o: 'ehh'},
            {$i: 'heh', $o: 'heh'},   {$i: 'hhe', $o: 'hhe'},
            {$i: 'hhh', $o: 'hhh'},   {$i: 'eeee', $o: 'eeee'},
            {$i: 'eeeh', $o: 'eeeh'}, {$i: 'eehe', $o: 'eehe'},
            {$i: 'eehh', $o: 'eehh'}, {$i: 'eheh', $o: 'eheh'},
            {$i: 'ehhe', $o: 'ehhe'}, {$i: 'ehhh', $o: 'ehhh'},
            {$i: 'hehe', $o: 'hehe'}, {$i: 'hehh', $o: 'hehh'},
            {$i: 'hheh', $o: 'hheh'}, {$i: 'hhhe', $o: 'hhhe'},
            {$i: 'hhhh', $o: 'hhhh'},
        ],
    });

    // Full Generation:
    //  Count=10: 2038 results
    //  Count=11: 4046 results
    //  Count=12: 7985 results
    // Here we spot check some of the possible 7985 results for
    // 12 characters or less.
    const io_25b: StringDict[] = [
        // Some Valid Inputs - Copy through
        {$i: 'h', $o: 'h'},             {$i: 'e', $o: 'e'},
        {$i: 'eeehhh', $o: 'eeehhh'},   {$i: 'eeeeeeee', $o: 'eeeeeeee'},
        {$i: 'eeeeehhhhh', $o: 'eeeeehhhhh'},
        // Some Valid Inputs - Replacement
        {$i: 'hee', $o: 'he'},          {$i: 'heee', $o: 'hee'},
        {$i: 'hhee', $o: 'hhe'},        {$i: 'heehee', $o: 'hehe'},
        {$i: 'hheeh', $o: 'hheh'},      {$i: 'eheehee', $o: 'ehehe'},
        {$i: 'heeheeh', $o: 'heheh'},   {$i: 'heeheee', $o: 'hehee'},
        {$i: 'heehhee', $o: 'hehhe'},   {$i: 'hheehee', $o: 'hhehe'},
        {$i: 'eeheeee', $o: 'eeheee'},  {$i: 'eheeheee', $o: 'ehehee'},
        {$i: 'eheeehee', $o: 'eheehe'}, {$i: 'heehheeh', $o: 'hehheh'},
        {$i: 'heehhhee', $o: 'hehhhe'}, {$i: 'heeeheee', $o: 'heehee'},
        {$i: 'hhheehh', $o: 'hhhehh'},  {$i: 'heeheehhh', $o: 'hehehhh'},
        {$i: 'hheehheeh', $o: 'hhehheh'},
        {$i: 'eeeeeeheehee', $o: 'eeeeeehehe'},
        {$i: 'eeheehhheeee', $o: 'eehehhheee'},
        {$i: 'heeeeeeeehee', $o: 'heeeeeeehe'},
        {$i: 'heeheehhhhhh', $o: 'hehehhhhhh'},
        {$i: 'heehhhhhhhee', $o: 'hehhhhhhhe'},
        {$i: 'heehhhhhhhh', $o: 'hehhhhhhhh'},
        {$i: 'hhheeeeheeee', $o: 'hhheeeheee'},
        {$i: 'hhheehhheehh', $o: 'hhhehhhehh'},
        {$i: 'hhhheeheehhh', $o: 'hhhhehehhh'},
        {$i: 'hhhhheeeeee', $o: 'hhhhheeeee'},
        // Some Invalid Inputs
        {$i: 'heeheehee'},      {$i: 'hheeheeheeh'},
        {$i: 'hhhhhhheeeeeee'},
    ];

    testGrammar({
        desc: '25b. Replace ee by e in hee: Spotchk_12 ee -> e {0,2} || h_',
        grammar: Count({$i:12, $o:12},
                     Replace(
                         "ee", "e",
                         "h", EMPTY_CONTEXT, EMPTY_CONTEXT,
                         false, false, 0, 2
                     )),
        vocab: {$i:2, $o:2},
        restriction: inputs(io_25b),
        results: outputs(io_25b),
    });

    testGrammar({
        desc: '26a. Replace ee by e in eel: Cnt_o:4 ee -> e {0,2} || _l',
        grammar: Count({$o:4},
                     Replace(
                         "ee", "e",
                         EMPTY_CONTEXT, "l", EMPTY_CONTEXT,
                         false, false, 0, 2
                     )),
        vocab: {$i:2, $o:2},
        results: [
            {},
            // Replacement 
            {$i: 'eel', $o: 'el'},     {$i: 'eeel', $o: 'eel'},
            {$i: 'eele', $o: 'ele'},   {$i: 'eell', $o: 'ell'},
            {$i: 'leel', $o: 'lel'},   {$i: 'eeeel', $o: 'eeel'},
            {$i: 'eeele', $o: 'eele'}, {$i: 'eeell', $o: 'eell'},
            {$i: 'eelee', $o: 'elee'}, {$i: 'eelel', $o: 'elel'},
            {$i: 'eelle', $o: 'elle'}, {$i: 'eelll', $o: 'elll'},
            {$i: 'eleel', $o: 'elel'}, {$i: 'leeel', $o: 'leel'},
            {$i: 'leele', $o: 'lele'}, {$i: 'leell', $o: 'lell'},
            {$i: 'lleel', $o: 'llel'}, {$i: 'eeleel', $o: 'elel'},
            // Copy through only
            {$i: 'e', $o: 'e'},       {$i: 'l', $o: 'l'},
            {$i: 'ee', $o: 'ee'},     {$i: 'el', $o: 'el'},
            {$i: 'le', $o: 'le'},     {$i: 'll', $o: 'll'},
            {$i: 'eee', $o: 'eee'},   {$i: 'ele', $o: 'ele'},
            {$i: 'ell', $o: 'ell'},   {$i: 'lee', $o: 'lee'},
            {$i: 'lel', $o: 'lel'},   {$i: 'lle', $o: 'lle'},
            {$i: 'lll', $o: 'lll'},   {$i: 'eeee', $o: 'eeee'},
            {$i: 'elee', $o: 'elee'}, {$i: 'elel', $o: 'elel'},
            {$i: 'elle', $o: 'elle'}, {$i: 'elll', $o: 'elll'},
            {$i: 'leee', $o: 'leee'}, {$i: 'lele', $o: 'lele'},
            {$i: 'lell', $o: 'lell'}, {$i: 'llee', $o: 'llee'},
            {$i: 'llel', $o: 'llel'}, {$i: 'llle', $o: 'llle'},
            {$i: 'llll', $o: 'llll'},
        ],
    });

    // Full Generation:
    //  Count=10: 2038 results
    //  Count=11: 4046 results
    //  Count=12: 7985 results
    // Here we spot check some of the possible 7985 results for
    // 12 characters or less.
    const io_26b: StringDict[] = [
        // Some Valid Inputs - Copy through
        {$i: 'e', $o: 'e'},             {$i: 'l', $o: 'l'},
        {$i: 'llleee', $o: 'llleee'},   {$i: 'eeeeeeee', $o: 'eeeeeeee'},
        {$i: 'llllleeeee', $o: 'llllleeeee'},
        // Some Valid Inputs - Replacement
        {$i: 'eel', $o: 'el'},          {$i: 'eele', $o: 'ele'},
        {$i: 'eeel', $o: 'eel'},        {$i: 'eeleel', $o: 'elel'},
        {$i: 'leell', $o: 'lell'},      {$i: 'eeeleel', $o: 'eelel'},
        {$i: 'eeleele', $o: 'elele'},   {$i: 'eeleell', $o: 'elell'},
        {$i: 'eelleel', $o: 'ellel'},   {$i: 'leeleel', $o: 'lelel'},
        {$i: 'eeeelee', $o: 'eeelee'},  {$i: 'eeeleeel', $o: 'eeleel'},
        {$i: 'eeeleele', $o: 'eelele'}, {$i: 'eeleeele', $o: 'eleele'},
        {$i: 'eelleell', $o: 'ellell'}, {$i: 'eellleel', $o: 'elllel'},
        {$i: 'lleelll', $o: 'llelll'},  {$i: 'eeleellll', $o: 'elellll'},
        {$i: 'leelleell', $o: 'lellell'},
        {$i: 'eeeeeeeeleel', $o: 'eeeeeeelel'},
        {$i: 'eeeellleelee', $o: 'eeelllelee'},
        {$i: 'eeleeeeeeeel', $o: 'eleeeeeeel'},
        {$i: 'eeleelllllll', $o: 'elelllllll'},
        {$i: 'eellllllleel', $o: 'elllllllel'},
        {$i: 'eelllllllll', $o: 'elllllllll'},
        {$i: 'lleeleeeelee', $o: 'lleleeelee'},
        {$i: 'lleellleelll', $o: 'llelllelll'},
        {$i: 'llleeleellll', $o: 'lllelellll'},
        {$i: 'lllleeleeee', $o: 'lllleleeee'},
        // Some Invalid Inputs
        {$i: 'eeleeleel'},     {$i: 'leeleeleell'},
        {$i: 'llllleeleeeee'},
    ];

    testGrammar({
        desc: '26b. Replace ee by e in eel: Spotchk_12 ee -> e {0,2} || _l',
        grammar: Count({$i:12, $o:12},
                     Replace(
                         "ee", "e",
                         EMPTY_CONTEXT, "l", EMPTY_CONTEXT,
                         false, false, 0, 2
                     )),
        vocab: {$i:2, $o:2},
        restriction: inputs(io_26b),
        results: outputs(io_26b),
    });

    testGrammar({
<<<<<<< HEAD
        desc: '27. Replace ee by e: Cnt_t2:3 t1:ee -> t2:e {0,2} (vocab t1:ehl)',
        grammar: Count({t2:3},
        			 Vocab({t1:'ehl'},
=======
        desc: '27. Replace ee by e: Cnt_o:3 ee -> e {0,2} (vocab $i:ehl)',
        grammar: Count({$o:3},
        			 Vocab({$i:'ehl'},
>>>>>>> 3bf60da4
                     	 Replace(
                             "ee", "e",
                             EMPTY_CONTEXT, EMPTY_CONTEXT, EMPTY_CONTEXT,
                             false, false, 0, 2
                     	 ))),
        vocab: {$i:3, $o:3},
        results: [
            {},
            // Replacement
            {$i: 'ee', $o: 'e'},   {$i: 'eee', $o: 'ee'},
            {$i: 'eeh', $o: 'eh'}, {$i: 'eel', $o: 'el'},
            {$i: 'hee', $o: 'he'}, {$i: 'lee', $o: 'le'},
            // See test 36a for a discussion of the following 2 results.
            {$i: 'eeee', $o: 'ee'},  // (ee)(ee) -> (e)(e)
            {$i: 'eeee', $o: 'eee'}, // e(ee)e -> e(e)e which is valid
            {$i: 'eeeh', $o: 'eeh'},  {$i: 'eeel', $o: 'eel'},
            {$i: 'eehe', $o: 'ehe'},  {$i: 'eehh', $o: 'ehh'},
            {$i: 'eehl', $o: 'ehl'},  {$i: 'eele', $o: 'ele'},
            {$i: 'eelh', $o: 'elh'},  {$i: 'eell', $o: 'ell'},
            {$i: 'ehee', $o: 'ehe'},  {$i: 'elee', $o: 'ele'},
            {$i: 'heee', $o: 'hee'},  {$i: 'heeh', $o: 'heh'},
            {$i: 'heel', $o: 'hel'},  {$i: 'hhee', $o: 'hhe'},
            {$i: 'hlee', $o: 'hle'},  {$i: 'leee', $o: 'lee'},
            {$i: 'leeh', $o: 'leh'},  {$i: 'leel', $o: 'lel'},
            {$i: 'lhee', $o: 'lhe'},  {$i: 'llee', $o: 'lle'},
            {$i: 'eeeee', $o: 'eee'}, {$i: 'eeeeh', $o: 'eeh'},
            {$i: 'eeeel', $o: 'eel'}, {$i: 'eehee', $o: 'ehe'},
            {$i: 'eelee', $o: 'ele'}, {$i: 'heeee', $o: 'hee'},
            {$i: 'leeee', $o: 'lee'},
            // Copy through only
            {$i: 'e', $o: 'e'},     {$i: 'h', $o: 'h'},
            {$i: 'l', $o: 'l'},     {$i: 'eh', $o: 'eh'},
            {$i: 'el', $o: 'el'},   {$i: 'he', $o: 'he'},
            {$i: 'hh', $o: 'hh'},   {$i: 'hl', $o: 'hl'},
            {$i: 'le', $o: 'le'},   {$i: 'lh', $o: 'lh'},
            {$i: 'll', $o: 'll'},   {$i: 'ehe', $o: 'ehe'},
            {$i: 'ehh', $o: 'ehh'}, {$i: 'ehl', $o: 'ehl'},
            {$i: 'ele', $o: 'ele'}, {$i: 'elh', $o: 'elh'},
            {$i: 'ell', $o: 'ell'}, {$i: 'heh', $o: 'heh'},
            {$i: 'hel', $o: 'hel'}, {$i: 'hhe', $o: 'hhe'},
            {$i: 'hhh', $o: 'hhh'}, {$i: 'hhl', $o: 'hhl'},
            {$i: 'hle', $o: 'hle'}, {$i: 'hlh', $o: 'hlh'},
            {$i: 'hll', $o: 'hll'}, {$i: 'leh', $o: 'leh'},
            {$i: 'lel', $o: 'lel'}, {$i: 'lhe', $o: 'lhe'},
            {$i: 'lhh', $o: 'lhh'}, {$i: 'lhl', $o: 'lhl'},
            {$i: 'lle', $o: 'lle'}, {$i: 'llh', $o: 'llh'},
            {$i: 'lll', $o: 'lll'},
        ],
        allowDuplicateOutputs: true,
    });

    testGrammar({
        desc: '28a. Insert a in h_l: Cnt_i:4 0 -> a {0,2} || h_l',
        grammar: Count({$i:4},
                     Replace(
                         "", "a",
                         "h", "l", EMPTY_CONTEXT,
                         false, false, 0, 2
                     )),
        vocab: {$i:2, $o:3},
        results: [
            {},
            // Insertion
            {$i: 'hl', $o: 'hal'},     {$i: 'hhl', $o: 'hhal'},
            {$i: 'hlh', $o: 'halh'},   {$i: 'hll', $o: 'hall'},
            {$i: 'lhl', $o: 'lhal'},   {$i: 'hhhl', $o: 'hhhal'},
            {$i: 'hhlh', $o: 'hhalh'}, {$i: 'hhll', $o: 'hhall'},
            {$i: 'hlhh', $o: 'halhh'}, {$i: 'hlhl', $o: 'halhal'},
            {$i: 'hllh', $o: 'hallh'}, {$i: 'hlll', $o: 'halll'},
            {$i: 'lhhl', $o: 'lhhal'}, {$i: 'lhlh', $o: 'lhalh'},
            {$i: 'lhll', $o: 'lhall'}, {$i: 'llhl', $o: 'llhal'},
            // Copy through only
            {$i: 'h', $o: 'h'},       {$i: 'l', $o: 'l'},
            {$i: 'hh', $o: 'hh'},     {$i: 'lh', $o: 'lh'},
            {$i: 'll', $o: 'll'},     {$i: 'hhh', $o: 'hhh'},
            {$i: 'lhh', $o: 'lhh'},   {$i: 'llh', $o: 'llh'},
            {$i: 'lll', $o: 'lll'},   {$i: 'hhhh', $o: 'hhhh'},
            {$i: 'lhhh', $o: 'lhhh'}, {$i: 'llhh', $o: 'llhh'},
            {$i: 'lllh', $o: 'lllh'}, {$i: 'llll', $o: 'llll'},
        ],
    });

    // Full Generation:
    //  $i Count=8: 465 results
    //  $i Count=9: 847 results
    //  $i Count=10: 1485 results
    // Here we spot check some of the possible 1485 results for
    // $i with 10 characters or less.
    const io_28b: StringDict[] = [
        // Some Valid Inputs - Copy through
        {$i: 'h', $o: 'h'},             {$i: 'lllllhhhhh', $o: 'lllllhhhhh'},
        // Some Valid Inputs - Insertion
        {$i: 'hl', $o: 'hal'},          {$i: 'lhlh', $o: 'lhalh'},
        {$i: 'lhll', $o: 'lhall'},      {$i: 'hlhl', $o: 'halhal'},
        {$i: 'hlhhlh', $o: 'halhhalh'}, {$i: 'hhlhhll', $o: 'hhalhhall'},
        {$i: 'hhhhhlllll', $o: 'hhhhhalllll'},
        {$i: 'hlhhhhhhhl', $o: 'halhhhhhhhal'},
        // Some Invalid Inputs
        {$i: 'hlhlhl'},                 {$i: 'hhhhhhhhhhh'},
        {$i: 'hhhhllllhlhhh'},
    ];

    testGrammar({
        desc: '28b. Insert a in h_l: Spotchk_10 0 -> a {0,2} || h_l',
        grammar: Count({$i:10},
                     Replace(
                         "", "a",
                         "h", "l", EMPTY_CONTEXT,
                         false, false, 0, 2
                     )),
        vocab: {$i:2, $o:3},
        restriction: inputs(io_28b),
        results: outputs(io_28b),
    });

    testGrammar({
        desc: '29a. Delete e in hel:Cnt_o:3 e -> 0 {0,2} || h_l',
        grammar: Count({$o:3},
                     Replace(
                         "e", "",
                         "h", "l", EMPTY_CONTEXT,
                         false, false, 0, 2
                     )),
        vocab: {$i:3, $o:3},
        results: [
            {},
            // Deletion
            {$i: 'hel', $o: 'hl'},   {$i: 'ehel', $o: 'ehl'},
            {$i: 'hhel', $o: 'hhl'}, {$i: 'hele', $o: 'hle'},
            {$i: 'helh', $o: 'hlh'}, {$i: 'hell', $o: 'hll'},
            {$i: 'lhel', $o: 'lhl'},
            // Copy through only
            {$i: 'e', $o: 'e'},     {$i: 'h', $o: 'h'},
            {$i: 'l', $o: 'l'},     {$i: 'ee', $o: 'ee'},
            {$i: 'eh', $o: 'eh'},   {$i: 'el', $o: 'el'},
            {$i: 'he', $o: 'he'},   {$i: 'hh', $o: 'hh'},
            {$i: 'hl', $o: 'hl'},   {$i: 'le', $o: 'le'},
            {$i: 'lh', $o: 'lh'},   {$i: 'll', $o: 'll'},
            {$i: 'eee', $o: 'eee'}, {$i: 'eeh', $o: 'eeh'},
            {$i: 'eel', $o: 'eel'}, {$i: 'ehe', $o: 'ehe'},
            {$i: 'ehh', $o: 'ehh'}, {$i: 'ehl', $o: 'ehl'},
            {$i: 'ele', $o: 'ele'}, {$i: 'elh', $o: 'elh'},
            {$i: 'ell', $o: 'ell'}, {$i: 'hee', $o: 'hee'},
            {$i: 'heh', $o: 'heh'}, {$i: 'hhe', $o: 'hhe'},
            {$i: 'hhh', $o: 'hhh'}, {$i: 'hhl', $o: 'hhl'},
            {$i: 'hle', $o: 'hle'}, {$i: 'hlh', $o: 'hlh'},
            {$i: 'hll', $o: 'hll'}, {$i: 'lee', $o: 'lee'},
            {$i: 'leh', $o: 'leh'}, {$i: 'lel', $o: 'lel'},
            {$i: 'lhe', $o: 'lhe'}, {$i: 'lhh', $o: 'lhh'},
            {$i: 'lhl', $o: 'lhl'}, {$i: 'lle', $o: 'lle'},
            {$i: 'llh', $o: 'llh'}, {$i: 'lll', $o: 'lll'},
        ],
    });

    // Full Generation:
    //  $o Count=8: 15853 results
    //  $o Count=9: 50637 results
    //  $o Count=10: 161304 results
    // Here we spot check some of the possible 161304 results for
    // $o with 10 characters or less.
    const io_29b: StringDict[] = [
        // Some Valid Inputs - Copy through
        {$i: 'h', $o: 'h'},             {$i: 'hlhl', $o: 'hlhl'},
        {$i: 'lllllhhhhh', $o: 'lllllhhhhh'},
        // Some Valid Inputs - Deletion
        {$i: 'hel', $o: 'hl'},          {$i: 'lhelh', $o: 'lhlh'},
        {$i: 'lhell', $o: 'lhll'},      {$i: 'helhel', $o: 'hlhl'},
        {$i: 'helhhelh', $o: 'hlhhlh'}, {$i: 'hhelhhell', $o: 'hhlhhll'},
        {$i: 'hhhhhelllll', $o: 'hhhhhlllll'},
        {$i: 'helhhhhhhhel', $o: 'hlhhhhhhhl'},
        // Some Invalid Inputs
        {$i: 'helhelhel'},              {$i: 'hhhhhhhhhhhhhhhh'},
        {$i: 'hhhhelllllhelhhh'},
    ];

    testGrammar({
        desc: '29b. Delete e in hel: Spotchk_10 e -> 0 {0,2} || h_l',
        grammar: Count({$o:10},
                     Replace(
                         "e", "",
                         "h", "l", EMPTY_CONTEXT,
                         false, false, 0, 2
                     )),
        vocab: {$i:3, $o:3},
        restriction: inputs(io_29b),
        results: outputs(io_29b),
    });

    const io_30a: StringDict[] = [
        // Some Valid Inputs - Copy through
        {$i: 'hl', $o: 'hl'},         {$i: 'heh', $o: 'heh'},
        {$i: 'lel', $o: 'lel'},       {$i: 'hheeell', $o: 'hheeell'},
        // Some Valid Inputs - Replacement
        {$i: 'hel', $o: 'hal'},       {$i: 'hhel', $o: 'hhal'},
        {$i: 'hele', $o: 'hale'},     {$i: 'ehey', $o: 'ehay'},
        {$i: 'hhell', $o: 'hhall'},   {$i: 'hlhhelllll', $o: 'hlhhalllll'},
        {$i: 'hey', $o: 'hay'},       {$i: 'hhey', $o: 'hhay'},
        {$i: 'hheyy', $o: 'hhayy'},   {$i: 'hlhheyyyyy', $o: 'hlhhayyyyy'},
        {$i: 'helhel', $o: 'halhal'}, {$i: 'heyhey', $o: 'hayhay'},
        {$i: 'helhey', $o: 'halhay'}, {$i: 'eheyehele', $o: 'ehayehale'},
        // Some Invalid Inputs
        {$i: 'helheyhel'},            {$i: 'hhheeelllyyy'},
        {$i: 'eeheyeehelee'},
    ];

    testGrammar({
        desc: '30a. Replace e by a in hel and hey: Spotchk_10 ' +
              'e -> a {0,2} || h_l|y',
        grammar: Count({$i:10, $o:10},
                     Replace(
                         "e", "a",
                         "h", Uni("l", "y"), EMPTY_CONTEXT,
                         false, false, 0, 2
                     )),
        vocab: {$i:4, $o:5},
        restriction: inputs(io_30a),
        results: outputs(io_30a),
    });

    const io_30b: StringDict[] = [
        // Some Valid Inputs - Copy through
        {$i: 'hl', $o: 'hl'},         {$i: 'heh', $o: 'heh'},
        {$i: 'lel', $o: 'lel'},       {$i: 'hheeell', $o: 'hheeell'},
        // Some Valid Inputs - Replacement
        {$i: 'hel', $o: 'hal'},       {$i: 'hhel', $o: 'hhal'},
        {$i: 'hele', $o: 'hale'},     {$i: 'eyel', $o: 'eyal'},
        {$i: 'hhell', $o: 'hhall'},   {$i: 'hlhhelllll', $o: 'hlhhalllll'},
        {$i: 'yel', $o: 'yal'},       {$i: 'yyel', $o: 'yyal'},
        {$i: 'yyell', $o: 'yyall'},   {$i: 'ylyyelllll', $o: 'ylyyalllll'},
        {$i: 'helhel', $o: 'halhal'}, {$i: 'yelyel', $o: 'yalyal'},
        {$i: 'helyel', $o: 'halyal'}, {$i: 'eyelehele', $o: 'eyalehale'},
        // Some Invalid Inputs
        {$i: 'yelhelyel'},            {$i: 'hhheeelllyyy'},
        {$i: 'eeyeleehelee'},
    ];

    testGrammar({
        desc: '30b. Replace e by a in hel and yel: Spotchk_10 ' +
              'e -> a {0,2} || h|y_l',
        grammar: Count({$i:10, $o:10},
                     Replace(
                         "e", "a",
                         Uni("h", "y"), "l", EMPTY_CONTEXT,
                         false, false, 0, 2
                     )),
        vocab: {$i:4, $o:5},
        restriction: inputs(io_30b),
        results: outputs(io_30b),
    });

    const io_30c: StringDict[] = [
        // Some Valid Inputs - Copy through
        {$i: 'hl', $o: 'hl'},           {$i: 'heh', $o: 'heh'},
        {$i: 'lel', $o: 'lel'},
        // Some Valid Inputs - Replacement
        {$i: 'hheeell', $o: 'hhaeell'}, {$i: 'hel', $o: 'hal'},
        {$i: 'hele', $o: 'hale'},       {$i: 'ehey', $o: 'ehay'},
        {$i: 'hhel', $o: 'hhal'},       {$i: 'hhell', $o: 'hhall'},
        {$i: 'hlhhelllll', $o: 'hlhhalllll'},
        {$i: 'hey', $o: 'hay'},         {$i: 'hhey', $o: 'hhay'},
        {$i: 'hheyy', $o: 'hhayy'},     {$i: 'hlhheyyyyy', $o: 'hlhhayyyyy'},
        {$i: 'hlhheeyyyy', $o: 'hlhhaeyyyy'},
        {$i: 'helhel', $o: 'halhal'},   {$i: 'heyhey', $o: 'hayhay'},
        {$i: 'helhee', $o: 'halhae'},   {$i: 'eheyehele', $o: 'ehayehale'},
        // Some Invalid Inputs
        {$i: 'helheyhee'},              {$i: 'hhheeelllyyy'},
        {$i: 'eeyeleehelee'},
    ];

    testGrammar({
        desc: '30c. Replace e by a in hel, hey, hee: Spotchk_10 ' +
<<<<<<< HEAD
              't1:e -> t2:a {0,2} || h_(.&~h) (vocab t1:ehly)',
        grammar: Count({t1:10, t2:10},
        			 Vocab({t1:'ehly'},
=======
              'e -> a {0,2} || h_(.&~h) (vocab $i:ehly)',
        grammar: Count({$i:10, $o:10},
        			 Vocab({$i:'ehly'},
>>>>>>> 3bf60da4
                     	 Replace(
                         	 "e", "a",
                             "h",
                             Intersect(Any(), Not("h")),
                             EMPTY_CONTEXT,
                             false, false, 0, 2
                     	 ))),
        vocab: {$i:4, $o:5},
        restriction: inputs(io_30c),
        results: outputs(io_30c),
    });

    const io_30d: StringDict[] = [
        // Some Valid Inputs - Copy through
        {$i: 'hl', $o: 'hl'},           {$i: 'heh', $o: 'heh'},
        {$i: 'lel', $o: 'lel'},
        // Some Valid Inputs - Replacement
        {$i: 'hheeell', $o: 'hheeall'}, {$i: 'hel', $o: 'hal'},
        {$i: 'hele', $o: 'hale'},       {$i: 'eyel', $o: 'eyal'},
        {$i: 'hhel', $o: 'hhal'},       {$i: 'hhell', $o: 'hhall'},
        {$i: 'hlhhelllll', $o: 'hlhhalllll'},
        {$i: 'yel', $o: 'yal'},         {$i: 'yyel', $o: 'yyal'},
        {$i: 'yyell', $o: 'yyall'},     {$i: 'ylyyelllll', $o: 'ylyyalllll'},
        {$i: 'eeyeelllll', $o: 'eeyealllll'},
        {$i: 'helhel', $o: 'halhal'},   {$i: 'yelyel', $o: 'yalyal'},
        {$i: 'yeleel', $o: 'yaleal'},
        // Some Invalid Inputs
        {$i: 'helyeleel'},              {$i: 'eeehhhlllyyy'},
        {$i: 'eeyeleehelee'},
    ];

    testGrammar({
        desc: '30d. Replace e by a in hel, yel, eel: Spotchk_10 ' +
<<<<<<< HEAD
              't1:e -> t2:a {0,2} || (.&~l)_l (vocab t1:ehly)',
        grammar: Count({t1:10, t2:10},
        			 Vocab({t1:'ehly'},
=======
              'e -> a {0,2} || (.&~l)_l (vocab $i:ehly)',
        grammar: Count({$i:10, $o:10},
        			 Vocab({$i:'ehly'},
>>>>>>> 3bf60da4
                     	 Replace(
                             "e", "a",
                             Intersect(Any(), Not("l")),
                             "l",
                             EMPTY_CONTEXT,
                             false, false, 0, 2
                     	 ))),
        vocab: {$i:4, $o:5},
        restriction: inputs(io_30d),
        results: outputs(io_30d),
    });

    const io_31a: StringDict[] = [
        // Some Valid Inputs - Copy through
        {$i: 'hl', $o: 'hl'},         {$i: 'heh', $o: 'heh'},
        {$i: 'lel', $o: 'lel'},
        // Some Valid Inputs - Replacement
        {$i: 'hel', $o: 'hal'},       {$i: 'helo', $o: 'halo'},
        {$i: 'hole', $o: 'hale'},     {$i: 'hhel', $o: 'hhal'},
        {$i: 'hhell', $o: 'hhall'},   {$i: 'hlhhelllll', $o: 'hlhhalllll'},
        {$i: 'hol', $o: 'hal'},       {$i: 'hhol', $o: 'hhal'},
        {$i: 'hholl', $o: 'hhall'},   {$i: 'hlhholllll', $o: 'hlhhalllll'},
        {$i: 'helhel', $o: 'halhal'}, {$i: 'helhol', $o: 'halhal'},
        {$i: 'holhol', $o: 'halhal'},
        // Some Invalid Inputs
        {$i: 'helholhel'},            {$i: 'eeeooohhhlll'},
        {$i: 'eeheleeholee'},
    ];

    testGrammar({
        desc: '31a. Replace e or o by a in hel: Spotchk_10 ' +
              'e|$i:o -> a {0,2} || h_l',
        grammar: Count({$i:10, $o:10},
                     Replace(
                         Uni("e", "o"), "a",
                         "h", "l", EMPTY_CONTEXT,
                         false, false, 0, 2
                     )),
        vocab: {$i:4, $o:5},
        restriction: inputs(io_31a),
        results: outputs(io_31a),
    });

    testGrammar({
        desc: '31b. Replace e by a or o in hel: Cnt_3' +
              'e -> a|$o:o {0,1} || h_l',
        grammar: Count({$i:3, $o:3},
                     Replace(
                         "e", Uni("a", "o"),
                         "h", "l", EMPTY_CONTEXT,
                         false, false, 0, 1
                     )),
        vocab: {$i:3, $o:5},
        results: [
            {},
            // Replacement
            {$i: 'hel', $o: 'hal'}, {$i: 'hel', $o: 'hol'},
            // Copy through only
            {$i: 'e', $o: 'e'},     {$i: 'h', $o: 'h'},
            {$i: 'l', $o: 'l'},     {$i: 'ee', $o: 'ee'},
            {$i: 'eh', $o: 'eh'},   {$i: 'el', $o: 'el'},
            {$i: 'he', $o: 'he'},   {$i: 'hh', $o: 'hh'},
            {$i: 'hl', $o: 'hl'},   {$i: 'le', $o: 'le'},
            {$i: 'lh', $o: 'lh'},   {$i: 'll', $o: 'll'},
            {$i: 'eee', $o: 'eee'}, {$i: 'eeh', $o: 'eeh'},
            {$i: 'eel', $o: 'eel'}, {$i: 'ehe', $o: 'ehe'},
            {$i: 'ehh', $o: 'ehh'}, {$i: 'ehl', $o: 'ehl'},
            {$i: 'ele', $o: 'ele'}, {$i: 'elh', $o: 'elh'},
            {$i: 'ell', $o: 'ell'}, {$i: 'hee', $o: 'hee'},
            {$i: 'heh', $o: 'heh'}, {$i: 'hhe', $o: 'hhe'},
            {$i: 'hhh', $o: 'hhh'}, {$i: 'hhl', $o: 'hhl'},
            {$i: 'hle', $o: 'hle'}, {$i: 'hlh', $o: 'hlh'},
            {$i: 'hll', $o: 'hll'}, {$i: 'lee', $o: 'lee'},
            {$i: 'leh', $o: 'leh'}, {$i: 'lel', $o: 'lel'},
            {$i: 'lhe', $o: 'lhe'}, {$i: 'lhh', $o: 'lhh'},
            {$i: 'lhl', $o: 'lhl'}, {$i: 'lle', $o: 'lle'},
            {$i: 'llh', $o: 'llh'}, {$i: 'lll', $o: 'lll'},
        ],
    });

    const io_31c: StringDict[] = [
        // Some Valid Inputs - Copy through
        {$i: 'eee', $o: 'eee'},
        {$i: 'lelee', $o: 'lelee'},
        // Some Valid Inputs - Replacement
        {$i: 'hel', $o: 'hal'},     {$i: 'hel', $o: 'hol'},
        {$i: 'hell', $o: 'hall'},   {$i: 'hell', $o: 'holl'},
        {$i: 'helh', $o: 'halh'},   {$i: 'helh', $o: 'holh'},
        {$i: 'hhel', $o: 'hhal'},   {$i: 'hhel', $o: 'hhol'},
        {$i: 'hhell', $o: 'hhall'}, {$i: 'hhell', $o: 'hholl'},
        {$i: 'hhelh', $o: 'hhalh'}, {$i: 'hhelh', $o: 'hholh'},
        {$i: 'lhel', $o: 'lhal'},   {$i: 'lhel', $o: 'lhol'},
        {$i: 'lhell', $o: 'lhall'}, {$i: 'lhell', $o: 'lholl'},
        {$i: 'lhelh', $o: 'lhalh'}, {$i: 'lhelh', $o: 'lholh'},
        // Some Invalid Inputs
        {$i: 'helhel'},
        {$i: 'hhheeelllyyy'},
        {$i: 'eeyeleehelee'},
    ];

    testGrammar({
        desc: '31c. Replace e by a or o in hel: Spotchk_5 ' +
              'e -> a|$o:o {0,1} || h_l',
        grammar: Count({$i:5, $o:5},
                     Replace(
                         "e", Uni("a", "o"),
                         "h", "l", EMPTY_CONTEXT,
                         false, false, 0, 1
                     )),
        vocab: {$i:3, $o:5},
        restriction: inputs(io_31c),
        results: outputs(io_31c),
    });

    const io_32: StringDict[] = [
        // Some Valid Inputs - Copy through
        {$i: 'hl', $o: 'hl', t3: '[1SG]'},
        {$i: 'heh', $o: 'heh', t3: '[1SG]'},
        {$i: 'lel', $o: 'lel', t3: '[1SG]'},
        {$i: 'hhhhhlllleeeee', $o: 'hhhhhlllleeeee', t3: '[1SG]'},
        {$i: 'hel', $o: 'hel', t3: '[1]'},
        {$i: 'hhell', $o: 'hhell', t3: '[1]'},
        {$i: 'lhhelhl', $o: 'lhhelhl', t3: '[1]'},
        {$i: 'hlhhelllll', $o: 'hlhhelllll', t3: '[1]'},
        {$i: 'lhellhhel', $o: 'lhellhhel', t3: '[1]'},
        {$i: 'lhelhhllhel', $o: 'lhelhhllhel', t3: '[1]'},
        {$i: 'helhelhel', $o: 'helhelhel', t3: '[1]'},
        {$i: 'lhelhelhhlhell', $o: 'lhelhelhhlhell', t3: '[1]'},
        {$i: 'eeheleeeehelee', $o: 'eeheleeeehelee', t3: '[1]'},
        {$i: 'helhhhhllllhel', $o: 'helhhhhllllhel', t3: '[1]'},
        {$i: 'helhelhelhel', $o: 'helhelhelhel', t3: '[1]'},
        {$i: 'hel', $o: 'hel', t3: EMPTY},
        {$i: 'hhell', $o: 'hhell', t3: EMPTY},
        {$i: 'lhhelhl', $o: 'lhhelhl', t3: EMPTY},
        {$i: 'hlhhelllll', $o: 'hlhhelllll', t3: EMPTY},
        {$i: 'lhellhhel', $o: 'lhellhhel', t3: EMPTY},
        {$i: 'lhelhhllhel', $o: 'lhelhhllhel', t3: EMPTY},
        {$i: 'helhelhel', $o: 'helhelhel', t3: EMPTY},
        {$i: 'lhelhelhhlhell', $o: 'lhelhelhhlhell', t3: EMPTY},
        {$i: 'eeheleeeehelee', $o: 'eeheleeeehelee', t3: EMPTY},
        {$i: 'helhhhhllllhel', $o: 'helhhhhllllhel', t3: EMPTY},
        {$i: 'helhelhelhel', $o: 'helhelhelhel', t3: EMPTY},
        // Some Valid Inputs - Replacement
        {$i: 'hel', $o: 'hal', t3: '[1SG]'},
        {$i: 'hhell', $o: 'hhall', t3: '[1SG]'},
        {$i: 'lhhelhl', $o: 'lhhalhl', t3: '[1SG]'},
        {$i: 'hlhhelllll', $o: 'hlhhalllll', t3: '[1SG]'},
        {$i: 'lhellhhel', $o: 'lhallhhal', t3: '[1SG]'},
        {$i: 'lhelhhllhel', $o: 'lhalhhllhal', t3: '[1SG]'},
        {$i: 'helhelhel', $o: 'halhalhal', t3: '[1SG]'},
        {$i: 'lhelhelhhlhell', $o: 'lhalhalhhlhall', t3: '[1SG]'},
        {$i: 'eeheleeeehelee', $o: 'eehaleeeehalee', t3: '[1SG]'},
        {$i: 'helhhhhllllhel', $o: 'halhhhhllllhal', t3: '[1SG]'},
        // Some Invalid Inputs
        {$i: 'helhelhelhel', t3: '[1SG]'},
        {$i: 'heleeehhhlllhel', t3: '[1SG]'},
        {$i: 'heleeehhhlllhel', t3: '[1]'},
        {$i: 'heleeehhhlllhel', t3: EMPTY},
    ];

    testGrammar({
        desc: '32. Replace e by a in hel: Spotchk_14 ' +
              'e -> a {0,3} || $i:h_l + t3:[1SG]',
        grammar: Count({$i:14, $o:14},
                     Replace(
                         "e", "a",
                         "h", "l", t3("[1SG]"),
                         false, false, 0, 3
                     )),
        vocab: {$i:3, $o:4, t3:5},
        restriction: inputs(io_32),
        results: outputs(io_32),
    });

    testGrammar({
<<<<<<< HEAD
        desc: '33a. Replace ∅ by e: Cnt_4 t1:∅ -> t2:e {1} || #_ (t2:ehl)',
        grammar: Count({t1:4, t2:4},
        			 Vocab({t2:'ehl'},
=======
        desc: '33a. Replace ε by e: Cnt_4 ε -> e {1} || #_ ($o:ehl)',
        grammar: Count({$i:4, $o:4},
        			 Vocab({$o:'ehl'},
>>>>>>> 3bf60da4
                     	 Replace(
                             "", "e",
                             EMPTY_CONTEXT, EMPTY_CONTEXT, EMPTY_CONTEXT,
                             true, false, 1, 1
                     	 ))),
        vocab: {$i:0, $o:3},
        results: [
            {$o: 'e'},  // equivalent to {$i: '', $o: 'e'}
        ],
    });

    testGrammar({
<<<<<<< HEAD
        desc: '33b. Replace ∅ by e: Cnt_4 t1:∅ -> t2:e {1} || _# (vocab t2:ehl)',
        grammar: Count({t1:4, t2:4},
        			 Vocab({t2:'ehl'},
=======
        desc: '33b. Replace ε by e: Cnt_4 ε -> e {1} || _# (vocab $o:ehl)',
        grammar: Count({$i:4, $o:4},
        			 Vocab({$o:'ehl'},
>>>>>>> 3bf60da4
                     	 Replace(
                             "", "e",
                             EMPTY_CONTEXT, EMPTY_CONTEXT, EMPTY_CONTEXT,
                             false, true, 1, 1
                     	 ))),
        vocab: {$i:0, $o:3},
        results: [
            {$o: 'e'},  // equivalent to {$i: '', $o: 'e'}
        ],
    });

    testGrammar({
<<<<<<< HEAD
        desc: '33c. Replace ∅ by e: Cnt_4 t1:∅ -> t2:e {1} || #_# (vocab t2:ehl)',
        grammar: Count({t1:4, t2:4},
        			 Vocab({t2:'ehl'},
=======
        desc: '33c. Replace ε by e: Cnt_4 ε -> e {1} || #_# (vocab $o:ehl)',
        grammar: Count({$i:4, $o:4},
        			 Vocab({$o:'ehl'},
>>>>>>> 3bf60da4
                     	 Replace(
                             "", "e",
                             EMPTY_CONTEXT, EMPTY_CONTEXT, EMPTY_CONTEXT,
                             true, true, 1, 1
                     	 ))),
        vocab: {$i:0, $o:3},
        results: [
            {$o: 'e'},  // equivalent to {$i: '', $o: 'e'}
        ],
    });

    testGrammar({
<<<<<<< HEAD
        desc: '33d. Replace ∅ by e: Cnt_4 t1:∅ -> t2:e {1} (vocab t2:ehl)',
        grammar: Count({t1:4, t2:4},
        			 Vocab({t2:'ehl'},
=======
        desc: '33d. Replace ε by e: Cnt_4 ε -> e {1} (vocab $o:ehl)',
        grammar: Count({$i:4, $o:4},
        			 Vocab({$o:'ehl'},
>>>>>>> 3bf60da4
                     	 OptionalReplace(
                             "", "e",
                             EMPTY_CONTEXT, EMPTY_CONTEXT, EMPTY_CONTEXT,
                             false, false, 1, 1
                     	 ))),
        vocab: {$i:0, $o:3},
        results: [
            {$o: 'e'},  // equivalent to {$i: '', $o: 'e'}
        ],
    });

    testGrammar({
<<<<<<< HEAD
        desc: '33e. Replace ∅ by e: Cnt_4 t1:∅ -> t2:e {1} || #_ (vocab t1:hl)',
        grammar: Count({t1:4, t2:4},
        			 Vocab({t1:'hl'},
=======
        desc: '33e. Replace ε by e: Cnt_4 ε -> e {1} || #_ (vocab $i:hl)',
        grammar: Count({$i:4, $o:4},
        			 Vocab({$i:'hl'},
>>>>>>> 3bf60da4
                     	 Replace(
                             "", "e",
                             EMPTY_CONTEXT, EMPTY_CONTEXT, EMPTY_CONTEXT,
                             true, false, 1, 1
                     	 ))),
        vocab: {$i:2, $o:3},
        results: [
            {$i: "h", $o: "eh"},     {$i: "l", $o: "el"},
            {$i: "hh", $o: "ehh"},   {$i: "hl", $o: "ehl"},
            {$i: "lh", $o: "elh"},   {$i: "ll", $o: "ell"},
            {$i: "hhh", $o: "ehhh"}, {$i: "hhl", $o: "ehhl"},
            {$i: "hlh", $o: "ehlh"}, {$i: "hll", $o: "ehll"},
            {$i: "lhh", $o: "elhh"}, {$i: "lhl", $o: "elhl"},
            {$i: "llh", $o: "ellh"}, {$i: "lll", $o: "elll"},
            {$o: 'e'},  // equivalent to {$i: '', $o: 'e'}
        ],
    });

    testGrammar({
<<<<<<< HEAD
        desc: '33f. Replace ∅ by e: Cnt_4 t1:∅ -> t2:e {1} || _# (vocab t1:hl)',
        grammar: Count({t1:4, t2:4},
        			 Vocab({t1:'hl'},
=======
        desc: '33f. Replace ε by e: Cnt_4 ε -> e {1} || _# (vocab $i:hl)',
        grammar: Count({$i:4, $o:4},
        			 Vocab({$i:'hl'},
>>>>>>> 3bf60da4
                     	 Replace(
                             "", "e",
                             EMPTY_CONTEXT, EMPTY_CONTEXT, EMPTY_CONTEXT,
                             false, true, 1, 1
                     	 ))),
        vocab: {$i:2, $o:3},
        results: [
            {$i: 'h', $o: 'he'},     {$i: 'l', $o: 'le'},
            {$i: 'hh', $o: 'hhe'},   {$i: 'hl', $o: 'hle'},
            {$i: 'lh', $o: 'lhe'},   {$i: 'll', $o: 'lle'},
            {$i: "hhh", $o: "hhhe"}, {$i: "hhl", $o: "hhle"},
            {$i: "hlh", $o: "hlhe"}, {$i: "hll", $o: "hlle"},
            {$i: "lhh", $o: "lhhe"}, {$i: "lhl", $o: "lhle"},
            {$i: "llh", $o: "llhe"}, {$i: "lll", $o: "llle"},
            {$o: 'e'},  // equivalent to {$i: '', $o: 'e'}
        ],
    });

    testGrammar({
<<<<<<< HEAD
        desc: '33g. Replace ∅ by e: Cnt_4 t1:∅ -> t2:e {1} || #_# (vocab t1:hl)',
        grammar: Count({t1:4, t2:4},
        			 Vocab({t1:'hl'},
=======
        desc: '33g. Replace ε by e: Cnt_4 ε -> e {1} || #_# (vocab $i:hl)',
        grammar: Count({$i:4, $o:4},
        			 Vocab({$i:'hl'},
>>>>>>> 3bf60da4
                     	 Replace(
                             "", "e",
                             EMPTY_CONTEXT, EMPTY_CONTEXT, EMPTY_CONTEXT,
                             true, true, 1, 1
                     	 ))),
        vocab: {$i:2, $o:3},
        results: [
            {$o: 'e'},  // equivalent to {$i: '', $o: 'e'}
        ],
    });

    testGrammar({
<<<<<<< HEAD
        desc: '33h. Replace ∅ by e: Cnt_4 t1:∅ -> t2:e {1} (vocab t1:hl)',
        grammar: Count({t1:4, t2:4},
        			 Vocab({t1:'hl'},
=======
        desc: '33h. Replace ε by e: Cnt_4 ε -> e {1} (vocab $i:hl)',
        grammar: Count({$i:4, $o:4},
        			 Vocab({$i:'hl'},
>>>>>>> 3bf60da4
                     	 OptionalReplace(
                             "", "e",
                             EMPTY_CONTEXT, EMPTY_CONTEXT, EMPTY_CONTEXT,
                             false, false, 1, 1
                     	 ))),
        vocab: {$i:2, $o:3},
        results: [
            {$i: "h", $o: "eh"},     {$i: "h", $o: "he"},
            {$i: "l", $o: "el"},     {$i: "l", $o: "le"},
            {$i: "hh", $o: "ehh"},   {$i: "hh", $o: "heh"},
            {$i: "hh", $o: "hhe"},   {$i: "hl", $o: "ehl"},
            {$i: "hl", $o: "hel"},   {$i: "hl", $o: "hle"},
            {$i: "lh", $o: "elh"},   {$i: "lh", $o: "leh"},
            {$i: "lh", $o: "lhe"},   {$i: "ll", $o: "ell"},
            {$i: "ll", $o: "lel"},   {$i: "ll", $o: "lle"},
            {$i: "hhh", $o: "ehhh"}, {$i: "hhh", $o: "hehh"},
            {$i: "hhh", $o: "hheh"}, {$i: "hhh", $o: "hhhe"},
            {$i: "hhl", $o: "ehhl"}, {$i: "hhl", $o: "hehl"},
            {$i: "hhl", $o: "hhel"}, {$i: "hhl", $o: "hhle"},
            {$i: "hlh", $o: "ehlh"}, {$i: "hlh", $o: "helh"},
            {$i: "hlh", $o: "hleh"}, {$i: "hlh", $o: "hlhe"},
            {$i: "hll", $o: "ehll"}, {$i: "hll", $o: "hell"},
            {$i: "hll", $o: "hlel"}, {$i: "hll", $o: "hlle"},
            {$i: "lhh", $o: "elhh"}, {$i: "lhh", $o: "lehh"},
            {$i: "lhh", $o: "lheh"}, {$i: "lhh", $o: "lhhe"},
            {$i: "lhl", $o: "elhl"}, {$i: "lhl", $o: "lehl"},
            {$i: "lhl", $o: "lhel"}, {$i: "lhl", $o: "lhle"},
            {$i: "llh", $o: "ellh"}, {$i: "llh", $o: "lelh"},
            {$i: "llh", $o: "lleh"}, {$i: "llh", $o: "llhe"},
            {$i: "lll", $o: "elll"}, {$i: "lll", $o: "lell"},
            {$i: "lll", $o: "llel"}, {$i: "lll", $o: "llle"},
            {$o: 'e'},  // equivalent to {$i: '', $o: 'e'}
        ],
    });

    testGrammar({
<<<<<<< HEAD
        desc: '33i. Replace ∅ by e: Cnt_4 t1:∅ -> t2:e {0,2} (vocab t2:ehl)',
        grammar: Count({t1:4, t2:4},
        			 Vocab({t2:'ehl'},
=======
        desc: '33i. Replace ε by e: Cnt_4 ε -> e {0,2} (vocab $o:ehl)',
        grammar: Count({$i:4, $o:4},
        			 Vocab({$o:'ehl'},
>>>>>>> 3bf60da4
                     	 OptionalReplace(
                             "", "e",
                             EMPTY_CONTEXT, EMPTY_CONTEXT, EMPTY_CONTEXT,
                             false, false, 0, 2
                     	 ))),
        vocab: {$i:0, $o:3},
        results: [
            {},         // equivalent to {$i: '', $o: ''}
            {$o: 'e'},  // equivalent to {$i: '', $o: 'e'}
            {$o: 'ee'}, // equivalent to {$i: '', $o: 'ee'}
        ],
    });

    testGrammar({
<<<<<<< HEAD
        desc: '33j. Replace ∅ by e: Cnt_4 t1:∅ -> t2:e {0,2} (vocab t1:hl)',
        grammar: Count({t1:4, t2:4},
        			 Vocab({t1:'hl'},
=======
        desc: '33j. Replace ε by e: Cnt_4 ε -> e {0,2} (vocab $i:hl)',
        grammar: Count({$i:4, $o:4},
        			 Vocab({$i:'hl'},
>>>>>>> 3bf60da4
                     	 OptionalReplace(
                             "", "e",
                             EMPTY_CONTEXT, EMPTY_CONTEXT, EMPTY_CONTEXT,
                             false, false, 0, 2
                     	 ))),
        vocab: {$i:2, $o:3},
        results: [
            // 1 Insertion
            {$o: 'e'},  // equivalent to {$i: '', $o: 'e'}
            {$i: 'h', $o: 'eh'},     {$i: 'l', $o: 'el'},
            {$i: 'h', $o: 'he'},     {$i: 'l', $o: 'le'},
            {$i: 'hh', $o: 'ehh'},   {$i: 'hl', $o: 'ehl'},
            {$i: 'lh', $o: 'elh'},   {$i: 'll', $o: 'ell'},
            {$i: 'hh', $o: 'heh'},   {$i: 'hl', $o: 'hel'},
            {$i: 'hh', $o: 'hhe'},   {$i: 'hl', $o: 'hle'},
            {$i: 'lh', $o: 'leh'},   {$i: 'll', $o: 'lel'},
            {$i: 'lh', $o: 'lhe'},   {$i: 'll', $o: 'lle'},
            {$i: 'hhh', $o: 'ehhh'}, {$i: 'hhl', $o: 'ehhl'},
            {$i: 'hlh', $o: 'ehlh'}, {$i: 'hll', $o: 'ehll'},
            {$i: 'lhh', $o: 'elhh'}, {$i: 'lhl', $o: 'elhl'},
            {$i: 'llh', $o: 'ellh'}, {$i: 'lll', $o: 'elll'},
            {$i: 'hhh', $o: 'hehh'}, {$i: 'hhl', $o: 'hehl'},
            {$i: 'hlh', $o: 'helh'}, {$i: 'hll', $o: 'hell'},
            {$i: 'hhh', $o: 'hheh'}, {$i: 'hhl', $o: 'hhel'},
            {$i: 'hhh', $o: 'hhhe'}, {$i: 'hhl', $o: 'hhle'},
            {$i: 'hlh', $o: 'hleh'}, {$i: 'hll', $o: 'hlel'},
            {$i: 'hlh', $o: 'hlhe'}, {$i: 'hll', $o: 'hlle'},
            {$i: 'lhh', $o: 'lehh'}, {$i: 'lhl', $o: 'lehl'},
            {$i: 'llh', $o: 'lelh'}, {$i: 'lll', $o: 'lell'},
            {$i: 'lhh', $o: 'lheh'}, {$i: 'lhl', $o: 'lhel'},
            {$i: 'lhh', $o: 'lhhe'}, {$i: 'lhl', $o: 'lhle'},
            {$i: 'llh', $o: 'lleh'}, {$i: 'lll', $o: 'llel'},
            {$i: 'llh', $o: 'llhe'}, {$i: 'lll', $o: 'llle'},

            // 2 Insertions
            {$o: 'ee'},  // equivalent to {$i: '', $o: 'ee'}
            {$i: 'h', $o: 'ehe'},   {$i: 'l', $o: 'ele'},
            {$i: 'h', $o: 'eeh'},   {$i: 'l', $o: 'eel'},
            {$i: 'h', $o: 'hee'},   {$i: 'l', $o: 'lee'},
            {$i: 'hh', $o: 'eehh'}, {$i: 'hl', $o: 'eehl'},
            {$i: 'lh', $o: 'eelh'}, {$i: 'll', $o: 'eell'},
            {$i: 'hh', $o: 'eheh'}, {$i: 'hl', $o: 'ehel'},
            {$i: 'hh', $o: 'ehhe'}, {$i: 'hl', $o: 'ehle'},
            {$i: 'lh', $o: 'eleh'}, {$i: 'll', $o: 'elel'},
            {$i: 'lh', $o: 'elhe'}, {$i: 'll', $o: 'elle'},
            {$i: 'hh', $o: 'heeh'}, {$i: 'hl', $o: 'heel'},
            {$i: 'hh', $o: 'hehe'}, {$i: 'hl', $o: 'hele'},
            {$i: 'hh', $o: 'hhee'}, {$i: 'hl', $o: 'hlee'},
            {$i: 'lh', $o: 'leeh'}, {$i: 'll', $o: 'leel'},
            {$i: 'lh', $o: 'lehe'}, {$i: 'll', $o: 'lele'},
            {$i: 'lh', $o: 'lhee'}, {$i: 'll', $o: 'llee'},

            // Copy-through: 0 Insertions
            {},  // equivalent to {$i: '', $o: ''}
            {$i: 'h', $o: 'h'},       {$i: 'l', $o: 'l'},
            {$i: 'hh', $o: 'hh'},     {$i: 'hl', $o: 'hl'},
            {$i: 'lh', $o: 'lh'},     {$i: 'll', $o: 'll'},
            {$i: 'hhh', $o: 'hhh'},   {$i: 'hhl', $o: 'hhl'},
            {$i: 'hlh', $o: 'hlh'},   {$i: 'hll', $o: 'hll'},
            {$i: 'lhh', $o: 'lhh'},   {$i: 'lhl', $o: 'lhl'},
            {$i: 'llh', $o: 'llh'},   {$i: 'lll', $o: 'lll'},
            {$i: 'hhhh', $o: 'hhhh'}, {$i: 'hhhl', $o: 'hhhl'},
            {$i: 'hhlh', $o: 'hhlh'}, {$i: 'hhll', $o: 'hhll'},
            {$i: 'hlhh', $o: 'hlhh'}, {$i: 'hlhl', $o: 'hlhl'},
            {$i: 'hllh', $o: 'hllh'}, {$i: 'hlll', $o: 'hlll'},
            {$i: 'lhhh', $o: 'lhhh'}, {$i: 'lhhl', $o: 'lhhl'},
            {$i: 'lhlh', $o: 'lhlh'}, {$i: 'lhll', $o: 'lhll'},
            {$i: 'llhh', $o: 'llhh'}, {$i: 'llhl', $o: 'llhl'},
            {$i: 'lllh', $o: 'lllh'}, {$i: 'llll', $o: 'llll'},
        ],
    });

    testGrammar({
<<<<<<< HEAD
        desc: '33k-1. Replace ∅ by e: Cnt_t1:1 t1:∅ -> t2:e {2} (vocab t1:h)',
        grammar: Count({t1:1},
        			 Vocab({t1:'h'},
=======
        desc: '33k-1. Replace ε by e: Cnt_i:1 ε -> e {2} (vocab $i:h)',
        grammar: Count({$i:1},
        			 Vocab({$i:'h'},
>>>>>>> 3bf60da4
                     	 OptionalReplace(
                             "", "e",
                             EMPTY_CONTEXT, EMPTY_CONTEXT, EMPTY_CONTEXT,
                             false, false, 2, 2
                     	 ))),
        vocab: {$i:1, $o:2},
        results: [
            {$o: 'ee'},  // equivalent to {$i: '', $o: 'ee'}
            {$i: 'h', $o: 'ehe'},
            {$i: 'h', $o: 'eeh'},
            {$i: 'h', $o: 'hee'},
        ],
    });

    testGrammar({
<<<<<<< HEAD
        desc: '33k-2. Replace ∅ by e: Cnt_t1:2 t1:∅ -> t2:e {2} (vocab t1:h)',
        grammar: Count({t1:2},
        			 Vocab({t1:'h'},
=======
        desc: '33k-2. Replace ε by e: Cnt_i:2 ε -> e {2} (vocab $i:h)',
        grammar: Count({$i:2},
        			 Vocab({$i:'h'},
>>>>>>> 3bf60da4
                     	 OptionalReplace(
                             "", "e",
                             EMPTY_CONTEXT, EMPTY_CONTEXT, EMPTY_CONTEXT,
                             false, false, 2, 2
                     	 ))),
        vocab: {$i:1, $o:2},
        results: [
            {$o: 'ee'},  // equivalent to {$i: '', $o: 'ee'}
            {$i: 'h', $o: 'ehe'},
            {$i: 'h', $o: 'eeh'},
            {$i: 'h', $o: 'hee'},
            {$i: 'hh', $o: 'eehh'},
            {$i: 'hh', $o: 'eheh'},
            {$i: 'hh', $o: 'ehhe'},
            {$i: 'hh', $o: 'heeh'},
            {$i: 'hh', $o: 'hehe'},
            {$i: 'hh', $o: 'hhee'},
        ],
    });

    testGrammar({
<<<<<<< HEAD
        desc: '33l. Replace ∅|h by e: Cnt_4 t1:∅|t1:h -> t2:e {1} (vocab t1:hl)',
        grammar: Count({t1:4, t2:4},
        			 Vocab({t1:'hl'},
=======
        desc: '33l. Replace ε|h by e: Cnt_4 ε|$i:h -> e {1} (vocab $i:hl)',
        grammar: Count({$i:4, $o:4},
        			 Vocab({$i:'hl'},
>>>>>>> 3bf60da4
                     	 OptionalReplace(
                             Uni("", "h"), "e",
                             EMPTY_CONTEXT, EMPTY_CONTEXT, EMPTY_CONTEXT,
                             false, false, 1, 1
                     	 ))),
        vocab: {$i:2, $o:3},
        results: [
            // Insertions
            {$i: "h", $o: "eh"},      {$i: "h", $o: "he"},
            {$i: "l", $o: "el"},      {$i: "l", $o: "le"},
            {$i: "hh", $o: "ehh"},    {$i: "hh", $o: "heh"},
            {$i: "hh", $o: "hhe"},    {$i: "hl", $o: "ehl"},
            {$i: "hl", $o: "hel"},    {$i: "hl", $o: "hle"},
            {$i: "lh", $o: "elh"},    {$i: "lh", $o: "leh"},
            {$i: "lh", $o: "lhe"},    {$i: "ll", $o: "ell"},
            {$i: "ll", $o: "lel"},    {$i: "ll", $o: "lle"},
            {$i: "hhh", $o: "ehhh"},  {$i: "hhh", $o: "hehh"},
            {$i: "hhh", $o: "hheh"},  {$i: "hhh", $o: "hhhe"},
            {$i: "hhl", $o: "ehhl"},  {$i: "hhl", $o: "hehl"},
            {$i: "hhl", $o: "hhel"},  {$i: "hhl", $o: "hhle"},
            {$i: "hlh", $o: "ehlh"},  {$i: "hlh", $o: "helh"},
            {$i: "hlh", $o: "hleh"},  {$i: "hlh", $o: "hlhe"},
            {$i: "hll", $o: "ehll"},  {$i: "hll", $o: "hell"},
            {$i: "hll", $o: "hlel"},  {$i: "hll", $o: "hlle"},
            {$i: "lhh", $o: "elhh"},  {$i: "lhh", $o: "lehh"},
            {$i: "lhh", $o: "lheh"},  {$i: "lhh", $o: "lhhe"},
            {$i: "lhl", $o: "elhl"},  {$i: "lhl", $o: "lehl"},
            {$i: "lhl", $o: "lhel"},  {$i: "lhl", $o: "lhle"},
            {$i: "llh", $o: "ellh"},  {$i: "llh", $o: "lelh"},
            {$i: "llh", $o: "lleh"},  {$i: "llh", $o: "llhe"},
            {$i: "lll", $o: "elll"},  {$i: "lll", $o: "lell"},
            {$i: "lll", $o: "llel"},  {$i: "lll", $o: "llle"},
            {$o: 'e'},  // equivalent to {$i: '', $o: 'e'}
            // Replacements
            {$i: "h", $o: "e"},
            {$i: "hh", $o: "eh"},     {$i: "hh", $o: "he"},
            {$i: "hl", $o: "el"},     {$i: "lh", $o: "le"},
            {$i: "hhh", $o: "ehh"},   {$i: "hhh", $o: "heh"},
            {$i: "hhh", $o: "hhe"},   {$i: "hhl", $o: "ehl"},
            {$i: "hhl", $o: "hel"},   {$i: "hlh", $o: "elh"},
            {$i: "hlh", $o: "hle"},   {$i: "hll", $o: "ell"},
            {$i: "lhh", $o: "leh"},   {$i: "lhh", $o: "lhe"},
            {$i: "lhl", $o: "lel"},   {$i: "llh", $o: "lle"},
            {$i: "hhhh", $o: "ehhh"}, {$i: "hhhh", $o: "hehh"},
            {$i: "hhhh", $o: "hheh"}, {$i: "hhhh", $o: "hhhe"},
            {$i: "hhhl", $o: "ehhl"}, {$i: "hhhl", $o: "hehl"},
            {$i: "hhhl", $o: "hhel"}, {$i: "hhlh", $o: "ehlh"},
            {$i: "hhlh", $o: "helh"}, {$i: "hhlh", $o: "hhle"},
            {$i: "hhll", $o: "ehll"}, {$i: "hhll", $o: "hell"},
            {$i: "hlhh", $o: "elhh"}, {$i: "hlhh", $o: "hleh"},
            {$i: "hlhh", $o: "hlhe"}, {$i: "hlhl", $o: "elhl"},
            {$i: "hlhl", $o: "hlel"}, {$i: "hllh", $o: "ellh"},
            {$i: "hllh", $o: "hlle"}, {$i: "hlll", $o: "elll"},
            {$i: "lhhh", $o: "lehh"}, {$i: "lhhh", $o: "lheh"},
            {$i: "lhhh", $o: "lhhe"}, {$i: "lhhl", $o: "lehl"},
            {$i: "lhhl", $o: "lhel"}, {$i: "lhlh", $o: "lelh"},
            {$i: "lhlh", $o: "lhle"}, {$i: "lhll", $o: "lell"},
            {$i: "llhh", $o: "lleh"}, {$i: "llhh", $o: "llhe"},
            {$i: "llhl", $o: "llel"}, {$i: "lllh", $o: "llle"},
        ],
    });

    testGrammar({
<<<<<<< HEAD
        desc: '33m. Replace ∅|h by e: Cnt_4 t1:∅|t1:h -> t2:e {1} (vocab t1:eh)',
        grammar: Count({t1:4, t2:4},
        			 Vocab({t1:'eh'},
=======
        desc: '33m. Replace ε|h by e: Cnt_4 ε|$i:h -> e {1} (vocab $i:eh)',
        grammar: Count({$i:4, $o:4},
        			 Vocab({$i:'eh'},
>>>>>>> 3bf60da4
                     	 OptionalReplace(
                             Uni("", "h"), "e",
                             EMPTY_CONTEXT, EMPTY_CONTEXT, EMPTY_CONTEXT,
                             false, false, 1, 1
                     	 ))),
        vocab: {$i:2, $o:2},
        results: [
            // Insertions
            {$i: "h", $o: "eh"},      {$i: "h", $o: "he"},
            {$i: "e", $o: "ee"},
            {$i: "hh", $o: "ehh"},    {$i: "hh", $o: "heh"},
            {$i: "hh", $o: "hhe"},    {$i: "he", $o: "ehe"},
            {$i: "he", $o: "hee"},
            {$i: "eh", $o: "eeh"},
            {$i: "eh", $o: "ehe"},    {$i: "ee", $o: "eee"},
            {$i: "hhh", $o: "ehhh"},  {$i: "hhh", $o: "hehh"},
            {$i: "hhh", $o: "hheh"},  {$i: "hhh", $o: "hhhe"},
            {$i: "hhe", $o: "ehhe"},  {$i: "hhe", $o: "hehe"},
            {$i: "hhe", $o: "hhee"},
            {$i: "heh", $o: "eheh"},
            {$i: "heh", $o: "heeh"},  {$i: "heh", $o: "hehe"},
            {$i: "hee", $o: "ehee"},  {$i: "hee", $o: "heee"},
            {$i: "ehh", $o: "eehh"},
            {$i: "ehh", $o: "eheh"},  {$i: "ehh", $o: "ehhe"},
            {$i: "ehe", $o: "eehe"},
            {$i: "ehe", $o: "ehee"},
            {$i: "eeh", $o: "eeeh"},  {$i: "eeh", $o: "eehe"},
            {$i: "eee", $o: "eeee"},
            {$o: 'e'},  // equivalent to {$i: '', $o: 'e'}
            // Replacements
            {$i: "h", $o: "e"},
            {$i: "hh", $o: "eh"},     {$i: "hh", $o: "he"},
            {$i: "he", $o: "ee"},     {$i: "eh", $o: "ee"},
            {$i: "hhh", $o: "ehh"},   {$i: "hhh", $o: "heh"},
            {$i: "hhh", $o: "hhe"},   {$i: "hhe", $o: "ehe"},
            {$i: "hhe", $o: "hee"},   {$i: "heh", $o: "eeh"},
            {$i: "heh", $o: "hee"},   {$i: "hee", $o: "eee"},
            {$i: "ehh", $o: "eeh"},   {$i: "ehh", $o: "ehe"},
            {$i: "ehe", $o: "eee"},   {$i: "eeh", $o: "eee"},
            {$i: "hhhh", $o: "ehhh"}, {$i: "hhhh", $o: "hehh"},
            {$i: "hhhh", $o: "hheh"}, {$i: "hhhh", $o: "hhhe"},
            {$i: "hhhe", $o: "ehhe"}, {$i: "hhhe", $o: "hehe"},
            {$i: "hhhe", $o: "hhee"}, {$i: "hheh", $o: "eheh"},
            {$i: "hheh", $o: "heeh"}, {$i: "hheh", $o: "hhee"},
            {$i: "hhee", $o: "ehee"}, {$i: "hhee", $o: "heee"},
            {$i: "hehh", $o: "eehh"}, {$i: "hehh", $o: "heeh"},
            {$i: "hehh", $o: "hehe"}, {$i: "hehe", $o: "eehe"},
            {$i: "hehe", $o: "heee"}, {$i: "heeh", $o: "eeeh"},
            {$i: "heeh", $o: "heee"}, {$i: "heee", $o: "eeee"},
            {$i: "ehhh", $o: "eehh"}, {$i: "ehhh", $o: "eheh"},
            {$i: "ehhh", $o: "ehhe"}, {$i: "ehhe", $o: "eehe"},
            {$i: "ehhe", $o: "ehee"}, {$i: "eheh", $o: "eeeh"},
            {$i: "eheh", $o: "ehee"}, {$i: "ehee", $o: "eeee"},
            {$i: "eehh", $o: "eeeh"}, {$i: "eehh", $o: "eehe"},
            {$i: "eehe", $o: "eeee"}, {$i: "eeeh", $o: "eeee"},
        ],
        allowDuplicateOutputs: true,
    });

    testGrammar({
<<<<<<< HEAD
        desc: '34a. Replace e by ∅: Cnt_4 t1:e -> t2:∅ {1} || #_ (vocab t1:ehl)',
        grammar: Count({t1:4, t2:4},
        			 Vocab({t1:'ehl'},
=======
        desc: '34a. Replace e by ε: Cnt_4 e -> ε {1} || #_ (vocab $i:ehl)',
        grammar: Count({$i:4, $o:4},
        			 Vocab({$i:'ehl'},
>>>>>>> 3bf60da4
                     	 Replace(
                             "e", "",
                             EMPTY_CONTEXT, EMPTY_CONTEXT, EMPTY_CONTEXT,
                             true, false, 1, 1
                     	 ))),
        vocab: {$i:3, $o:3},
        results: [
            {$i: 'e'},  // equivalent to {$i: 'e', $o: ''}
            {$i: 'ee', $o: 'e'}, {$i: 'eh', $o: 'h'},
            {$i: 'el', $o: 'l'},
            {$i: 'eee', $o: 'ee'}, {$i: 'eeh', $o: 'eh'},
            {$i: 'eel', $o: 'el'}, {$i: 'ehe', $o: 'he'},
            {$i: 'ehh', $o: 'hh'}, {$i: 'ehl', $o: 'hl'},
            {$i: 'ele', $o: 'le'}, {$i: 'elh', $o: 'lh'},
            {$i: 'ell', $o: 'll'},
            {$i: 'eeee', $o: 'eee'}, {$i: 'eeeh', $o: 'eeh'},
            {$i: 'eeel', $o: 'eel'}, {$i: 'eehe', $o: 'ehe'},
            {$i: 'eehh', $o: 'ehh'}, {$i: 'eehl', $o: 'ehl'},
            {$i: 'eele', $o: 'ele'}, {$i: 'eelh', $o: 'elh'},
            {$i: 'eell', $o: 'ell'}, {$i: 'ehee', $o: 'hee'},
            {$i: 'eheh', $o: 'heh'}, {$i: 'ehel', $o: 'hel'},
            {$i: 'ehhe', $o: 'hhe'}, {$i: 'ehhh', $o: 'hhh'},
            {$i: 'ehhl', $o: 'hhl'}, {$i: 'ehle', $o: 'hle'},
            {$i: 'ehlh', $o: 'hlh'}, {$i: 'ehll', $o: 'hll'},
            {$i: 'elee', $o: 'lee'}, {$i: 'eleh', $o: 'leh'},
            {$i: 'elel', $o: 'lel'}, {$i: 'elhe', $o: 'lhe'},
            {$i: 'elhh', $o: 'lhh'}, {$i: 'elhl', $o: 'lhl'},
            {$i: 'elle', $o: 'lle'}, {$i: 'ellh', $o: 'llh'},
            {$i: 'elll', $o: 'lll'},
        ],
    });

    testGrammar({
<<<<<<< HEAD
        desc: '34b. Replace e by ∅: Cnt_4 t1:e -> t2:∅ {1} || _# (vocab t1:ehl)',
        grammar: Count({t1:4, t2:4},
        			 Vocab({t1:'ehl'},
=======
        desc: '34b. Replace e by ε: Cnt_4 e -> ε {1} || _# (vocab $i:ehl)',
        grammar: Count({$i:4, $o:4},
        			 Vocab({$i:'ehl'},
>>>>>>> 3bf60da4
                     	 Replace(
                             "e", "",
                             EMPTY_CONTEXT, EMPTY_CONTEXT, EMPTY_CONTEXT,
                             false, true, 1, 1
                     	 ))),
        vocab: {$i:3, $o:3},
        results: [
            {$i: 'e'},  // equivalent to {$i: 'e', $o: ''}
            {$i: 'ee', $o: 'e'}, {$i: 'he', $o: 'h'},
            {$i: 'le', $o: 'l'},
            {$i: 'eee', $o: 'ee'}, {$i: 'ehe', $o: 'eh'},
            {$i: 'ele', $o: 'el'}, {$i: 'hee', $o: 'he'},
            {$i: 'hhe', $o: 'hh'}, {$i: 'hle', $o: 'hl'},
            {$i: 'lee', $o: 'le'}, {$i: 'lhe', $o: 'lh'},
            {$i: 'lle', $o: 'll'},
            {$i: 'eeee', $o: 'eee'}, {$i: 'eehe', $o: 'eeh'},
            {$i: 'eele', $o: 'eel'}, {$i: 'ehee', $o: 'ehe'},
            {$i: 'ehhe', $o: 'ehh'}, {$i: 'ehle', $o: 'ehl'},
            {$i: 'elee', $o: 'ele'}, {$i: 'elhe', $o: 'elh'},
            {$i: 'elle', $o: 'ell'}, {$i: 'heee', $o: 'hee'},
            {$i: 'hehe', $o: 'heh'}, {$i: 'hele', $o: 'hel'},
            {$i: 'hhee', $o: 'hhe'}, {$i: 'hhhe', $o: 'hhh'},
            {$i: 'hhle', $o: 'hhl'}, {$i: 'hlee', $o: 'hle'},
            {$i: 'hlhe', $o: 'hlh'}, {$i: 'hlle', $o: 'hll'},
            {$i: 'leee', $o: 'lee'}, {$i: 'lehe', $o: 'leh'},
            {$i: 'lele', $o: 'lel'}, {$i: 'lhee', $o: 'lhe'},
            {$i: 'lhhe', $o: 'lhh'}, {$i: 'lhle', $o: 'lhl'},
            {$i: 'llee', $o: 'lle'}, {$i: 'llhe', $o: 'llh'},
            {$i: 'llle', $o: 'lll'},
        ],
    });

    testGrammar({
<<<<<<< HEAD
        desc: '34c. Replace e by ∅: Cnt_4 t1:e -> t2:∅ {1} || #_# (vocab t1:ehl)',
        grammar: Count({t1:4, t2:4},
        			 Vocab({t1:'ehl'},
=======
        desc: '34c. Replace e by ε: Cnt_4 e -> ε {1} || #_# (vocab $i:ehl)',
        grammar: Count({$i:4, $o:4},
        			 Vocab({$i:'ehl'},
>>>>>>> 3bf60da4
                     	 Replace(
                             "e", "",
                             EMPTY_CONTEXT, EMPTY_CONTEXT, EMPTY_CONTEXT,
                             true, true, 1, 1
                     	 ))),
        vocab: {$i:3, $o:3},
        results: [
            {$i: 'e'},  // equivalent to {$i: 'e', $o: ''}
        ],
    });

    testGrammar({
<<<<<<< HEAD
        desc: '34d. Replace e by ∅: Cnt_4 t1:e -> t2:∅ {1} (vocab t1:ehl)',
        grammar: Count({t1:4, t2:4},
        			 Vocab({t1:'ehl'},
=======
        desc: '34d. Replace e by ε: Cnt_4 e -> ε {1} (vocab $i:ehl)',
        grammar: Count({$i:4, $o:4},
        			 Vocab({$i:'ehl'},
>>>>>>> 3bf60da4
                     	 Replace(
                             "e", "",
                             EMPTY_CONTEXT, EMPTY_CONTEXT, EMPTY_CONTEXT,
                             false, false, 1, 1
                     	 ))),
        vocab: {$i:3, $o:3},
        results: [
            {$i: 'e'},  // equivalent to {$i: 'e', $o: ''}
            {$i: 'eh', $o: 'h'},     {$i: 'el', $o: 'l'},
            {$i: 'he', $o: 'h'},     {$i: 'le', $o: 'l'},
            {$i: 'ehh', $o: 'hh'},   {$i: 'ehl', $o: 'hl'},
            {$i: 'elh', $o: 'lh'},   {$i: 'ell', $o: 'll'},
            {$i: 'heh', $o: 'hh'},   {$i: 'hel', $o: 'hl'},
            {$i: 'hhe', $o: 'hh'},   {$i: 'hle', $o: 'hl'},
            {$i: 'leh', $o: 'lh'},   {$i: 'lel', $o: 'll'},
            {$i: 'lhe', $o: 'lh'},   {$i: 'lle', $o: 'll'},
            {$i: 'ehhh', $o: 'hhh'}, {$i: 'ehhl', $o: 'hhl'},
            {$i: 'ehlh', $o: 'hlh'}, {$i: 'ehll', $o: 'hll'},
            {$i: 'elhh', $o: 'lhh'}, {$i: 'elhl', $o: 'lhl'},
            {$i: 'ellh', $o: 'llh'}, {$i: 'elll', $o: 'lll'},
            {$i: 'hehh', $o: 'hhh'}, {$i: 'hehl', $o: 'hhl'},
            {$i: 'helh', $o: 'hlh'}, {$i: 'hell', $o: 'hll'},
            {$i: 'hheh', $o: 'hhh'}, {$i: 'hhel', $o: 'hhl'},
            {$i: 'hhhe', $o: 'hhh'}, {$i: 'hhle', $o: 'hhl'},
            {$i: 'hleh', $o: 'hlh'}, {$i: 'hlel', $o: 'hll'},
            {$i: 'hlhe', $o: 'hlh'}, {$i: 'hlle', $o: 'hll'},
            {$i: 'lehh', $o: 'lhh'}, {$i: 'lehl', $o: 'lhl'},
            {$i: 'lelh', $o: 'llh'}, {$i: 'lell', $o: 'lll'},
            {$i: 'lheh', $o: 'lhh'}, {$i: 'lhel', $o: 'lhl'},
            {$i: 'lhhe', $o: 'lhh'}, {$i: 'lhle', $o: 'lhl'},
            {$i: 'lleh', $o: 'llh'}, {$i: 'llel', $o: 'lll'},
            {$i: 'llhe', $o: 'llh'}, {$i: 'llle', $o: 'lll'},
        ],
    });

    testGrammar({
<<<<<<< HEAD
        desc: '34e. Replace e by ∅: Cnt_3 t1:e -> t2:∅ {0,2} (vocab t1:ehl)',
        grammar: Count({t1:3, t2:3},
        			 Vocab({t1:'ehl'},
=======
        desc: '34e. Replace e by ε: Cnt_3 e -> ε {0,2} (vocab $i:ehl)',
        grammar: Count({$i:3, $o:3},
        			 Vocab({$i:'ehl'},
>>>>>>> 3bf60da4
                     	 Replace(
                             "e", "",
                             EMPTY_CONTEXT, EMPTY_CONTEXT, EMPTY_CONTEXT,
                             false, false, 0, 2
                     	 ))),
        vocab: {$i:3, $o:3},
        results: [
            {},
            {$i: 'e'},  // equivalent to {$i: 'e', $o: ''}
            {$i: 'ee'}, // equivalent to {$i: 'ee', $o: ''}
            {$i: 'h', $o: 'h'},     {$i: 'l', $o: 'l'},
            {$i: 'eh', $o: 'h'},    {$i: 'el', $o: 'l'},
            {$i: 'he', $o: 'h'},    {$i: 'hh', $o: 'hh'},
            {$i: 'hl', $o: 'hl'},   {$i: 'le', $o: 'l'},
            {$i: 'lh', $o: 'lh'},   {$i: 'll', $o: 'll'},
            {$i: 'eeh', $o: 'h'},   {$i: 'eel', $o: 'l'},
            {$i: 'ehe', $o: 'h'},   {$i: 'ehh', $o: 'hh'},
            {$i: 'ehl', $o: 'hl'},  {$i: 'ele', $o: 'l'},
            {$i: 'elh', $o: 'lh'},  {$i: 'ell', $o: 'll'},
            {$i: 'hee', $o: 'h'},   {$i: 'heh', $o: 'hh'},
            {$i: 'hel', $o: 'hl'},  {$i: 'hhe', $o: 'hh'},
            {$i: 'hhh', $o: 'hhh'}, {$i: 'hhl', $o: 'hhl'},
            {$i: 'hle', $o: 'hl'},  {$i: 'hlh', $o: 'hlh'},
            {$i: 'hll', $o: 'hll'}, {$i: 'lee', $o: 'l'},
            {$i: 'leh', $o: 'lh'},  {$i: 'lel', $o: 'll'},
            {$i: 'lhe', $o: 'lh'},  {$i: 'lhh', $o: 'lhh'},
            {$i: 'lhl', $o: 'lhl'}, {$i: 'lle', $o: 'll'},
            {$i: 'llh', $o: 'llh'}, {$i: 'lll', $o: 'lll'},
        ],
    });

    testGrammar({
        desc: '34e-alt. Replace e by ε: Cnt_3 e -> ε {0,2} (vocab $i:ehl)',
        grammar: Count({$i:3, $o:3},
                     Replace(
<<<<<<< HEAD
                        Vocab({t1: 'ehl'}, t1("e")), t2(""),
=======
                        Vocab({$i: 'ehl'}, "e"), "",
>>>>>>> 3bf60da4
                        EMPTY_CONTEXT, EMPTY_CONTEXT, EMPTY_CONTEXT,
                        false, false, 0, 2
                     )),
        vocab: {$i:3, $o:3},
        results: [
            {},
            {$i: 'e'},  // equivalent to {$i: 'e', $o: ''}
            {$i: 'ee'}, // equivalent to {$i: 'ee', $o: ''}
            {$i: 'h', $o: 'h'},     {$i: 'l', $o: 'l'},
            {$i: 'eh', $o: 'h'},    {$i: 'el', $o: 'l'},
            {$i: 'he', $o: 'h'},    {$i: 'hh', $o: 'hh'},
            {$i: 'hl', $o: 'hl'},   {$i: 'le', $o: 'l'},
            {$i: 'lh', $o: 'lh'},   {$i: 'll', $o: 'll'},
            {$i: 'eeh', $o: 'h'},   {$i: 'eel', $o: 'l'},
            {$i: 'ehe', $o: 'h'},   {$i: 'ehh', $o: 'hh'},
            {$i: 'ehl', $o: 'hl'},  {$i: 'ele', $o: 'l'},
            {$i: 'elh', $o: 'lh'},  {$i: 'ell', $o: 'll'},
            {$i: 'hee', $o: 'h'},   {$i: 'heh', $o: 'hh'},
            {$i: 'hel', $o: 'hl'},  {$i: 'hhe', $o: 'hh'},
            {$i: 'hhh', $o: 'hhh'}, {$i: 'hhl', $o: 'hhl'},
            {$i: 'hle', $o: 'hl'},  {$i: 'hlh', $o: 'hlh'},
            {$i: 'hll', $o: 'hll'}, {$i: 'lee', $o: 'l'},
            {$i: 'leh', $o: 'lh'},  {$i: 'lel', $o: 'll'},
            {$i: 'lhe', $o: 'lh'},  {$i: 'lhh', $o: 'lhh'},
            {$i: 'lhl', $o: 'lhl'}, {$i: 'lle', $o: 'll'},
            {$i: 'llh', $o: 'llh'}, {$i: 'lll', $o: 'lll'},
        ],
    });

    testGrammar({
<<<<<<< HEAD
        desc: '34f. Replace e by ∅: Cnt_t1:3 t1:e -> t2:∅ {2} (vocab t1:eh)',
        grammar: Count({t1:3},
        			 Vocab({t1:'eh'},
=======
        desc: '34f. Replace e by ε: Cnt_i:3 e -> ε {2} (vocab $i:eh)',
        grammar: Count({$i:3},
        			 Vocab({$i:'eh'},
>>>>>>> 3bf60da4
                     	 Replace(
                             "e", "",
                             EMPTY_CONTEXT, EMPTY_CONTEXT, EMPTY_CONTEXT,
                             false, false, 2, 2
                     	 ))),
        vocab: {$i:2, $o:2},
        results: [
            {$i: 'ee'},  // equivalent to {$i: 'ee', $o: ''}
            {$i: 'ehe', $o: 'h'},
            {$i: 'eeh', $o: 'h'},
            {$i: 'hee', $o: 'h'},
        ],
    });

    // Tests to isolate an expression simplification issue in CorrespondExpr.

    testGrammar({
        desc: '35a. Replace aba by X: Cnt_i:3 aba -> X {1}',
        grammar: Count({$i:3},
                     Replace(
                         "aba", "X",
                         EMPTY_CONTEXT, EMPTY_CONTEXT, EMPTY_CONTEXT,
                         false, false, 1, 1
                     )),
        vocab: {$i:2, $o:3},
        results: [
            {$i: 'aba', $o: 'X'},
        ],
        verbose: vb(VERBOSE_DEBUG),
    });

    testGrammar({
        desc: '35b. Replace aba by X: Cnt_i:3 aba -> X {1} ' +
              '(priority: $i,$o)',
        grammar: Cursor(["$i", "$o"],
                     Count({$i:3},
                         Replace(
                             "aba", "X",
                             EMPTY_CONTEXT, EMPTY_CONTEXT, EMPTY_CONTEXT,
                             false, false, 1, 1
                         ))),
        vocab: {$i:2, $o:3},
        results: [
            {$i: 'aba', $o: 'X'},
        ],
    });

    testGrammar({
        desc: '35c. Replace aba by X: Cnt_i:3 aba -> X {1} ' +
              '(priority: $o,$i)',
        grammar: Cursor(["$o", "$i"],
                     Count({$i:3},
                         Replace(
                             "aba", "X",
                             EMPTY_CONTEXT, EMPTY_CONTEXT, EMPTY_CONTEXT,
                             false, false, 1, 1
                         ))),
        vocab: {$i:2, $o:3},
        results: [
            {$i: 'aba', $o: 'X'},
        ],
    });

    // 36a-b: Tests exploring the ways for replacements to yield multiple
    // outputs for an input.
    // This is a phenomenon that occurs with repeated overlapping patterns
    // in a string. For example, the pattern ABA in the string ABABABA can
    // be found as (ABA)B(ABA) or AB(ABA)BA.
    // Test 36a is based on test 27.

    testGrammar({
        desc: '36a. Replace ee by e: Cnt_6 ee -> e {1,3}',
        grammar: Count({$i:6, $o:6},
                     Replace(
                         "ee", "e",
                         EMPTY_CONTEXT, EMPTY_CONTEXT, EMPTY_CONTEXT,
                         false, false, 1, 3
                     )),
        vocab: {$i:1, $o:1},
        results: [
            {$i: 'ee', $o: 'e'},
            {$i: 'eee', $o: 'ee'},      // 2 ways: (ee)e, e(ee)
            {$i: 'eeee', $o: 'ee'},     // (ee)(ee) -> (e)(e)
            {$i: 'eeee', $o: 'eee'},    // e(ee)e -> e(e)e which is valid
            {$i: 'eeeee', $o: 'eee'},   // 3 ways: e(ee)(ee), (ee)e(ee), (ee)(ee)e
            {$i: 'eeeeee', $o: 'eee'},  // (ee)(ee)(ee) -> (e)(e)(e)
            {$i: 'eeeeee', $o: 'eeee'}, // e(ee)e(ee) -> e(e)e(e)
                                        // (ee)e(ee)e -> (e)e(e)e
                                        // e(ee)(ee)e -> e(e)(e)e
        ],
        allowDuplicateOutputs: true,
    });

    // Note: test 36b is affected by the issue explored in tests 35a-c.
    const io_36b: StringDict[] = [
        {$i: 'abababa', $o: 'abXba'},
        {$i: 'abababa', $o: 'XbX'},
    ];

    testGrammar({
        desc: '36b. Replace aba by X: Spotchk_8 aba -> X {1,3}',
        grammar: Count({$i:8, $o:8},
                     Replace(
                         "aba", "X",
                         EMPTY_CONTEXT, EMPTY_CONTEXT, EMPTY_CONTEXT,
                         false, false, 1, 3
                     )),
        vocab: {$i:2, $o:3},
        restriction: inputs(io_36b),
        results: outputs(io_36b),
    });

    testGrammar({
<<<<<<< HEAD
        desc: '37a. Replace i by e: Cnt_2 t1:i -> t2:e || #_ (vocab t1:hi)',
        grammar: Count({t1:2, t2:2},
        			 Vocab({t1:'hi'},
=======
        desc: '37a. Replace i by e: Cnt_2 i -> e || #_ (vocab $i:hi)',
        grammar: Count({$i:2, $o:2},
        			 Vocab({$i:'hi'},
>>>>>>> 3bf60da4
                     	 Replace(
                             "i", "e",
                             EMPTY_CONTEXT, EMPTY_CONTEXT, EMPTY_CONTEXT,
                             true, false
                     	 ))),
        vocab: {$i:2, $o:3},
        results: [
            {},
            {$i: 'h', $o: 'h'},
            {$i: 'i', $o: 'e'},
            {$i: 'hh', $o: 'hh'},
            {$i: 'hi', $o: 'hi'},
            {$i: 'ih', $o: 'eh'},
            {$i: 'ii', $o: 'ei'},
        ],
    });

    testGrammar({
<<<<<<< HEAD
        desc: '37b. Replace i by e: Cnt_2 t1:i -> t2:e || _# (vocab t1:hi)',
        grammar: Count({t1:2, t2:2},
        			 Vocab({t1:'hi'},
=======
        desc: '37b. Replace i by e: Cnt_2 i -> e || _# (vocab $i:hi)',
        grammar: Count({$i:2, $o:2},
        			 Vocab({$i:'hi'},
>>>>>>> 3bf60da4
                     	 Replace(
                             "i", "e",
                             EMPTY_CONTEXT, EMPTY_CONTEXT, EMPTY_CONTEXT,
                             false, true
                     	 ))),
        vocab: {$i:2, $o:3},
        results: [
            {},
            {$i: 'h', $o: 'h'},
            {$i: 'i', $o: 'e'},
            {$i: 'hh', $o: 'hh'},
            {$i: 'hi', $o: 'he'},
            {$i: 'ih', $o: 'ih'},
            {$i: 'ii', $o: 'ie'},
        ],
    });

    testGrammar({
<<<<<<< HEAD
        desc: '37c. Replace i by e: Cnt_2 t1:i -> t2:e || #_# (vocab t1:hi)',
        grammar: Count({t1:2, t2:2},
        			 Vocab({t1:'hi'},
=======
        desc: '37c. Replace i by e: Cnt_2 i -> e || #_# (vocab $i:hi)',
        grammar: Count({$i:2, $o:2},
        			 Vocab({$i:'hi'},
>>>>>>> 3bf60da4
                     	 Replace(
                             "i", "e",
                             EMPTY_CONTEXT, EMPTY_CONTEXT, EMPTY_CONTEXT,
                             true, true
                     	 ))),
        vocab: {$i:2, $o:3},
        results: [
            {},
            {$i: 'h', $o: 'h'},
            {$i: 'i', $o: 'e'},
            {$i: 'hh', $o: 'hh'},
            {$i: 'hi', $o: 'hi'},
            {$i: 'ih', $o: 'ih'},
            {$i: 'ii', $o: 'ii'},
        ],
    });

});<|MERGE_RESOLUTION|>--- conflicted
+++ resolved
@@ -6,12 +6,8 @@
 
 import {
     grammarTestSuiteName,
-<<<<<<< HEAD
     testGrammar,
     t1, t2, t3,
-=======
-    testGrammar, t3,
->>>>>>> 3bf60da4
 } from "./testGrammarUtil";
 
 import { 
@@ -715,15 +711,9 @@
     });
 
     testGrammar({
-<<<<<<< HEAD
-        desc: '14. Replace e by a: Cnt_3 t1:e -> t2:a {0,2} (vocab t1:ehl)',
-        grammar: Count({t1:3, t2:3},
-                     Vocab({t1:'ehl'},
-=======
         desc: '14. Replace e by a: Cnt_3 e -> a {0,2} (vocab $i:ehl)',
         grammar: Count({$i:3, $o:3},
                      Vocab({$i:'ehl'},
->>>>>>> 3bf60da4
                          Replace(
                              "e", "a",
                              EMPTY_CONTEXT, EMPTY_CONTEXT, EMPTY_CONTEXT,
@@ -798,15 +788,9 @@
     ];
 
     testGrammar({
-<<<<<<< HEAD
-        desc: '15. Replace e by a: Spotchk_11 t1:e -> t2:a {0,3} (vocab t1:ehl)',
-        grammar: Count({t1:11, t2:11},
-        			 Vocab({t1:'ehl'},
-=======
         desc: '15. Replace e by a: Spotchk_11 e -> a {0,3} (vocab $i:ehl)',
         grammar: Count({$i:11, $o:11},
         			 Vocab({$i:'ehl'},
->>>>>>> 3bf60da4
                      	 Replace(
                              "e", "a",
                              EMPTY_CONTEXT, EMPTY_CONTEXT, EMPTY_CONTEXT,
@@ -1174,15 +1158,9 @@
     });
 
     testGrammar({
-<<<<<<< HEAD
-        desc: '23. Replace e by ee: Cnt_t1:3 t1:e -> t2:ee {0,2} (vocab t1:ehl)',
-        grammar: Count({t1:3},
-        			 Vocab({t1:'ehl'},
-=======
         desc: '23. Replace e by ee: Cnt_i:3 e -> ee {0,2} (vocab $i:ehl)',
         grammar: Count({$i:3},
         			 Vocab({$i:'ehl'},
->>>>>>> 3bf60da4
                      	 Replace(
                              "e", "ee",
                              EMPTY_CONTEXT, EMPTY_CONTEXT, EMPTY_CONTEXT,
@@ -1445,15 +1423,9 @@
     });
 
     testGrammar({
-<<<<<<< HEAD
-        desc: '27. Replace ee by e: Cnt_t2:3 t1:ee -> t2:e {0,2} (vocab t1:ehl)',
-        grammar: Count({t2:3},
-        			 Vocab({t1:'ehl'},
-=======
         desc: '27. Replace ee by e: Cnt_o:3 ee -> e {0,2} (vocab $i:ehl)',
         grammar: Count({$o:3},
         			 Vocab({$i:'ehl'},
->>>>>>> 3bf60da4
                      	 Replace(
                              "ee", "e",
                              EMPTY_CONTEXT, EMPTY_CONTEXT, EMPTY_CONTEXT,
@@ -1725,15 +1697,9 @@
 
     testGrammar({
         desc: '30c. Replace e by a in hel, hey, hee: Spotchk_10 ' +
-<<<<<<< HEAD
-              't1:e -> t2:a {0,2} || h_(.&~h) (vocab t1:ehly)',
-        grammar: Count({t1:10, t2:10},
-        			 Vocab({t1:'ehly'},
-=======
               'e -> a {0,2} || h_(.&~h) (vocab $i:ehly)',
         grammar: Count({$i:10, $o:10},
         			 Vocab({$i:'ehly'},
->>>>>>> 3bf60da4
                      	 Replace(
                          	 "e", "a",
                              "h",
@@ -1767,15 +1733,9 @@
 
     testGrammar({
         desc: '30d. Replace e by a in hel, yel, eel: Spotchk_10 ' +
-<<<<<<< HEAD
-              't1:e -> t2:a {0,2} || (.&~l)_l (vocab t1:ehly)',
-        grammar: Count({t1:10, t2:10},
-        			 Vocab({t1:'ehly'},
-=======
               'e -> a {0,2} || (.&~l)_l (vocab $i:ehly)',
         grammar: Count({$i:10, $o:10},
         			 Vocab({$i:'ehly'},
->>>>>>> 3bf60da4
                      	 Replace(
                              "e", "a",
                              Intersect(Any(), Not("l")),
@@ -1951,15 +1911,9 @@
     });
 
     testGrammar({
-<<<<<<< HEAD
-        desc: '33a. Replace ∅ by e: Cnt_4 t1:∅ -> t2:e {1} || #_ (t2:ehl)',
-        grammar: Count({t1:4, t2:4},
-        			 Vocab({t2:'ehl'},
-=======
         desc: '33a. Replace ε by e: Cnt_4 ε -> e {1} || #_ ($o:ehl)',
         grammar: Count({$i:4, $o:4},
         			 Vocab({$o:'ehl'},
->>>>>>> 3bf60da4
                      	 Replace(
                              "", "e",
                              EMPTY_CONTEXT, EMPTY_CONTEXT, EMPTY_CONTEXT,
@@ -1972,15 +1926,9 @@
     });
 
     testGrammar({
-<<<<<<< HEAD
-        desc: '33b. Replace ∅ by e: Cnt_4 t1:∅ -> t2:e {1} || _# (vocab t2:ehl)',
-        grammar: Count({t1:4, t2:4},
-        			 Vocab({t2:'ehl'},
-=======
         desc: '33b. Replace ε by e: Cnt_4 ε -> e {1} || _# (vocab $o:ehl)',
         grammar: Count({$i:4, $o:4},
         			 Vocab({$o:'ehl'},
->>>>>>> 3bf60da4
                      	 Replace(
                              "", "e",
                              EMPTY_CONTEXT, EMPTY_CONTEXT, EMPTY_CONTEXT,
@@ -1993,15 +1941,9 @@
     });
 
     testGrammar({
-<<<<<<< HEAD
-        desc: '33c. Replace ∅ by e: Cnt_4 t1:∅ -> t2:e {1} || #_# (vocab t2:ehl)',
-        grammar: Count({t1:4, t2:4},
-        			 Vocab({t2:'ehl'},
-=======
         desc: '33c. Replace ε by e: Cnt_4 ε -> e {1} || #_# (vocab $o:ehl)',
         grammar: Count({$i:4, $o:4},
         			 Vocab({$o:'ehl'},
->>>>>>> 3bf60da4
                      	 Replace(
                              "", "e",
                              EMPTY_CONTEXT, EMPTY_CONTEXT, EMPTY_CONTEXT,
@@ -2014,15 +1956,9 @@
     });
 
     testGrammar({
-<<<<<<< HEAD
-        desc: '33d. Replace ∅ by e: Cnt_4 t1:∅ -> t2:e {1} (vocab t2:ehl)',
-        grammar: Count({t1:4, t2:4},
-        			 Vocab({t2:'ehl'},
-=======
         desc: '33d. Replace ε by e: Cnt_4 ε -> e {1} (vocab $o:ehl)',
         grammar: Count({$i:4, $o:4},
         			 Vocab({$o:'ehl'},
->>>>>>> 3bf60da4
                      	 OptionalReplace(
                              "", "e",
                              EMPTY_CONTEXT, EMPTY_CONTEXT, EMPTY_CONTEXT,
@@ -2035,15 +1971,9 @@
     });
 
     testGrammar({
-<<<<<<< HEAD
-        desc: '33e. Replace ∅ by e: Cnt_4 t1:∅ -> t2:e {1} || #_ (vocab t1:hl)',
-        grammar: Count({t1:4, t2:4},
-        			 Vocab({t1:'hl'},
-=======
         desc: '33e. Replace ε by e: Cnt_4 ε -> e {1} || #_ (vocab $i:hl)',
         grammar: Count({$i:4, $o:4},
         			 Vocab({$i:'hl'},
->>>>>>> 3bf60da4
                      	 Replace(
                              "", "e",
                              EMPTY_CONTEXT, EMPTY_CONTEXT, EMPTY_CONTEXT,
@@ -2063,15 +1993,9 @@
     });
 
     testGrammar({
-<<<<<<< HEAD
-        desc: '33f. Replace ∅ by e: Cnt_4 t1:∅ -> t2:e {1} || _# (vocab t1:hl)',
-        grammar: Count({t1:4, t2:4},
-        			 Vocab({t1:'hl'},
-=======
         desc: '33f. Replace ε by e: Cnt_4 ε -> e {1} || _# (vocab $i:hl)',
         grammar: Count({$i:4, $o:4},
         			 Vocab({$i:'hl'},
->>>>>>> 3bf60da4
                      	 Replace(
                              "", "e",
                              EMPTY_CONTEXT, EMPTY_CONTEXT, EMPTY_CONTEXT,
@@ -2091,15 +2015,9 @@
     });
 
     testGrammar({
-<<<<<<< HEAD
-        desc: '33g. Replace ∅ by e: Cnt_4 t1:∅ -> t2:e {1} || #_# (vocab t1:hl)',
-        grammar: Count({t1:4, t2:4},
-        			 Vocab({t1:'hl'},
-=======
         desc: '33g. Replace ε by e: Cnt_4 ε -> e {1} || #_# (vocab $i:hl)',
         grammar: Count({$i:4, $o:4},
         			 Vocab({$i:'hl'},
->>>>>>> 3bf60da4
                      	 Replace(
                              "", "e",
                              EMPTY_CONTEXT, EMPTY_CONTEXT, EMPTY_CONTEXT,
@@ -2112,15 +2030,9 @@
     });
 
     testGrammar({
-<<<<<<< HEAD
-        desc: '33h. Replace ∅ by e: Cnt_4 t1:∅ -> t2:e {1} (vocab t1:hl)',
-        grammar: Count({t1:4, t2:4},
-        			 Vocab({t1:'hl'},
-=======
         desc: '33h. Replace ε by e: Cnt_4 ε -> e {1} (vocab $i:hl)',
         grammar: Count({$i:4, $o:4},
         			 Vocab({$i:'hl'},
->>>>>>> 3bf60da4
                      	 OptionalReplace(
                              "", "e",
                              EMPTY_CONTEXT, EMPTY_CONTEXT, EMPTY_CONTEXT,
@@ -2157,15 +2069,9 @@
     });
 
     testGrammar({
-<<<<<<< HEAD
-        desc: '33i. Replace ∅ by e: Cnt_4 t1:∅ -> t2:e {0,2} (vocab t2:ehl)',
-        grammar: Count({t1:4, t2:4},
-        			 Vocab({t2:'ehl'},
-=======
         desc: '33i. Replace ε by e: Cnt_4 ε -> e {0,2} (vocab $o:ehl)',
         grammar: Count({$i:4, $o:4},
         			 Vocab({$o:'ehl'},
->>>>>>> 3bf60da4
                      	 OptionalReplace(
                              "", "e",
                              EMPTY_CONTEXT, EMPTY_CONTEXT, EMPTY_CONTEXT,
@@ -2180,15 +2086,9 @@
     });
 
     testGrammar({
-<<<<<<< HEAD
-        desc: '33j. Replace ∅ by e: Cnt_4 t1:∅ -> t2:e {0,2} (vocab t1:hl)',
-        grammar: Count({t1:4, t2:4},
-        			 Vocab({t1:'hl'},
-=======
         desc: '33j. Replace ε by e: Cnt_4 ε -> e {0,2} (vocab $i:hl)',
         grammar: Count({$i:4, $o:4},
         			 Vocab({$i:'hl'},
->>>>>>> 3bf60da4
                      	 OptionalReplace(
                              "", "e",
                              EMPTY_CONTEXT, EMPTY_CONTEXT, EMPTY_CONTEXT,
@@ -2262,15 +2162,9 @@
     });
 
     testGrammar({
-<<<<<<< HEAD
-        desc: '33k-1. Replace ∅ by e: Cnt_t1:1 t1:∅ -> t2:e {2} (vocab t1:h)',
-        grammar: Count({t1:1},
-        			 Vocab({t1:'h'},
-=======
         desc: '33k-1. Replace ε by e: Cnt_i:1 ε -> e {2} (vocab $i:h)',
         grammar: Count({$i:1},
         			 Vocab({$i:'h'},
->>>>>>> 3bf60da4
                      	 OptionalReplace(
                              "", "e",
                              EMPTY_CONTEXT, EMPTY_CONTEXT, EMPTY_CONTEXT,
@@ -2286,15 +2180,9 @@
     });
 
     testGrammar({
-<<<<<<< HEAD
-        desc: '33k-2. Replace ∅ by e: Cnt_t1:2 t1:∅ -> t2:e {2} (vocab t1:h)',
-        grammar: Count({t1:2},
-        			 Vocab({t1:'h'},
-=======
         desc: '33k-2. Replace ε by e: Cnt_i:2 ε -> e {2} (vocab $i:h)',
         grammar: Count({$i:2},
         			 Vocab({$i:'h'},
->>>>>>> 3bf60da4
                      	 OptionalReplace(
                              "", "e",
                              EMPTY_CONTEXT, EMPTY_CONTEXT, EMPTY_CONTEXT,
@@ -2316,15 +2204,9 @@
     });
 
     testGrammar({
-<<<<<<< HEAD
-        desc: '33l. Replace ∅|h by e: Cnt_4 t1:∅|t1:h -> t2:e {1} (vocab t1:hl)',
-        grammar: Count({t1:4, t2:4},
-        			 Vocab({t1:'hl'},
-=======
         desc: '33l. Replace ε|h by e: Cnt_4 ε|$i:h -> e {1} (vocab $i:hl)',
         grammar: Count({$i:4, $o:4},
         			 Vocab({$i:'hl'},
->>>>>>> 3bf60da4
                      	 OptionalReplace(
                              Uni("", "h"), "e",
                              EMPTY_CONTEXT, EMPTY_CONTEXT, EMPTY_CONTEXT,
@@ -2388,15 +2270,9 @@
     });
 
     testGrammar({
-<<<<<<< HEAD
-        desc: '33m. Replace ∅|h by e: Cnt_4 t1:∅|t1:h -> t2:e {1} (vocab t1:eh)',
-        grammar: Count({t1:4, t2:4},
-        			 Vocab({t1:'eh'},
-=======
         desc: '33m. Replace ε|h by e: Cnt_4 ε|$i:h -> e {1} (vocab $i:eh)',
         grammar: Count({$i:4, $o:4},
         			 Vocab({$i:'eh'},
->>>>>>> 3bf60da4
                      	 OptionalReplace(
                              Uni("", "h"), "e",
                              EMPTY_CONTEXT, EMPTY_CONTEXT, EMPTY_CONTEXT,
@@ -2457,15 +2333,9 @@
     });
 
     testGrammar({
-<<<<<<< HEAD
-        desc: '34a. Replace e by ∅: Cnt_4 t1:e -> t2:∅ {1} || #_ (vocab t1:ehl)',
-        grammar: Count({t1:4, t2:4},
-        			 Vocab({t1:'ehl'},
-=======
         desc: '34a. Replace e by ε: Cnt_4 e -> ε {1} || #_ (vocab $i:ehl)',
         grammar: Count({$i:4, $o:4},
         			 Vocab({$i:'ehl'},
->>>>>>> 3bf60da4
                      	 Replace(
                              "e", "",
                              EMPTY_CONTEXT, EMPTY_CONTEXT, EMPTY_CONTEXT,
@@ -2499,15 +2369,9 @@
     });
 
     testGrammar({
-<<<<<<< HEAD
-        desc: '34b. Replace e by ∅: Cnt_4 t1:e -> t2:∅ {1} || _# (vocab t1:ehl)',
-        grammar: Count({t1:4, t2:4},
-        			 Vocab({t1:'ehl'},
-=======
         desc: '34b. Replace e by ε: Cnt_4 e -> ε {1} || _# (vocab $i:ehl)',
         grammar: Count({$i:4, $o:4},
         			 Vocab({$i:'ehl'},
->>>>>>> 3bf60da4
                      	 Replace(
                              "e", "",
                              EMPTY_CONTEXT, EMPTY_CONTEXT, EMPTY_CONTEXT,
@@ -2541,15 +2405,9 @@
     });
 
     testGrammar({
-<<<<<<< HEAD
-        desc: '34c. Replace e by ∅: Cnt_4 t1:e -> t2:∅ {1} || #_# (vocab t1:ehl)',
-        grammar: Count({t1:4, t2:4},
-        			 Vocab({t1:'ehl'},
-=======
         desc: '34c. Replace e by ε: Cnt_4 e -> ε {1} || #_# (vocab $i:ehl)',
         grammar: Count({$i:4, $o:4},
         			 Vocab({$i:'ehl'},
->>>>>>> 3bf60da4
                      	 Replace(
                              "e", "",
                              EMPTY_CONTEXT, EMPTY_CONTEXT, EMPTY_CONTEXT,
@@ -2562,15 +2420,9 @@
     });
 
     testGrammar({
-<<<<<<< HEAD
-        desc: '34d. Replace e by ∅: Cnt_4 t1:e -> t2:∅ {1} (vocab t1:ehl)',
-        grammar: Count({t1:4, t2:4},
-        			 Vocab({t1:'ehl'},
-=======
         desc: '34d. Replace e by ε: Cnt_4 e -> ε {1} (vocab $i:ehl)',
         grammar: Count({$i:4, $o:4},
         			 Vocab({$i:'ehl'},
->>>>>>> 3bf60da4
                      	 Replace(
                              "e", "",
                              EMPTY_CONTEXT, EMPTY_CONTEXT, EMPTY_CONTEXT,
@@ -2607,15 +2459,9 @@
     });
 
     testGrammar({
-<<<<<<< HEAD
-        desc: '34e. Replace e by ∅: Cnt_3 t1:e -> t2:∅ {0,2} (vocab t1:ehl)',
-        grammar: Count({t1:3, t2:3},
-        			 Vocab({t1:'ehl'},
-=======
         desc: '34e. Replace e by ε: Cnt_3 e -> ε {0,2} (vocab $i:ehl)',
         grammar: Count({$i:3, $o:3},
         			 Vocab({$i:'ehl'},
->>>>>>> 3bf60da4
                      	 Replace(
                              "e", "",
                              EMPTY_CONTEXT, EMPTY_CONTEXT, EMPTY_CONTEXT,
@@ -2651,11 +2497,7 @@
         desc: '34e-alt. Replace e by ε: Cnt_3 e -> ε {0,2} (vocab $i:ehl)',
         grammar: Count({$i:3, $o:3},
                      Replace(
-<<<<<<< HEAD
-                        Vocab({t1: 'ehl'}, t1("e")), t2(""),
-=======
                         Vocab({$i: 'ehl'}, "e"), "",
->>>>>>> 3bf60da4
                         EMPTY_CONTEXT, EMPTY_CONTEXT, EMPTY_CONTEXT,
                         false, false, 0, 2
                      )),
@@ -2686,15 +2528,9 @@
     });
 
     testGrammar({
-<<<<<<< HEAD
-        desc: '34f. Replace e by ∅: Cnt_t1:3 t1:e -> t2:∅ {2} (vocab t1:eh)',
-        grammar: Count({t1:3},
-        			 Vocab({t1:'eh'},
-=======
         desc: '34f. Replace e by ε: Cnt_i:3 e -> ε {2} (vocab $i:eh)',
         grammar: Count({$i:3},
         			 Vocab({$i:'eh'},
->>>>>>> 3bf60da4
                      	 Replace(
                              "e", "",
                              EMPTY_CONTEXT, EMPTY_CONTEXT, EMPTY_CONTEXT,
@@ -2808,15 +2644,9 @@
     });
 
     testGrammar({
-<<<<<<< HEAD
-        desc: '37a. Replace i by e: Cnt_2 t1:i -> t2:e || #_ (vocab t1:hi)',
-        grammar: Count({t1:2, t2:2},
-        			 Vocab({t1:'hi'},
-=======
         desc: '37a. Replace i by e: Cnt_2 i -> e || #_ (vocab $i:hi)',
         grammar: Count({$i:2, $o:2},
         			 Vocab({$i:'hi'},
->>>>>>> 3bf60da4
                      	 Replace(
                              "i", "e",
                              EMPTY_CONTEXT, EMPTY_CONTEXT, EMPTY_CONTEXT,
@@ -2835,15 +2665,9 @@
     });
 
     testGrammar({
-<<<<<<< HEAD
-        desc: '37b. Replace i by e: Cnt_2 t1:i -> t2:e || _# (vocab t1:hi)',
-        grammar: Count({t1:2, t2:2},
-        			 Vocab({t1:'hi'},
-=======
         desc: '37b. Replace i by e: Cnt_2 i -> e || _# (vocab $i:hi)',
         grammar: Count({$i:2, $o:2},
         			 Vocab({$i:'hi'},
->>>>>>> 3bf60da4
                      	 Replace(
                              "i", "e",
                              EMPTY_CONTEXT, EMPTY_CONTEXT, EMPTY_CONTEXT,
@@ -2862,15 +2686,9 @@
     });
 
     testGrammar({
-<<<<<<< HEAD
-        desc: '37c. Replace i by e: Cnt_2 t1:i -> t2:e || #_# (vocab t1:hi)',
-        grammar: Count({t1:2, t2:2},
-        			 Vocab({t1:'hi'},
-=======
         desc: '37c. Replace i by e: Cnt_2 i -> e || #_# (vocab $i:hi)',
         grammar: Count({$i:2, $o:2},
         			 Vocab({$i:'hi'},
->>>>>>> 3bf60da4
                      	 Replace(
                              "i", "e",
                              EMPTY_CONTEXT, EMPTY_CONTEXT, EMPTY_CONTEXT,
