import { 
    Uni, 
    Match, 
    Seq, Any, Join, Filter, MatchDot, Dot, 
    MatchDotRep, MatchDotRep2, MatchDotStar, 
<<<<<<< HEAD
    MatchDotStar2, CharSet, Rep, Grammar, Count
=======
    MatchDotStar2, CharSet, Grammar, CountTape
>>>>>>> b568777f
} from "../src/grammars";

import { 
    testSuiteName, logTestSuite,
    VERBOSE_TEST_L2,
    t1, t2, testHasTapes, 
    //testHasVocab, 
    testGrammar 
} from './testUtil';

import {
    StringDict, VERBOSE_DEBUG
} from "../src/util";

// File level control over verbose output
const VERBOSE = VERBOSE_TEST_L2;

describe(`${testSuiteName(module)}`, function() {

    logTestSuite(this.title);

    describe('1. Match t1:h + t2:h', function() {
        const grammar = Match(Seq(t1("h"), t2("h")), "t1", "t2");
        testHasTapes(grammar, ['t1', 't2']);
        //testHasVocab(grammar, {t1: 1, t2: 1});
        testGrammar(grammar, [{t1: 'h', t2: 'h'}]);
    });

    describe('2. Match t1:hi + t2:h+i', function() {
        const grammar = Match(Seq(t1("hi"), t2("h"), t2("i")), "t1", "t2");
        testHasTapes(grammar, ['t1', 't2']);
        //testHasVocab(grammar, {t1: 1, t2: 1});
        testGrammar(grammar, [{t1: 'hi', t2: 'hi'}]);
    });

    describe('3. Match t1:h|i + t2:h|i', function() {
        const grammar = Match(Seq(Uni(t1("h"), t1("i")), 
                                  Uni(t2("h"), t2("i"))), "t1", "t2");
        testHasTapes(grammar, ['t1', 't2']);
        //testHasVocab(grammar, {t1: 2, t2: 2});
        const expectedResults: StringDict[] = [
            {t1: 'h', t2: 'h'}, {t1: 'i', t2: 'i'}
        ];
        testGrammar(grammar, expectedResults);
    });

    describe('4. Match t1:[hi] + t2:[hi]', function() {
        const grammar = Match(Seq(CharSet("t1", ["h", "i"]), 
                                  CharSet("t2", ["h", "i"])), "t1", "t2");
        testHasTapes(grammar, ['t1', 't2']);
        //testHasVocab(grammar, {t1: 2, t2: 2});
        const expectedResults: StringDict[] = [
            {t1: 'h', t2: 'h'}, {t1: 'i', t2: 'i'}
        ];
        testGrammar(grammar, expectedResults);
    });

    describe('5. Match t1:[hi] + t2:h|i', function() {
        const grammar = Match(Seq(CharSet("t1", ["h", "i"]), 
                                  Uni(t2("h"), t2("i"))), "t1", "t2");
        testHasTapes(grammar, ['t1', 't2']);
        //testHasVocab(grammar, {t1: 2, t2: 2});
        const expectedResults: StringDict[] = [
            {t1: 'h', t2: 'h'}, {t1: 'i', t2: 'i'}
        ];
        testGrammar(grammar, expectedResults);
    });

    describe('6. Match t1:h|i + t2:[hi]', function() {
        const grammar = Match(Seq(Uni(t1("h"), t1("i")), 
                                  CharSet("t2", ["h", "i"])), "t1", "t2");
        testHasTapes(grammar, ['t1', 't2']);
        //testHasVocab(grammar, {t1: 2, t2: 2});
        const expectedResults: StringDict[] = [
            {t1: 'h', t2: 'h'}, {t1: 'i', t2: 'i'}
        ];
        testGrammar(grammar, expectedResults);
    });

    // Seq with Match tests

    describe('7. (Match t1:h|i + t2:h|i) + t1:hi+t2:ih', function() {
        const grammar = Seq(Match(Seq(Uni(t1("h"), t1("i")),
                                      Uni(t2("h"), t2("i"))), "t1", "t2"),
                            t1("hi"), t2("ih"));
        testHasTapes(grammar, ['t1', 't2']);
        //testHasVocab(grammar, {t1: 2, t2: 2});
        const expectedResults: StringDict[] = [
            {t1: 'hhi', t2: 'hih'}, {t1: 'ihi', t2: 'iih'}
        ];
        testGrammar(grammar, expectedResults);
    });

    describe('8. t1:hi+t2:ih + (Match t1:h|i + t2:h|i)', function() {
        const grammar = Seq(t1("hi"), t2("ih"),
                            Match(Seq(Uni(t1("h"), t1("i")),
                                      Uni(t2("h"), t2("i"))), "t1", "t2"));
        testHasTapes(grammar, ['t1', 't2']);
        //testHasVocab(grammar, {t1: 2, t2: 2});
        const expectedResults: StringDict[] = [
            {t1: 'hih', t2: 'ihh'}, {t1: 'hii', t2: 'ihi'}
        ];
        testGrammar(grammar, expectedResults);
    });

    describe('9. (Match t1:a + t2:.) + t1:hi+t2:ih', function() {
        const grammar = Seq(Match(Seq(Any("t1"), Any("t2")), "t1", "t2"),
                            t1("hi"), t2("ih"));
        testHasTapes(grammar, ['t1', 't2']);
        //testHasVocab(grammar, {t1: 2, t2: 2});
        const expectedResults: StringDict[] = [
            {t1: 'hhi', t2: 'hih'}, {t1: 'ihi', t2: 'iih'} 
        ];
        testGrammar(grammar, expectedResults);
    });

    describe('10. t1:hi+t2:ih + (Match t1:. + t2:.)', function() {
        const grammar = Seq(t1("hi"), t2("ih"),
                            Match(Seq(Any("t1"), Any("t2")), "t1", "t2"));
        testHasTapes(grammar, ['t1', 't2']);
        //testHasVocab(grammar, {t1: 2, t2: 2});
        const expectedResults: StringDict[] = [
            {t1: 'hih', t2: 'ihh'}, {t1: 'hii', t2: 'ihi'}
        ];
        testGrammar(grammar, expectedResults);
    });

    describe('11. (Match t1/t2 t1:.) + t1:hi+t2:ih', function() {
        const grammar = Seq(Match(Any("t1"), "t1", "t2"),
                            t1("hi"), t2("ih"));
        testHasTapes(grammar, ['t1', 't2']);
        //testHasVocab(grammar, {t1: 2, t2: 2});
        testGrammar(grammar, []);
    }); 

    describe('12. (Match t1:. | t2:.) + t1:hi+t2:hi', function() {
        const grammar = Seq(Match(Uni(Any("t1"), Any("t2")), "t1", "t2"),
                            t1("hi"), t2("ih"));
        testHasTapes(grammar, ['t1', 't2']);
        //testHasVocab(grammar, {t1: 2, t2: 2});
        testGrammar(grammar, []);
    });

    describe('13. (Match t1:.+t2:.) + t1:hi+t2:ih', function() {
        const grammar = Seq(MatchDot("t1", "t2"), t1("hi"), t2("ih"));
        testHasTapes(grammar, ['t1', 't2']);
        //testHasVocab(grammar, {t1: 2, t2: 2});
        const expectedResults: StringDict[] = [
            {t1: 'hhi', t2: 'hih'}, {t1: 'ihi', t2: 'iih'}
        ];
        testGrammar(grammar, expectedResults);
    });

    describe('14. t1:hi+t2:ih + (Match t1:.+t2:.)', function() {
        const grammar = Seq(t1("hi"), t2("ih"), MatchDot("t1", "t2"));
        testHasTapes(grammar, ['t1', 't2']);
        //testHasVocab(grammar, {t1: 2, t2: 2});
        const expectedResults: StringDict[] = [
            {t1: 'hih', t2: 'ihh'}, {t1: 'hii', t2: 'ihi'}
        ];
        testGrammar(grammar, expectedResults);
    });

    describe('15. (Match t1:.+t2:.) + t1:hi+t2:hello', function() {
        const grammar = Seq(MatchDot("t1", "t2"), t1("hi"), t2("hello"));
        testHasTapes(grammar, ['t1', 't2']);
        //testHasVocab(grammar, {t1: 2, t2: 4});
        testGrammar(grammar, [{t1: 'hhi', t2: 'hhello'}]);
    });

    describe('16. (Match t1:.+t2:. + t1:.+t2:.) + t1:hi+t2:ih', function() {
        const grammar = Seq(Match(Seq(Dot("t1", "t2"), Dot("t1", "t2")),
                                  "t1", "t2"),
                            t1("hi"), t2("ih"));
        testHasTapes(grammar, ['t1', 't2']);
        //testHasVocab(grammar, {t1: 2, t2: 2});
        const expectedResults: StringDict[] = [
            {t1: 'hhhi', t2: 'hhih'}, {t1: 'hihi', t2: 'hiih'},
            {t1: 'ihhi', t2: 'ihih'}, {t1: 'iihi', t2: 'iiih'}
        ];
        testGrammar(grammar, expectedResults);
    });

    describe('17a. (Match (t1:.+t2:.){2}) + t1:hi+t2:ih', function() {
        const grammar = Seq(MatchDotRep(2, 2, "t1", "t2"), t1("hi"), t2("ih"));
        testHasTapes(grammar, ['t1', 't2']);
        //testHasVocab(grammar, {t1: 2, t2: 2});
        const expectedResults: StringDict[] = [
            {t1: 'hhhi', t2: 'hhih'}, {t1: 'hihi', t2: 'hiih'},
            {t1: 'ihhi', t2: 'ihih'}, {t1: 'iihi', t2: 'iiih'}
        ];
        testGrammar(grammar, expectedResults);
    }); 

    describe('17b. (Match t1:.{2}+t2:.{2}) + t1:hi+t2:ih', function() {
        const grammar = Seq(MatchDotRep2(2, 2, "t1", "t2"), t1("hi"), t2("ih"));
        testHasTapes(grammar, ['t1', 't2']);
        //testHasVocab(grammar, {t1: 2, t2: 2});
        const expectedResults: StringDict[] = [
            {t1: 'hhhi', t2: 'hhih'}, {t1: 'hihi', t2: 'hiih'},
            {t1: 'ihhi', t2: 'ihih'}, {t1: 'iihi', t2: 'iiih'}
        ];
        testGrammar(grammar, expectedResults);
    });

    describe('18a. t1:hi+t2:ih + (Match (t1:.+t2:.){2})', function() {
        const grammar = Seq(t1("hi"), t2("ih"), MatchDotRep(2, 2, "t1", "t2"));
        testHasTapes(grammar, ['t1', 't2']);
        //testHasVocab(grammar, {t1: 2, t2: 2});
        const expectedResults: StringDict[] = [
            {t1: 'hihh', t2: 'ihhh'}, {t1: 'hihi', t2: 'ihhi'},
            {t1: 'hiih', t2: 'ihih'}, {t1: 'hiii', t2: 'ihii'}
        ];
        testGrammar(grammar, expectedResults);
    });

    describe('18b. t1:hi+t2:ih + (Match t1:.{2}+t2:.{2})', function() {
        const grammar = Seq(t1("hi"), t2("ih"), MatchDotRep2(2, 2, "t1", "t2"));
        testHasTapes(grammar, ['t1', 't2']);
        //testHasVocab(grammar, {t1: 2, t2: 2});
        const expectedResults: StringDict[] = [
            {t1: 'hihh', t2: 'ihhh'}, {t1: 'hihi', t2: 'ihhi'},
            {t1: 'hiih', t2: 'ihih'}, {t1: 'hiii', t2: 'ihii'}
        ];
        testGrammar(grammar, expectedResults);
    });
    
    describe('19a. (Match (t1:.+t2:.)*) + t1:hi+t2:ih', function() {
        let grammar: Grammar = Seq(MatchDotStar("t1", "t2"), t1("hi"), t2("ih"));
        grammar = Count({t1:5,t2:5}, grammar);
        testHasTapes(grammar, ['t1', 't2']);
        //testHasVocab(grammar, {t1: 2, t2: 2});
        const expectedResults: StringDict[] = [
            {t1: 'hi', t2: 'ih'},       {t1: 'hhi', t2: 'hih'},
            {t1: 'ihi', t2: 'iih'},     {t1: 'hhhi', t2: 'hhih'},
            {t1: 'hihi', t2: 'hiih'},   {t1: 'ihhi', t2: 'ihih'},
            {t1: 'iihi', t2: 'iiih'},   {t1: 'hhhhi', t2: 'hhhih'},
            {t1: 'hhihi', t2: 'hhiih'}, {t1: 'hihhi', t2: 'hihih'},
            {t1: 'hiihi', t2: 'hiiih'}, {t1: 'ihhhi', t2: 'ihhih'},
            {t1: 'ihihi', t2: 'ihiih'}, {t1: 'iihhi', t2: 'iihih'},
            {t1: 'iiihi', t2: 'iiiih'},
        ];
        testGrammar(grammar, expectedResults);
    });

    describe('19b. (Match t1:.*+t2:.*) + t1:hi+t2:ih', function() {
        let grammar: Grammar = Seq(MatchDotStar2("t1", "t2"), t1("hi"), t2("ih"));
        grammar = Count({t1:5,t2:5}, grammar);
        testHasTapes(grammar, ['t1', 't2']);
        //testHasVocab(grammar, {t1: 2, t2: 2});
        const expectedResults: StringDict[] = [
            {t1: 'hi', t2: 'ih'},       {t1: 'hhi', t2: 'hih'},
            {t1: 'ihi', t2: 'iih'},     {t1: 'hhhi', t2: 'hhih'},
            {t1: 'hihi', t2: 'hiih'},   {t1: 'ihhi', t2: 'ihih'},
            {t1: 'iihi', t2: 'iiih'},   {t1: 'hhhhi', t2: 'hhhih'},
            {t1: 'hhihi', t2: 'hhiih'}, {t1: 'hihhi', t2: 'hihih'},
            {t1: 'hiihi', t2: 'hiiih'}, {t1: 'ihhhi', t2: 'ihhih'},
            {t1: 'ihihi', t2: 'ihiih'}, {t1: 'iihhi', t2: 'iihih'},
            {t1: 'iiihi', t2: 'iiiih'},
        ];
        testGrammar(grammar, expectedResults);
    });

    describe('20a. t1:hi+t2:ih + (Match (t1:.+t2:.)*)', function() {
        let grammar: Grammar = Seq(t1("hi"), t2("ih"), MatchDotStar("t1", "t2"));
        grammar = Count({t1:5,t2:5}, grammar);
        testHasTapes(grammar, ['t1', 't2']);
        //testHasVocab(grammar, {t1: 2, t2: 2});
        const expectedResults: StringDict[] = [
            {t1: 'hi', t2: 'ih'},       {t1: 'hih', t2: 'ihh'},
            {t1: 'hii', t2: 'ihi'},     {t1: 'hihh', t2: 'ihhh'},
            {t1: 'hihi', t2: 'ihhi'},   {t1: 'hiih', t2: 'ihih'},
            {t1: 'hiii', t2: 'ihii'},   {t1: 'hihhh', t2: 'ihhhh'},
            {t1: 'hihhi', t2: 'ihhhi'}, {t1: 'hihih', t2: 'ihhih'},
            {t1: 'hihii', t2: 'ihhii'}, {t1: 'hiihh', t2: 'ihihh'},
            {t1: 'hiihi', t2: 'ihihi'}, {t1: 'hiiih', t2: 'ihiih'},
            {t1: 'hiiii', t2: 'ihiii'},
        ];
        testGrammar(grammar, expectedResults);
    });

    describe('20b. t1:hi+t2:ih + (Match t1:.*+t2:.*)', function() {
        let grammar: Grammar = Seq(t1("hi"), t2("ih"), MatchDotStar2("t1", "t2"));
        grammar = Count({t1:5,t2:5}, grammar);
        testHasTapes(grammar, ['t1', 't2']);
        //testHasVocab(grammar, {t1: 2, t2: 2});
        const expectedResults: StringDict[] = [
            {t1: 'hi', t2: 'ih'},       {t1: 'hih', t2: 'ihh'},
            {t1: 'hii', t2: 'ihi'},     {t1: 'hihh', t2: 'ihhh'},
            {t1: 'hihi', t2: 'ihhi'},   {t1: 'hiih', t2: 'ihih'},
            {t1: 'hiii', t2: 'ihii'},   {t1: 'hihhh', t2: 'ihhhh'},
            {t1: 'hihhi', t2: 'ihhhi'}, {t1: 'hihih', t2: 'ihhih'},
            {t1: 'hihii', t2: 'ihhii'}, {t1: 'hiihh', t2: 'ihihh'},
            {t1: 'hiihi', t2: 'ihihi'}, {t1: 'hiiih', t2: 'ihiih'},
            {t1: 'hiiii', t2: 'ihiii'},
        ];
        testGrammar(grammar, expectedResults);
    });

    // Uni with Match tests

    describe('21. (Match t1:.+t2:. + t1:.+t2:.) | t1:hi+t2:ih', function() {
        const grammar = Uni(Match(Seq(Dot("t1", "t2"), Dot("t1", "t2")), "t1", "t2"),
                            Seq(t1("hi"), t2("ih")));
        testHasTapes(grammar, ['t1', 't2']);
        //testHasVocab(grammar, {t1: 2, t2: 2});
        const expectedResults: StringDict[] = [
            {t1: 'hh', t2: 'hh'}, {t1: 'ii', t2: 'ii'},
            {t1: 'hi', t2: 'hi'}, {t1: 'ih', t2: 'ih'},
            {t1: 'hi', t2: 'ih'}
        ];
        testGrammar(grammar, expectedResults);
    });

    describe('22. t1:hi+t2:ih | (Match t1:.+t2:. + t1:.+t2:.)', function() {
        let grammar: Grammar = Uni(Seq(t1("hi"), t2("ih")),
                                   Match(Seq(Dot("t1", "t2"), Dot("t1", "t2")),
                                         "t1", "t2"));
        testHasTapes(grammar, ['t1', 't2']);
         //testHasVocab(grammar, {t1: 2, t2: 2});
         const expectedResults: StringDict[] = [
            {t1: 'hi', t2: 'ih'}, {t1: 'hh', t2: 'hh'},
            {t1: 'hi', t2: 'hi'}, {t1: 'ih', t2: 'ih'},
            {t1: 'ii', t2: 'ii'}
        ];
        testGrammar(grammar, expectedResults);
});  

    describe('23a. (Match (t1:.+t2:.)*) | t1:hi+t2:ih', function() {
        let grammar: Grammar = Uni(MatchDotStar("t1", "t2"),
                                   Seq(t1("hi"), t2("ih")));
        grammar = Count({t1:3,t2:3}, grammar);
        testHasTapes(grammar, ['t1', 't2']);
        //testHasVocab(grammar, {t1: 2, t2: 2});
        const expectedResults: StringDict[] = [
            {},
            {t1: 'h', t2: 'h'},     {t1: 'i', t2: 'i'},
            {t1: 'hh', t2: 'hh'},   {t1: 'hi', t2: 'hi'},
            {t1: 'ih', t2: 'ih'},   {t1: 'ii', t2: 'ii'},
            {t1: 'hhh', t2: 'hhh'}, {t1: 'hhi', t2: 'hhi'},
            {t1: 'hih', t2: 'hih'}, {t1: 'hii', t2: 'hii'},
            {t1: 'ihh', t2: 'ihh'}, {t1: 'ihi', t2: 'ihi'},
            {t1: 'iih', t2: 'iih'}, {t1: 'iii', t2: 'iii'},
            {t1: 'hi', t2: 'ih'},
        ];
        testGrammar(grammar, expectedResults);
    });

    describe('23b. (Match t1:.*+t2:.*) | t1:hi+t2:ih', function() {
        let grammar: Grammar = Uni(MatchDotStar2("t1", "t2"),
                                   Seq(t1("hi"), t2("ih")));
        grammar = Count({t1:3,t2:3}, grammar);
        testHasTapes(grammar, ['t1', 't2']);
        //testHasVocab(grammar, {t1: 2, t2: 2});
        const expectedResults: StringDict[] = [
            {},
            {t1: 'h', t2: 'h'},     {t1: 'i', t2: 'i'},
            {t1: 'hh', t2: 'hh'},   {t1: 'hi', t2: 'hi'},
            {t1: 'ih', t2: 'ih'},   {t1: 'ii', t2: 'ii'},
            {t1: 'hhh', t2: 'hhh'}, {t1: 'hhi', t2: 'hhi'},
            {t1: 'hih', t2: 'hih'}, {t1: 'hii', t2: 'hii'},
            {t1: 'ihh', t2: 'ihh'}, {t1: 'ihi', t2: 'ihi'},
            {t1: 'iih', t2: 'iih'}, {t1: 'iii', t2: 'iii'},
            {t1: 'hi', t2: 'ih'},
        ];
        testGrammar(grammar, expectedResults);
    });

    describe('24a. t1:hi+t2:ih | (Match (t1:.+t2:.)*)', function() {
        let grammar: Grammar = Uni(Seq(t1("hi"), t2("ih")),
                                   MatchDotStar("t1", "t2"));
        grammar = Count({t1:3,t2:3}, grammar);
        testHasTapes(grammar, ['t1', 't2']);
        //testHasVocab(grammar, {t1: 2, t2: 2});
        const expectedResults: StringDict[] = [
            {t1: 'hi', t2: 'ih'},
            {},
            {t1: 'h', t2: 'h'},     {t1: 'i', t2: 'i'},
            {t1: 'hh', t2: 'hh'},   {t1: 'hi', t2: 'hi'},
            {t1: 'ih', t2: 'ih'},   {t1: 'ii', t2: 'ii'},
            {t1: 'hhh', t2: 'hhh'}, {t1: 'hhi', t2: 'hhi'},
            {t1: 'hih', t2: 'hih'}, {t1: 'hii', t2: 'hii'},
            {t1: 'ihh', t2: 'ihh'}, {t1: 'ihi', t2: 'ihi'},
            {t1: 'iih', t2: 'iih'}, {t1: 'iii', t2: 'iii'},
        ];
        testGrammar(grammar, expectedResults);
    });

    describe('24b. t1:hi+t2:ih | (Match t1:.*+t2:.*)', function() {
        let grammar: Grammar = Uni(Seq(t1("hi"), t2("ih")),
                                   MatchDotStar2("t1", "t2"));
        grammar = Count({t1:3,t2:3}, grammar);
        testHasTapes(grammar, ['t1', 't2']);
        //testHasVocab(grammar, {t1: 2, t2: 2});
        const expectedResults: StringDict[] = [
            {t1: 'hi', t2: 'ih'},
            {},
            {t1: 'h', t2: 'h'},     {t1: 'i', t2: 'i'},
            {t1: 'hh', t2: 'hh'},   {t1: 'hi', t2: 'hi'},
            {t1: 'ih', t2: 'ih'},   {t1: 'ii', t2: 'ii'},
            {t1: 'hhh', t2: 'hhh'}, {t1: 'hhi', t2: 'hhi'},
            {t1: 'hih', t2: 'hih'}, {t1: 'hii', t2: 'hii'},
            {t1: 'ihh', t2: 'ihh'}, {t1: 'ihi', t2: 'ihi'},
            {t1: 'iih', t2: 'iih'}, {t1: 'iii', t2: 'iii'},
        ];
        testGrammar(grammar, expectedResults);
    });

    // Filter/Join with Match tests

    describe('25. Filter t1:h+t2:h [Match t1:.+t2:.]', function() {
        const grammar = Filter(Seq(t1("h"), t2("h")), MatchDot("t1", "t2"));
        testHasTapes(grammar, ['t1', 't2']);
        //testHasVocab(grammar, {t1: 1, t2: 1});
        testGrammar(grammar, [{t1: 'h', t2: 'h'}]);
    });

    describe('26. Filter Match t1:.+t2:. [t1:h+t2:h]', function() {
        const grammar = Filter(MatchDot("t1", "t2"), Seq(t1("h"), t2("h")));
        testHasTapes(grammar, ['t1', 't2']);
        //testHasVocab(grammar, {t1: 1, t2: 1});
        testGrammar(grammar, [{t1: 'h', t2: 'h'}]);
    });

    describe('27. Join t1:h+t2:h ⨝ Match t1:.+t2:.', function() {
        const grammar = Join(Seq(t1("h"), t2("h")), MatchDot("t1", "t2"));
        testHasTapes(grammar, ['t1', 't2']);
        //testHasVocab(grammar, {t1: 1, t2: 1});
        testGrammar(grammar, [{t1: 'h', t2: 'h'}]);
    });

    describe('28. Join Match t1:.+t2:. ⨝ t1:h+t2:h', function() {
        const grammar = Join(MatchDot("t1", "t2"), Seq(t1("h"), t2("h")));
        testHasTapes(grammar, ['t1', 't2']);
        //testHasVocab(grammar, {t1: 1, t2: 1});
        testGrammar(grammar, [{t1: 'h', t2: 'h'}]);
    });

    describe('29a. Filter t1:h+t2:h [Match (t1:.+t2:.){0,3}]', function() {
        const grammar = Filter(Seq(t1("h"), t2("h")),
                               MatchDotRep(0, 3, "t1", "t2"));
        testHasTapes(grammar, ['t1', 't2']);
        //testHasVocab(grammar, {t1: 1, t2: 1});
        testGrammar(grammar, [{t1: 'h', t2: 'h'}]);
    });

    describe('29b. Filter t1:h+t2:h [Match t1:.{0,3}+t2:.{0,3}]', function() {
        const grammar = Filter(Seq(t1("h"), t2("h")),
                               MatchDotRep2(0, 3, "t1", "t2"));
        testHasTapes(grammar, ['t1', 't2']);
        //testHasVocab(grammar, {t1: 1, t2: 1});
        testGrammar(grammar, [{t1: 'h', t2: 'h'}]);
    });

    describe('30a. Filter Match (t1:.+t2:.){0,3} [t1:h+t2:h]', function() {
        const grammar = Filter(MatchDotRep(0, 3, "t1", "t2"),
                               Seq(t1("h"), t2("h")));
        testHasTapes(grammar, ['t1', 't2']);
        //testHasVocab(grammar, {t1: 1, t2: 1});
        testGrammar(grammar, [{t1: 'h', t2: 'h'}]);
    });

    describe('30b. Filter Match t1:.{0,3}+t2:.{0,3} [t1:h+t2:h]', function() {
        const grammar = Filter(MatchDotRep2(0, 3, "t1", "t2"),
                               Seq(t1("h"), t2("h")));
        testHasTapes(grammar, ['t1', 't2']);
        //testHasVocab(grammar, {t1: 1, t2: 1});
        testGrammar(grammar, [{t1: 'h', t2: 'h'}]);
    });

    describe('31a. Join t1:h+t2:h ⨝ Match (t1:.+t2:.){0,3} ', function() {
        const grammar = Join(Seq(t1("h"), t2("h")),
                             MatchDotRep(0, 3, "t1", "t2"));
        testHasTapes(grammar, ['t1', 't2']);
        //testHasVocab(grammar, {t1: 1, t2: 1});
        testGrammar(grammar, [{t1: 'h', t2: 'h'}]);
    });

    describe('31b. Join t1:h+t2:h ⨝ Match t1:.{0,3}+t2:.{0,3}', function() {
        const grammar = Join(Seq(t1("h"), t2("h")),
                             MatchDotRep2(0, 3, "t1", "t2"));
        testHasTapes(grammar, ['t1', 't2']);
        //testHasVocab(grammar, {t1: 1, t2: 1});
        testGrammar(grammar, [{t1: 'h', t2: 'h'}]);
    });

    describe('32a. Join Match (t1:.+t2:.){0,3} ⨝ t1:h+t2:h', function() {
        const grammar = Join(MatchDotRep(0, 3, "t1", "t2"),
                             Seq(t1("h"), t2("h")));
        testHasTapes(grammar, ['t1', 't2']);
        //testHasVocab(grammar, {t1: 1, t2: 1});
        testGrammar(grammar, [{t1: 'h', t2: 'h'}]);
    });

    describe('32b. Join Match t1:.{0,3}+t2:.{0,3} ⨝ t1:h+t2:h', function() {
        const grammar = Join(MatchDotRep2(0, 3, "t1", "t2"),
                             Seq(t1("h"), t2("h")));
        testHasTapes(grammar, ['t1', 't2']);
        //testHasVocab(grammar, {t1: 1, t2: 1});
        testGrammar(grammar, [{t1: 'h', t2: 'h'}]);
    });

    describe('33a. Filter t1:h+t2:h [Match (t1:.+t2:.)*]', function() {
        const grammar = Filter(Seq(t1("h"), t2("h")),
                               MatchDotStar("t1", "t2"));
        testHasTapes(grammar, ['t1', 't2']);
        //testHasVocab(grammar, {t1: 1, t2: 1});
        testGrammar(grammar, [{t1: 'h', t2: 'h'}]);
    });

    describe('33b. Filter t1:h+t2:h [Match t1:.*+t2:.*]', function() {
        const grammar = Filter(Seq(t1("h"), t2("h")),
                               MatchDotStar2("t1", "t2"));
        testHasTapes(grammar, ['t1', 't2']);
        //testHasVocab(grammar, {t1: 1, t2: 1});
        testGrammar(grammar, [{t1: 'h', t2: 'h'}]);
    });

    describe('34a. Filter Match (t1:.+t2:.)* [t1:h+t2:h]', function() {
        const grammar = Filter(MatchDotStar("t1", "t2"),
                               Seq(t1("h"), t2("h")));
        testHasTapes(grammar, ['t1', 't2']);
        //testHasVocab(grammar, {t1: 1, t2: 1});
        testGrammar(grammar, [{t1: 'h', t2: 'h'}]);
    });

    describe('34b. Filter Match t1:.*+t2:.* [t1:h+t2:h]', function() {
        const grammar = Filter(MatchDotStar2("t1", "t2"),
                               Seq(t1("h"), t2("h")));
        testHasTapes(grammar, ['t1', 't2']);
        //testHasVocab(grammar, {t1: 1, t2: 1});
        testGrammar(grammar, [{t1: 'h', t2: 'h'}]);
    });

    describe('35a. Join t1:h+t2:h ⨝ Match (t1:.+t2:.)*', function() {
        const grammar = Join(Seq(t1("h"), t2("h")),
                             MatchDotStar("t1", "t2"));
        testHasTapes(grammar, ['t1', 't2']);
        //testHasVocab(grammar, {t1: 1, t2: 1});
        testGrammar(grammar, [{t1: 'h', t2: 'h'}]);
    });

    describe('35b. Join t1:h+t2:h ⨝ Match t1:.*+t2:.*', function() {
        const grammar = Join(Seq(t1("h"), t2("h")),
                             MatchDotStar2("t1", "t2"));
        testHasTapes(grammar, ['t1', 't2']);
        //testHasVocab(grammar, {t1: 1, t2: 1});
        testGrammar(grammar, [{t1: 'h', t2: 'h'}]);
    });

    describe('36a. Join Match (t1:.+t2:.)* ⨝ t1:h+t2:h', function() {
        const grammar = Join(MatchDotStar("t1", "t2"),
                             Seq(t1("h"), t2("h")));
        testHasTapes(grammar, ['t1', 't2']);
        //testHasVocab(grammar, {t1: 1, t2: 1});
        testGrammar(grammar, [{t1: 'h', t2: 'h'}]);
    });

    describe('36b. Join Match t1:.*+t2:.* ⨝ t1:h+t2:h', function() {
        const grammar = Join(MatchDotStar2("t1", "t2"),
                             Seq(t1("h"), t2("h")));
        testHasTapes(grammar, ['t1', 't2']);
        //testHasVocab(grammar, {t1: 1, t2: 1});
        testGrammar(grammar, [{t1: 'h', t2: 'h'}]);
    });

    describe('37. Filter t1:hi+t2:hi [Match (t1:.+t2:. + t1:.+t2:.)]', function() {
        const grammar = Filter(Seq(t1("hi"), t2("hi")),
                               Match(Seq(Dot("t1", "t2"), Dot("t1", "t2")),
                                     "t1", "t2"));
        testHasTapes(grammar, ['t1', 't2']);
        //testHasVocab(grammar, {t1: 2, t2: 2});
        testGrammar(grammar, [{t1: 'hi', t2: 'hi'}]);
    });

    describe('38. Filter (Match t1:.+t2:. + t1:.+t2:.) [t1:hi+t2:hi]', function() {
        const grammar = Filter(Match(Seq(Dot("t1", "t2"), Dot("t1", "t2")),
                                     "t1", "t2"),
                               Seq(t1("hi"), t2("hi")));
        testHasTapes(grammar, ['t1', 't2']);
        //testHasVocab(grammar, {t1: 2, t2: 2});
        testGrammar(grammar, [{t1: 'hi', t2: 'hi'}]);
    });

    describe('39, Join t1:hi+t2:hi ⨝ Match (t1:.+t2:. + t1:.+t2:.)', function() {
        const grammar = Join(Seq(t1("hi"), t2("hi")),
                             Match(Seq(Dot("t1", "t2"), Dot("t1", "t2")),
                                   "t1", "t2"));
        testHasTapes(grammar, ['t1', 't2']);
        //testHasVocab(grammar, {t1: 2, t2: 2});
        testGrammar(grammar, [{t1: 'hi', t2: 'hi'}]);
    });

    describe('40. Join Match (t1:.+t2:. + t1:.+t2:.) ⨝ t1:hi+t2:hi', function() {
        const grammar = Join(Match(Seq(Dot("t1", "t2"), Dot("t1", "t2")),
                                   "t1", "t2"),
                             Seq(t1("hi"), t2("hi")));
        testHasTapes(grammar, ['t1', 't2']);
        //testHasVocab(grammar, {t1: 2, t2: 2});
        testGrammar(grammar, [{t1: 'hi', t2: 'hi'}]);
    });

    describe('41a. Filter t1:hi+t2:hi [Match (t1:.+t2:.){2}]', function() {
        const grammar = Filter(Seq(t1("hi"), t2("hi")),
                               MatchDotRep(2, 2, "t1", "t2"));
        testHasTapes(grammar, ['t1', 't2']);
        //testHasVocab(grammar, {t1: 2, t2: 2});
        testGrammar(grammar, [{t1: 'hi', t2: 'hi'}]);
    });

    describe('41b. Filter t1:hi+t2:hi [Match t1:.{2}+t2:.{2}]', function() {
        const grammar = Filter(Seq(t1("hi"), t2("hi")),
                               MatchDotRep2(2, 2, "t1", "t2"));
        testHasTapes(grammar, ['t1', 't2']);
        //testHasVocab(grammar, {t1: 2, t2: 2});
        testGrammar(grammar, [{t1: 'hi', t2: 'hi'}]);
    });

    describe('42a. Filter Match (t1:.+t2:.){2} [t1:hi+t2:hi]', function() {
        const grammar = Filter(MatchDotRep(2, 2, "t1", "t2"),
                               Seq(t1("hi"), t2("hi")));
        testHasTapes(grammar, ['t1', 't2']);
        //testHasVocab(grammar, {t1: 2, t2: 2});
        testGrammar(grammar, [{t1: 'hi', t2: 'hi'}]);
    });

    describe('42b. Filter Match t1:.{2}+t2:.{2} [t1:hi+t2:hi]', function() {
        const grammar = Filter(MatchDotRep2(2, 2, "t1", "t2"),
                               Seq(t1("hi"), t2("hi")));
        testHasTapes(grammar, ['t1', 't2']);
        //testHasVocab(grammar, {t1: 2, t2: 2});
        testGrammar(grammar, [{t1: 'hi', t2: 'hi'}]);
    });

    describe('43a. Join t1:hi+t2:hi ⨝ Match (t1:.+t2:.){2}', function() {
        const grammar = Join(Seq(t1("hi"), t2("hi")),
                             MatchDotRep(2, 2, "t1", "t2"));
        testHasTapes(grammar, ['t1', 't2']);
        //testHasVocab(grammar, {t1: 2, t2: 2});
        testGrammar(grammar, [{t1: 'hi', t2: 'hi'}]);
    });

    describe('43b. Join t1:hi+t2:hi ⨝ Match t1:.{2}+t2:.{2}', function() {
        const grammar = Join(Seq(t1("hi"), t2("hi")),
                             MatchDotRep2(2, 2, "t1", "t2"));
        testHasTapes(grammar, ['t1', 't2']);
        //testHasVocab(grammar, {t1: 2, t2: 2});
        testGrammar(grammar, [{t1: 'hi', t2: 'hi'}]);
    });

    describe('44a. Join Match (t1:.+t2:.){2} ⨝ t1:hi+t2:hi', function() {
        const grammar = Join(MatchDotRep(2, 2, "t1", "t2"),
                             Seq(t1("hi"), t2("hi")));
        testHasTapes(grammar, ['t1', 't2']);
        //testHasVocab(grammar, {t1: 2, t2: 2});
        testGrammar(grammar, [{t1: 'hi', t2: 'hi'}]);
    });

    describe('44b. Join Match t1:.{2}+t2:.{2} ⨝ t1:hi+t2:hi', function() {
        const grammar = Join(MatchDotRep2(2, 2, "t1", "t2"),
                             Seq(t1("hi"), t2("hi")));
        testHasTapes(grammar, ['t1', 't2']);
        //testHasVocab(grammar, {t1: 2, t2: 2});
        testGrammar(grammar, [{t1: 'hi', t2: 'hi'}]);
    });

    describe('45a. Filter t1:hi+t2:hi [Match (t1:.+t2:.){0,3}]', function() {
        const grammar = Filter(Seq(t1("hi"), t2("hi")),
                               MatchDotRep(0, 3, "t1", "t2"));
        testHasTapes(grammar, ['t1', 't2']);
        //testHasVocab(grammar, {t1: 2, t2: 2});
        testGrammar(grammar, [{t1: 'hi', t2: 'hi'}]);
    });

    describe('45b. Filter t1:hi+t2:hi [Match t1:.{0,3}+t2:.{0,3}]', function() {
        const grammar = Filter(Seq(t1("hi"), t2("hi")),
                               MatchDotRep2(0, 3, "t1", "t2"));
        testHasTapes(grammar, ['t1', 't2']);
        //testHasVocab(grammar, {t1: 2, t2: 2});
        testGrammar(grammar, [{t1: 'hi', t2: 'hi'}]);
    });

    describe('46a. Filter Match (t1:.+t2:.){0,3} [t1:hi+t2:hi]', function() {
        const grammar = Filter(MatchDotRep(0, 3, "t1", "t2"),
                               Seq(t1("hi"), t2("hi")));
        testHasTapes(grammar, ['t1', 't2']);
        //testHasVocab(grammar, {t1: 2, t2: 2});
        testGrammar(grammar, [{t1: 'hi', t2: 'hi'}]);
    });

    describe('46b. Filter Match t1:.{0,3}+t2:.{0,3} [t1:hi+t2:hi]', function() {
        const grammar = Filter(MatchDotRep2(0, 3, "t1", "t2"),
                               Seq(t1("hi"), t2("hi")));
        testHasTapes(grammar, ['t1', 't2']);
        //testHasVocab(grammar, {t1: 2, t2: 2});
        testGrammar(grammar, [{t1: 'hi', t2: 'hi'}]);
    });

    describe('47a. Join t1:hi+t2:hi ⨝ Match (t1:.+t2:.){0,3}', function() {
        const grammar = Join(Seq(t1("hi"), t2("hi")),
                             MatchDotRep(0, 3, "t1", "t2"));
        testHasTapes(grammar, ['t1', 't2']);
        //testHasVocab(grammar, {t1: 2, t2: 2});
        testGrammar(grammar, [{t1: 'hi', t2: 'hi'}]);
    });

    describe('47b. Join t1:hi+t2:hi ⨝ Match t1:.{0,3}+t2:.{0,3}', function() {
        const grammar = Join(Seq(t1("hi"), t2("hi")),
                             MatchDotRep2(0, 3, "t1", "t2"));
        testHasTapes(grammar, ['t1', 't2']);
        //testHasVocab(grammar, {t1: 2, t2: 2});
        testGrammar(grammar, [{t1: 'hi', t2: 'hi'}]);
    });

    describe('48a. Join Match (t1:.+t2:.){0,3} ⨝ t1:hi+t2:hi', function() {
        const grammar = Join(MatchDotRep(0, 3, "t1", "t2"),
                             Seq(t1("hi"), t2("hi")));
        testHasTapes(grammar, ['t1', 't2']);
        //testHasVocab(grammar, {t1: 2, t2: 2});
        testGrammar(grammar, [{t1: 'hi', t2: 'hi'}]);
    });

    describe('48b. Join Match t1:.{0,3}+t2:.{0,3} ⨝ t1:hi+t2:hi', function() {
        const grammar = Join(MatchDotRep2(0, 3, "t1", "t2"),
                             Seq(t1("hi"), t2("hi")));
        testHasTapes(grammar, ['t1', 't2']);
        //testHasVocab(grammar, {t1: 2, t2: 2});
        testGrammar(grammar, [{t1: 'hi', t2: 'hi'}]);
    });

    describe('49a. Filter t1:hello+t2:hello [Match (t1:.+t2:.){3,7}]', function() {
        const grammar = Filter(Seq(t1("hello"), t2("hello")),
                               MatchDotRep(3, 7, "t1", "t2"));
        testHasTapes(grammar, ['t1', 't2']);
        //testHasVocab(grammar, {t1: 4, t2: 4});
        testGrammar(grammar, [{t1: 'hello', t2: 'hello'}]);
    });

    describe('49b. Filter t1:hello+t2:hello [Match t1:.{3,7}+t2:.{3,7}]', function() {
        const grammar = Filter(Seq(t1("hello"), t2("hello")),
                               MatchDotRep2(3, 7, "t1", "t2"));
        testHasTapes(grammar, ['t1', 't2']);
        //testHasVocab(grammar, {t1: 4, t2: 4});
        testGrammar(grammar, [{t1: 'hello', t2: 'hello'}]);
    });

    describe('50a. Filter Match (t1:.+t2:.){3,7} [t1:hello+t2:hello]', function() {
        const grammar = Filter(MatchDotRep(3, 7, "t1", "t2"),
                               Seq(t1("hello"), t2("hello")));
        testHasTapes(grammar, ['t1', 't2']);
        //testHasVocab(grammar, {t1: 4, t2: 4});
        testGrammar(grammar, [{t1: 'hello', t2: 'hello'}]);
    });

    describe('50b. Filter Match t1:.{3,7}+t2:.{3,7} [t1:hello+t2:hello]', function() {
        const grammar = Filter(MatchDotRep2(3, 7, "t1", "t2"),
                               Seq(t1("hello"), t2("hello")));
        testHasTapes(grammar, ['t1', 't2']);
        //testHasVocab(grammar, {t1: 4, t2: 4});
        testGrammar(grammar, [{t1: 'hello', t2: 'hello'}]);
    });

    describe('51a. Join t1:hello+t2:hello ⨝ Match (t1:.+t2:.){3,7}', function() {
        const grammar = Join(Seq(t1("hello"), t2("hello")),
                             MatchDotRep(3, 7, "t1", "t2"));
        testHasTapes(grammar, ['t1', 't2']);
        //testHasVocab(grammar, {t1: 4, t2: 4});
        testGrammar(grammar, [{t1: 'hello', t2: 'hello'}]);
    });

    describe('51b. Join t1:hello+t2:hello ⨝ Match t1:.{3,7}+t2:.{3,7}', function() {
        const grammar = Join(Seq(t1("hello"), t2("hello")),
                             MatchDotRep2(3, 7, "t1", "t2"));
        testHasTapes(grammar, ['t1', 't2']);
        //testHasVocab(grammar, {t1: 4, t2: 4});
        testGrammar(grammar, [{t1: 'hello', t2: 'hello'}]);
    });

    describe('52a. Join Match (t1:.+t2:.){3,7} ⨝ t1:hello+t2:hello', function() {
        const grammar = Join(MatchDotRep(3, 7, "t1", "t2"),
                             Seq(t1("hello"), t2("hello")));
        testHasTapes(grammar, ['t1', 't2']);
        //testHasVocab(grammar, {t1: 4, t2: 4});
        testGrammar(grammar, [{t1: 'hello', t2: 'hello'}]);
    });

    describe('52b. Join Match t1:.{3,7}+t2:.{3,7} ⨝ t1:hello+t2:hello', function() {
        const grammar = Join(MatchDotRep2(3, 7, "t1", "t2"),
                             Seq(t1("hello"), t2("hello")));
        testHasTapes(grammar, ['t1', 't2']);
        //testHasVocab(grammar, {t1: 4, t2: 4});
        testGrammar(grammar, [{t1: 'hello', t2: 'hello'}]);
    });

    describe('53a. Filter t1:hello+t2:hello [Match (t1:.+t2:.)*]', function() {
        const grammar = Filter(Seq(t1("hello"), t2("hello")),
                               MatchDotStar("t1", "t2"));
        testHasTapes(grammar, ['t1', 't2']);
        //testHasVocab(grammar, {t1: 4, t2: 4});
        testGrammar(grammar, [{t1: 'hello', t2: 'hello'}]);
    });

    describe('53b. Filter t1:hello+t2:hello [Match t1:.*+t2:.*]', function() {
        const grammar = Filter(Seq(t1("hello"), t2("hello")),
                               MatchDotStar2("t1", "t2"));
        testHasTapes(grammar, ['t1', 't2']);
        //testHasVocab(grammar, {t1: 4, t2: 4});
        testGrammar(grammar, [{t1: 'hello', t2: 'hello'}]);
    });

    describe('54a. Filter Match (t1:.+t2:.)* [t1:hello+t2:hello]', function() {
        const grammar = Filter(MatchDotStar("t1", "t2"),
                               Seq(t1("hello"), t2("hello")));
        testHasTapes(grammar, ['t1', 't2']);
        //testHasVocab(grammar, {t1: 4, t2: 4});
        testGrammar(grammar, [{t1: 'hello', t2: 'hello'}]);
    });

    describe('54b. Filter Match t1:.*+t2:.* [t1:hello+t2:hello]', function() {
        const grammar = Filter(MatchDotStar2("t1", "t2"),
                               Seq(t1("hello"), t2("hello")));
        testHasTapes(grammar, ['t1', 't2']);
        //testHasVocab(grammar, {t1: 4, t2: 4});
        testGrammar(grammar, [{t1: 'hello', t2: 'hello'}]);
    });

    describe('55a. Join t1:hello+t2:hello ⨝ Match (t1:.+t2:.)*', function() {
        const grammar = Join(Seq(t1("hello"), t2("hello")),
                             MatchDotStar("t1", "t2"));
        testHasTapes(grammar, ['t1', 't2']);
        //testHasVocab(grammar, {t1: 4, t2: 4});
        testGrammar(grammar, [{t1: 'hello', t2: 'hello'}]);
    });

    describe('55b. Join t1:hello+t2:hello ⨝ Match t1:.*+t2:.*', function() {
        const grammar = Join(Seq(t1("hello"), t2("hello")),
                             MatchDotStar2("t1", "t2"));
        testHasTapes(grammar, ['t1', 't2']);
        //testHasVocab(grammar, {t1: 4, t2: 4});
        testGrammar(grammar, [{t1: 'hello', t2: 'hello'}]);
    });

    describe('56a. Join Match (t1:.+t2:.)* ⨝ t1:hello+t2:hello', function() {
        const grammar = Join(MatchDotStar("t1", "t2"),
                             Seq(t1("hello"), t2("hello")));
        testHasTapes(grammar, ['t1', 't2']);
        //testHasVocab(grammar, {t1: 4, t2: 4});
        testGrammar(grammar, [{t1: 'hello', t2: 'hello'}]);
    });

    describe('56b. Join Match t1:.*+t2:.* ⨝ t1:hello+t2:hello', function() {
        const grammar = Join(MatchDotStar2("t1", "t2"),
                             Seq(t1("hello"), t2("hello")));
        testHasTapes(grammar, ['t1', 't2']);
        //testHasVocab(grammar, {t1: 4, t2: 4});
        testGrammar(grammar, [{t1: 'hello', t2: 'hello'}]);
    });

    describe('57a. Filter t1:he+t2:hello [Match (t1:.+t2:.)*]', function() {
        const grammar = Filter(Seq(t1("he"), t2("hello")),
                               MatchDotStar("t1", "t2"));
        testHasTapes(grammar, ['t1', 't2']);
        //testHasVocab(grammar, {t1: 2, t2: 4});
        testGrammar(grammar, []);
    });

    describe('57b. Filter t1:he+t2:hello [Match t1:.*+t2:.*]', function() {
        const grammar = Filter(Seq(t1("he"), t2("hello")),
                               MatchDotStar2("t1", "t2"));
        testHasTapes(grammar, ['t1', 't2']);
        //testHasVocab(grammar, {t1: 2, t2: 4});
        testGrammar(grammar, []);
    });

    describe('58a. Filter Match (t1:.+t2:.)* [t1:he+t2:hello]', function() {
        const grammar = Filter(MatchDotStar("t1", "t2"),
                               Seq(t1("he"), t2("hello")));
        testHasTapes(grammar, ['t1', 't2']);
        //testHasVocab(grammar, {t1: 2, t2: 4});
        testGrammar(grammar, []);
    });

    describe('58b. Filter Match t1:.*+t2:.* [t1:he+t2:hello]', function() {
        const grammar = Filter(MatchDotStar2("t1", "t2"),
                               Seq(t1("he"), t2("hello")));
        testHasTapes(grammar, ['t1', 't2']);
        //testHasVocab(grammar, {t1: 2, t2: 4});
        testGrammar(grammar, []);
    });

    describe('59a. Join t1:he+t2:hello ⨝ Match (t1:.+t2:.)*', function() {
        const grammar = Join(Seq(t1("he"), t2("hello")),
                             MatchDotStar("t1", "t2"));
        testHasTapes(grammar, ['t1', 't2']);
        //testHasVocab(grammar, {t1: 2, t2: 4});
        testGrammar(grammar, []);
    });

    describe('59b. Join t1:he+t2:hello ⨝ Match t1:.*+t2:.*', function() {
        const grammar = Join(Seq(t1("he"), t2("hello")),
                             MatchDotStar2("t1", "t2"));
        testHasTapes(grammar, ['t1', 't2']);
        //testHasVocab(grammar, {t1: 2, t2: 4});
        testGrammar(grammar, []);
    });

    describe('60a. Join Match (t1:.+t2:.)* ⨝ t1:he+t2:hello', function() {
        const grammar = Join(MatchDotStar("t1", "t2"),
                             Seq(t1("he"), t2("hello")));
        testHasTapes(grammar, ['t1', 't2']);
        //testHasVocab(grammar, {t1: 2, t2: 4});
        testGrammar(grammar, []);
    });

    describe('60b. Join Match t1:.*+t2:.* ⨝ t1:he+t2:hello', function() {
        const grammar = Join(MatchDotStar2("t1", "t2"),
                             Seq(t1("he"), t2("hello")));
        testHasTapes(grammar, ['t1', 't2']);
        //testHasVocab(grammar, {t1: 2, t2: 4});
        testGrammar(grammar, []);
    });

    describe('61a. Filter t1:hello+t2:hell [Match (t1:.+t2:.)*]', function() {
        const grammar = Filter(Seq(t1("hello"), t2("hell")),
                               MatchDotStar("t1", "t2"));
        testHasTapes(grammar, ['t1', 't2']);
        //testHasVocab(grammar, {t1: 4, t2: 3});
        testGrammar(grammar, []);
    });

    describe('61b. Filter t1:hello+t2:hell [Match t1:.*+t2:.*]', function() {
        const grammar = Filter(Seq(t1("hello"), t2("hell")),
                               MatchDotStar2("t1", "t2"));
        testHasTapes(grammar, ['t1', 't2']);
        //testHasVocab(grammar, {t1: 4, t2: 3});
        testGrammar(grammar, []);
    });

    describe('62a. Filter Match (t1:.+t2:.)* [t1:hello+t2:hell]', function() {
        const grammar = Filter(MatchDotStar("t1", "t2"),
                               Seq(t1("hello"), t2("hell")));
        testHasTapes(grammar, ['t1', 't2']);
        //testHasVocab(grammar, {t1: 4, t2: 3});
        testGrammar(grammar, []);
    });

    describe('62b. Filter Match t1:.*+t2:.* [t1:hello+t2:hell]', function() {
        const grammar = Filter(MatchDotStar2("t1", "t2"),
                               Seq(t1("hello"), t2("hell")));
        testHasTapes(grammar, ['t1', 't2']);
        //testHasVocab(grammar, {t1: 4, t2: 3});
        testGrammar(grammar, []);
    });

    describe('63a. Join t1:hello+t2:hell ⨝ Match (t1:.+t2:.)*', function() {
        const grammar = Join(Seq(t1("hello"), t2("hell")),
                             MatchDotStar("t1", "t2"));
        testHasTapes(grammar, ['t1', 't2']);
        //testHasVocab(grammar, {t1: 4, t2: 3});
        testGrammar(grammar, []);
    });

    describe('63b. Join t1:hello+t2:hell ⨝ Match t1:.*+t2:.*', function() {
        const grammar = Join(Seq(t1("hello"), t2("hell")),
                             MatchDotStar2("t1", "t2"));
        testHasTapes(grammar, ['t1', 't2']);
        //testHasVocab(grammar, {t1: 4, t2: 3});
        testGrammar(grammar, []);
    });

    describe('64a. Join Match (t1:.+t2:.)* ⨝ t1:hello+t2:hell', function() {
        const grammar = Join(MatchDotStar("t1", "t2"),
                             Seq(t1("hello"), t2("hell")));
        testHasTapes(grammar, ['t1', 't2']);
        //testHasVocab(grammar, {t1: 4, t2: 3});
        testGrammar(grammar, []);
    });

    describe('64b. Join Match t1:.*+t2:.* ⨝ t1:hello+t2:hell', function() {
        const grammar = Join(MatchDotStar2("t1", "t2"),
                             Seq(t1("hello"), t2("hell")));
        testHasTapes(grammar, ['t1', 't2']);
        //testHasVocab(grammar, {t1: 4, t2: 3});
        testGrammar(grammar, []);
    });

});
<|MERGE_RESOLUTION|>--- conflicted
+++ resolved
@@ -1,997 +1,993 @@
-import { 
-    Uni, 
-    Match, 
-    Seq, Any, Join, Filter, MatchDot, Dot, 
-    MatchDotRep, MatchDotRep2, MatchDotStar, 
-<<<<<<< HEAD
-    MatchDotStar2, CharSet, Rep, Grammar, Count
-=======
-    MatchDotStar2, CharSet, Grammar, CountTape
->>>>>>> b568777f
-} from "../src/grammars";
-
-import { 
-    testSuiteName, logTestSuite,
-    VERBOSE_TEST_L2,
-    t1, t2, testHasTapes, 
-    //testHasVocab, 
-    testGrammar 
-} from './testUtil';
-
-import {
-    StringDict, VERBOSE_DEBUG
-} from "../src/util";
-
-// File level control over verbose output
-const VERBOSE = VERBOSE_TEST_L2;
-
-describe(`${testSuiteName(module)}`, function() {
-
-    logTestSuite(this.title);
-
-    describe('1. Match t1:h + t2:h', function() {
-        const grammar = Match(Seq(t1("h"), t2("h")), "t1", "t2");
-        testHasTapes(grammar, ['t1', 't2']);
-        //testHasVocab(grammar, {t1: 1, t2: 1});
-        testGrammar(grammar, [{t1: 'h', t2: 'h'}]);
-    });
-
-    describe('2. Match t1:hi + t2:h+i', function() {
-        const grammar = Match(Seq(t1("hi"), t2("h"), t2("i")), "t1", "t2");
-        testHasTapes(grammar, ['t1', 't2']);
-        //testHasVocab(grammar, {t1: 1, t2: 1});
-        testGrammar(grammar, [{t1: 'hi', t2: 'hi'}]);
-    });
-
-    describe('3. Match t1:h|i + t2:h|i', function() {
-        const grammar = Match(Seq(Uni(t1("h"), t1("i")), 
-                                  Uni(t2("h"), t2("i"))), "t1", "t2");
-        testHasTapes(grammar, ['t1', 't2']);
-        //testHasVocab(grammar, {t1: 2, t2: 2});
-        const expectedResults: StringDict[] = [
-            {t1: 'h', t2: 'h'}, {t1: 'i', t2: 'i'}
-        ];
-        testGrammar(grammar, expectedResults);
-    });
-
-    describe('4. Match t1:[hi] + t2:[hi]', function() {
-        const grammar = Match(Seq(CharSet("t1", ["h", "i"]), 
-                                  CharSet("t2", ["h", "i"])), "t1", "t2");
-        testHasTapes(grammar, ['t1', 't2']);
-        //testHasVocab(grammar, {t1: 2, t2: 2});
-        const expectedResults: StringDict[] = [
-            {t1: 'h', t2: 'h'}, {t1: 'i', t2: 'i'}
-        ];
-        testGrammar(grammar, expectedResults);
-    });
-
-    describe('5. Match t1:[hi] + t2:h|i', function() {
-        const grammar = Match(Seq(CharSet("t1", ["h", "i"]), 
-                                  Uni(t2("h"), t2("i"))), "t1", "t2");
-        testHasTapes(grammar, ['t1', 't2']);
-        //testHasVocab(grammar, {t1: 2, t2: 2});
-        const expectedResults: StringDict[] = [
-            {t1: 'h', t2: 'h'}, {t1: 'i', t2: 'i'}
-        ];
-        testGrammar(grammar, expectedResults);
-    });
-
-    describe('6. Match t1:h|i + t2:[hi]', function() {
-        const grammar = Match(Seq(Uni(t1("h"), t1("i")), 
-                                  CharSet("t2", ["h", "i"])), "t1", "t2");
-        testHasTapes(grammar, ['t1', 't2']);
-        //testHasVocab(grammar, {t1: 2, t2: 2});
-        const expectedResults: StringDict[] = [
-            {t1: 'h', t2: 'h'}, {t1: 'i', t2: 'i'}
-        ];
-        testGrammar(grammar, expectedResults);
-    });
-
-    // Seq with Match tests
-
-    describe('7. (Match t1:h|i + t2:h|i) + t1:hi+t2:ih', function() {
-        const grammar = Seq(Match(Seq(Uni(t1("h"), t1("i")),
-                                      Uni(t2("h"), t2("i"))), "t1", "t2"),
-                            t1("hi"), t2("ih"));
-        testHasTapes(grammar, ['t1', 't2']);
-        //testHasVocab(grammar, {t1: 2, t2: 2});
-        const expectedResults: StringDict[] = [
-            {t1: 'hhi', t2: 'hih'}, {t1: 'ihi', t2: 'iih'}
-        ];
-        testGrammar(grammar, expectedResults);
-    });
-
-    describe('8. t1:hi+t2:ih + (Match t1:h|i + t2:h|i)', function() {
-        const grammar = Seq(t1("hi"), t2("ih"),
-                            Match(Seq(Uni(t1("h"), t1("i")),
-                                      Uni(t2("h"), t2("i"))), "t1", "t2"));
-        testHasTapes(grammar, ['t1', 't2']);
-        //testHasVocab(grammar, {t1: 2, t2: 2});
-        const expectedResults: StringDict[] = [
-            {t1: 'hih', t2: 'ihh'}, {t1: 'hii', t2: 'ihi'}
-        ];
-        testGrammar(grammar, expectedResults);
-    });
-
-    describe('9. (Match t1:a + t2:.) + t1:hi+t2:ih', function() {
-        const grammar = Seq(Match(Seq(Any("t1"), Any("t2")), "t1", "t2"),
-                            t1("hi"), t2("ih"));
-        testHasTapes(grammar, ['t1', 't2']);
-        //testHasVocab(grammar, {t1: 2, t2: 2});
-        const expectedResults: StringDict[] = [
-            {t1: 'hhi', t2: 'hih'}, {t1: 'ihi', t2: 'iih'} 
-        ];
-        testGrammar(grammar, expectedResults);
-    });
-
-    describe('10. t1:hi+t2:ih + (Match t1:. + t2:.)', function() {
-        const grammar = Seq(t1("hi"), t2("ih"),
-                            Match(Seq(Any("t1"), Any("t2")), "t1", "t2"));
-        testHasTapes(grammar, ['t1', 't2']);
-        //testHasVocab(grammar, {t1: 2, t2: 2});
-        const expectedResults: StringDict[] = [
-            {t1: 'hih', t2: 'ihh'}, {t1: 'hii', t2: 'ihi'}
-        ];
-        testGrammar(grammar, expectedResults);
-    });
-
-    describe('11. (Match t1/t2 t1:.) + t1:hi+t2:ih', function() {
-        const grammar = Seq(Match(Any("t1"), "t1", "t2"),
-                            t1("hi"), t2("ih"));
-        testHasTapes(grammar, ['t1', 't2']);
-        //testHasVocab(grammar, {t1: 2, t2: 2});
-        testGrammar(grammar, []);
-    }); 
-
-    describe('12. (Match t1:. | t2:.) + t1:hi+t2:hi', function() {
-        const grammar = Seq(Match(Uni(Any("t1"), Any("t2")), "t1", "t2"),
-                            t1("hi"), t2("ih"));
-        testHasTapes(grammar, ['t1', 't2']);
-        //testHasVocab(grammar, {t1: 2, t2: 2});
-        testGrammar(grammar, []);
-    });
-
-    describe('13. (Match t1:.+t2:.) + t1:hi+t2:ih', function() {
-        const grammar = Seq(MatchDot("t1", "t2"), t1("hi"), t2("ih"));
-        testHasTapes(grammar, ['t1', 't2']);
-        //testHasVocab(grammar, {t1: 2, t2: 2});
-        const expectedResults: StringDict[] = [
-            {t1: 'hhi', t2: 'hih'}, {t1: 'ihi', t2: 'iih'}
-        ];
-        testGrammar(grammar, expectedResults);
-    });
-
-    describe('14. t1:hi+t2:ih + (Match t1:.+t2:.)', function() {
-        const grammar = Seq(t1("hi"), t2("ih"), MatchDot("t1", "t2"));
-        testHasTapes(grammar, ['t1', 't2']);
-        //testHasVocab(grammar, {t1: 2, t2: 2});
-        const expectedResults: StringDict[] = [
-            {t1: 'hih', t2: 'ihh'}, {t1: 'hii', t2: 'ihi'}
-        ];
-        testGrammar(grammar, expectedResults);
-    });
-
-    describe('15. (Match t1:.+t2:.) + t1:hi+t2:hello', function() {
-        const grammar = Seq(MatchDot("t1", "t2"), t1("hi"), t2("hello"));
-        testHasTapes(grammar, ['t1', 't2']);
-        //testHasVocab(grammar, {t1: 2, t2: 4});
-        testGrammar(grammar, [{t1: 'hhi', t2: 'hhello'}]);
-    });
-
-    describe('16. (Match t1:.+t2:. + t1:.+t2:.) + t1:hi+t2:ih', function() {
-        const grammar = Seq(Match(Seq(Dot("t1", "t2"), Dot("t1", "t2")),
-                                  "t1", "t2"),
-                            t1("hi"), t2("ih"));
-        testHasTapes(grammar, ['t1', 't2']);
-        //testHasVocab(grammar, {t1: 2, t2: 2});
-        const expectedResults: StringDict[] = [
-            {t1: 'hhhi', t2: 'hhih'}, {t1: 'hihi', t2: 'hiih'},
-            {t1: 'ihhi', t2: 'ihih'}, {t1: 'iihi', t2: 'iiih'}
-        ];
-        testGrammar(grammar, expectedResults);
-    });
-
-    describe('17a. (Match (t1:.+t2:.){2}) + t1:hi+t2:ih', function() {
-        const grammar = Seq(MatchDotRep(2, 2, "t1", "t2"), t1("hi"), t2("ih"));
-        testHasTapes(grammar, ['t1', 't2']);
-        //testHasVocab(grammar, {t1: 2, t2: 2});
-        const expectedResults: StringDict[] = [
-            {t1: 'hhhi', t2: 'hhih'}, {t1: 'hihi', t2: 'hiih'},
-            {t1: 'ihhi', t2: 'ihih'}, {t1: 'iihi', t2: 'iiih'}
-        ];
-        testGrammar(grammar, expectedResults);
-    }); 
-
-    describe('17b. (Match t1:.{2}+t2:.{2}) + t1:hi+t2:ih', function() {
-        const grammar = Seq(MatchDotRep2(2, 2, "t1", "t2"), t1("hi"), t2("ih"));
-        testHasTapes(grammar, ['t1', 't2']);
-        //testHasVocab(grammar, {t1: 2, t2: 2});
-        const expectedResults: StringDict[] = [
-            {t1: 'hhhi', t2: 'hhih'}, {t1: 'hihi', t2: 'hiih'},
-            {t1: 'ihhi', t2: 'ihih'}, {t1: 'iihi', t2: 'iiih'}
-        ];
-        testGrammar(grammar, expectedResults);
-    });
-
-    describe('18a. t1:hi+t2:ih + (Match (t1:.+t2:.){2})', function() {
-        const grammar = Seq(t1("hi"), t2("ih"), MatchDotRep(2, 2, "t1", "t2"));
-        testHasTapes(grammar, ['t1', 't2']);
-        //testHasVocab(grammar, {t1: 2, t2: 2});
-        const expectedResults: StringDict[] = [
-            {t1: 'hihh', t2: 'ihhh'}, {t1: 'hihi', t2: 'ihhi'},
-            {t1: 'hiih', t2: 'ihih'}, {t1: 'hiii', t2: 'ihii'}
-        ];
-        testGrammar(grammar, expectedResults);
-    });
-
-    describe('18b. t1:hi+t2:ih + (Match t1:.{2}+t2:.{2})', function() {
-        const grammar = Seq(t1("hi"), t2("ih"), MatchDotRep2(2, 2, "t1", "t2"));
-        testHasTapes(grammar, ['t1', 't2']);
-        //testHasVocab(grammar, {t1: 2, t2: 2});
-        const expectedResults: StringDict[] = [
-            {t1: 'hihh', t2: 'ihhh'}, {t1: 'hihi', t2: 'ihhi'},
-            {t1: 'hiih', t2: 'ihih'}, {t1: 'hiii', t2: 'ihii'}
-        ];
-        testGrammar(grammar, expectedResults);
-    });
-    
-    describe('19a. (Match (t1:.+t2:.)*) + t1:hi+t2:ih', function() {
-        let grammar: Grammar = Seq(MatchDotStar("t1", "t2"), t1("hi"), t2("ih"));
-        grammar = Count({t1:5,t2:5}, grammar);
-        testHasTapes(grammar, ['t1', 't2']);
-        //testHasVocab(grammar, {t1: 2, t2: 2});
-        const expectedResults: StringDict[] = [
-            {t1: 'hi', t2: 'ih'},       {t1: 'hhi', t2: 'hih'},
-            {t1: 'ihi', t2: 'iih'},     {t1: 'hhhi', t2: 'hhih'},
-            {t1: 'hihi', t2: 'hiih'},   {t1: 'ihhi', t2: 'ihih'},
-            {t1: 'iihi', t2: 'iiih'},   {t1: 'hhhhi', t2: 'hhhih'},
-            {t1: 'hhihi', t2: 'hhiih'}, {t1: 'hihhi', t2: 'hihih'},
-            {t1: 'hiihi', t2: 'hiiih'}, {t1: 'ihhhi', t2: 'ihhih'},
-            {t1: 'ihihi', t2: 'ihiih'}, {t1: 'iihhi', t2: 'iihih'},
-            {t1: 'iiihi', t2: 'iiiih'},
-        ];
-        testGrammar(grammar, expectedResults);
-    });
-
-    describe('19b. (Match t1:.*+t2:.*) + t1:hi+t2:ih', function() {
-        let grammar: Grammar = Seq(MatchDotStar2("t1", "t2"), t1("hi"), t2("ih"));
-        grammar = Count({t1:5,t2:5}, grammar);
-        testHasTapes(grammar, ['t1', 't2']);
-        //testHasVocab(grammar, {t1: 2, t2: 2});
-        const expectedResults: StringDict[] = [
-            {t1: 'hi', t2: 'ih'},       {t1: 'hhi', t2: 'hih'},
-            {t1: 'ihi', t2: 'iih'},     {t1: 'hhhi', t2: 'hhih'},
-            {t1: 'hihi', t2: 'hiih'},   {t1: 'ihhi', t2: 'ihih'},
-            {t1: 'iihi', t2: 'iiih'},   {t1: 'hhhhi', t2: 'hhhih'},
-            {t1: 'hhihi', t2: 'hhiih'}, {t1: 'hihhi', t2: 'hihih'},
-            {t1: 'hiihi', t2: 'hiiih'}, {t1: 'ihhhi', t2: 'ihhih'},
-            {t1: 'ihihi', t2: 'ihiih'}, {t1: 'iihhi', t2: 'iihih'},
-            {t1: 'iiihi', t2: 'iiiih'},
-        ];
-        testGrammar(grammar, expectedResults);
-    });
-
-    describe('20a. t1:hi+t2:ih + (Match (t1:.+t2:.)*)', function() {
-        let grammar: Grammar = Seq(t1("hi"), t2("ih"), MatchDotStar("t1", "t2"));
-        grammar = Count({t1:5,t2:5}, grammar);
-        testHasTapes(grammar, ['t1', 't2']);
-        //testHasVocab(grammar, {t1: 2, t2: 2});
-        const expectedResults: StringDict[] = [
-            {t1: 'hi', t2: 'ih'},       {t1: 'hih', t2: 'ihh'},
-            {t1: 'hii', t2: 'ihi'},     {t1: 'hihh', t2: 'ihhh'},
-            {t1: 'hihi', t2: 'ihhi'},   {t1: 'hiih', t2: 'ihih'},
-            {t1: 'hiii', t2: 'ihii'},   {t1: 'hihhh', t2: 'ihhhh'},
-            {t1: 'hihhi', t2: 'ihhhi'}, {t1: 'hihih', t2: 'ihhih'},
-            {t1: 'hihii', t2: 'ihhii'}, {t1: 'hiihh', t2: 'ihihh'},
-            {t1: 'hiihi', t2: 'ihihi'}, {t1: 'hiiih', t2: 'ihiih'},
-            {t1: 'hiiii', t2: 'ihiii'},
-        ];
-        testGrammar(grammar, expectedResults);
-    });
-
-    describe('20b. t1:hi+t2:ih + (Match t1:.*+t2:.*)', function() {
-        let grammar: Grammar = Seq(t1("hi"), t2("ih"), MatchDotStar2("t1", "t2"));
-        grammar = Count({t1:5,t2:5}, grammar);
-        testHasTapes(grammar, ['t1', 't2']);
-        //testHasVocab(grammar, {t1: 2, t2: 2});
-        const expectedResults: StringDict[] = [
-            {t1: 'hi', t2: 'ih'},       {t1: 'hih', t2: 'ihh'},
-            {t1: 'hii', t2: 'ihi'},     {t1: 'hihh', t2: 'ihhh'},
-            {t1: 'hihi', t2: 'ihhi'},   {t1: 'hiih', t2: 'ihih'},
-            {t1: 'hiii', t2: 'ihii'},   {t1: 'hihhh', t2: 'ihhhh'},
-            {t1: 'hihhi', t2: 'ihhhi'}, {t1: 'hihih', t2: 'ihhih'},
-            {t1: 'hihii', t2: 'ihhii'}, {t1: 'hiihh', t2: 'ihihh'},
-            {t1: 'hiihi', t2: 'ihihi'}, {t1: 'hiiih', t2: 'ihiih'},
-            {t1: 'hiiii', t2: 'ihiii'},
-        ];
-        testGrammar(grammar, expectedResults);
-    });
-
-    // Uni with Match tests
-
-    describe('21. (Match t1:.+t2:. + t1:.+t2:.) | t1:hi+t2:ih', function() {
-        const grammar = Uni(Match(Seq(Dot("t1", "t2"), Dot("t1", "t2")), "t1", "t2"),
-                            Seq(t1("hi"), t2("ih")));
-        testHasTapes(grammar, ['t1', 't2']);
-        //testHasVocab(grammar, {t1: 2, t2: 2});
-        const expectedResults: StringDict[] = [
-            {t1: 'hh', t2: 'hh'}, {t1: 'ii', t2: 'ii'},
-            {t1: 'hi', t2: 'hi'}, {t1: 'ih', t2: 'ih'},
-            {t1: 'hi', t2: 'ih'}
-        ];
-        testGrammar(grammar, expectedResults);
-    });
-
-    describe('22. t1:hi+t2:ih | (Match t1:.+t2:. + t1:.+t2:.)', function() {
-        let grammar: Grammar = Uni(Seq(t1("hi"), t2("ih")),
-                                   Match(Seq(Dot("t1", "t2"), Dot("t1", "t2")),
-                                         "t1", "t2"));
-        testHasTapes(grammar, ['t1', 't2']);
-         //testHasVocab(grammar, {t1: 2, t2: 2});
-         const expectedResults: StringDict[] = [
-            {t1: 'hi', t2: 'ih'}, {t1: 'hh', t2: 'hh'},
-            {t1: 'hi', t2: 'hi'}, {t1: 'ih', t2: 'ih'},
-            {t1: 'ii', t2: 'ii'}
-        ];
-        testGrammar(grammar, expectedResults);
-});  
-
-    describe('23a. (Match (t1:.+t2:.)*) | t1:hi+t2:ih', function() {
-        let grammar: Grammar = Uni(MatchDotStar("t1", "t2"),
-                                   Seq(t1("hi"), t2("ih")));
-        grammar = Count({t1:3,t2:3}, grammar);
-        testHasTapes(grammar, ['t1', 't2']);
-        //testHasVocab(grammar, {t1: 2, t2: 2});
-        const expectedResults: StringDict[] = [
-            {},
-            {t1: 'h', t2: 'h'},     {t1: 'i', t2: 'i'},
-            {t1: 'hh', t2: 'hh'},   {t1: 'hi', t2: 'hi'},
-            {t1: 'ih', t2: 'ih'},   {t1: 'ii', t2: 'ii'},
-            {t1: 'hhh', t2: 'hhh'}, {t1: 'hhi', t2: 'hhi'},
-            {t1: 'hih', t2: 'hih'}, {t1: 'hii', t2: 'hii'},
-            {t1: 'ihh', t2: 'ihh'}, {t1: 'ihi', t2: 'ihi'},
-            {t1: 'iih', t2: 'iih'}, {t1: 'iii', t2: 'iii'},
-            {t1: 'hi', t2: 'ih'},
-        ];
-        testGrammar(grammar, expectedResults);
-    });
-
-    describe('23b. (Match t1:.*+t2:.*) | t1:hi+t2:ih', function() {
-        let grammar: Grammar = Uni(MatchDotStar2("t1", "t2"),
-                                   Seq(t1("hi"), t2("ih")));
-        grammar = Count({t1:3,t2:3}, grammar);
-        testHasTapes(grammar, ['t1', 't2']);
-        //testHasVocab(grammar, {t1: 2, t2: 2});
-        const expectedResults: StringDict[] = [
-            {},
-            {t1: 'h', t2: 'h'},     {t1: 'i', t2: 'i'},
-            {t1: 'hh', t2: 'hh'},   {t1: 'hi', t2: 'hi'},
-            {t1: 'ih', t2: 'ih'},   {t1: 'ii', t2: 'ii'},
-            {t1: 'hhh', t2: 'hhh'}, {t1: 'hhi', t2: 'hhi'},
-            {t1: 'hih', t2: 'hih'}, {t1: 'hii', t2: 'hii'},
-            {t1: 'ihh', t2: 'ihh'}, {t1: 'ihi', t2: 'ihi'},
-            {t1: 'iih', t2: 'iih'}, {t1: 'iii', t2: 'iii'},
-            {t1: 'hi', t2: 'ih'},
-        ];
-        testGrammar(grammar, expectedResults);
-    });
-
-    describe('24a. t1:hi+t2:ih | (Match (t1:.+t2:.)*)', function() {
-        let grammar: Grammar = Uni(Seq(t1("hi"), t2("ih")),
-                                   MatchDotStar("t1", "t2"));
-        grammar = Count({t1:3,t2:3}, grammar);
-        testHasTapes(grammar, ['t1', 't2']);
-        //testHasVocab(grammar, {t1: 2, t2: 2});
-        const expectedResults: StringDict[] = [
-            {t1: 'hi', t2: 'ih'},
-            {},
-            {t1: 'h', t2: 'h'},     {t1: 'i', t2: 'i'},
-            {t1: 'hh', t2: 'hh'},   {t1: 'hi', t2: 'hi'},
-            {t1: 'ih', t2: 'ih'},   {t1: 'ii', t2: 'ii'},
-            {t1: 'hhh', t2: 'hhh'}, {t1: 'hhi', t2: 'hhi'},
-            {t1: 'hih', t2: 'hih'}, {t1: 'hii', t2: 'hii'},
-            {t1: 'ihh', t2: 'ihh'}, {t1: 'ihi', t2: 'ihi'},
-            {t1: 'iih', t2: 'iih'}, {t1: 'iii', t2: 'iii'},
-        ];
-        testGrammar(grammar, expectedResults);
-    });
-
-    describe('24b. t1:hi+t2:ih | (Match t1:.*+t2:.*)', function() {
-        let grammar: Grammar = Uni(Seq(t1("hi"), t2("ih")),
-                                   MatchDotStar2("t1", "t2"));
-        grammar = Count({t1:3,t2:3}, grammar);
-        testHasTapes(grammar, ['t1', 't2']);
-        //testHasVocab(grammar, {t1: 2, t2: 2});
-        const expectedResults: StringDict[] = [
-            {t1: 'hi', t2: 'ih'},
-            {},
-            {t1: 'h', t2: 'h'},     {t1: 'i', t2: 'i'},
-            {t1: 'hh', t2: 'hh'},   {t1: 'hi', t2: 'hi'},
-            {t1: 'ih', t2: 'ih'},   {t1: 'ii', t2: 'ii'},
-            {t1: 'hhh', t2: 'hhh'}, {t1: 'hhi', t2: 'hhi'},
-            {t1: 'hih', t2: 'hih'}, {t1: 'hii', t2: 'hii'},
-            {t1: 'ihh', t2: 'ihh'}, {t1: 'ihi', t2: 'ihi'},
-            {t1: 'iih', t2: 'iih'}, {t1: 'iii', t2: 'iii'},
-        ];
-        testGrammar(grammar, expectedResults);
-    });
-
-    // Filter/Join with Match tests
-
-    describe('25. Filter t1:h+t2:h [Match t1:.+t2:.]', function() {
-        const grammar = Filter(Seq(t1("h"), t2("h")), MatchDot("t1", "t2"));
-        testHasTapes(grammar, ['t1', 't2']);
-        //testHasVocab(grammar, {t1: 1, t2: 1});
-        testGrammar(grammar, [{t1: 'h', t2: 'h'}]);
-    });
-
-    describe('26. Filter Match t1:.+t2:. [t1:h+t2:h]', function() {
-        const grammar = Filter(MatchDot("t1", "t2"), Seq(t1("h"), t2("h")));
-        testHasTapes(grammar, ['t1', 't2']);
-        //testHasVocab(grammar, {t1: 1, t2: 1});
-        testGrammar(grammar, [{t1: 'h', t2: 'h'}]);
-    });
-
-    describe('27. Join t1:h+t2:h ⨝ Match t1:.+t2:.', function() {
-        const grammar = Join(Seq(t1("h"), t2("h")), MatchDot("t1", "t2"));
-        testHasTapes(grammar, ['t1', 't2']);
-        //testHasVocab(grammar, {t1: 1, t2: 1});
-        testGrammar(grammar, [{t1: 'h', t2: 'h'}]);
-    });
-
-    describe('28. Join Match t1:.+t2:. ⨝ t1:h+t2:h', function() {
-        const grammar = Join(MatchDot("t1", "t2"), Seq(t1("h"), t2("h")));
-        testHasTapes(grammar, ['t1', 't2']);
-        //testHasVocab(grammar, {t1: 1, t2: 1});
-        testGrammar(grammar, [{t1: 'h', t2: 'h'}]);
-    });
-
-    describe('29a. Filter t1:h+t2:h [Match (t1:.+t2:.){0,3}]', function() {
-        const grammar = Filter(Seq(t1("h"), t2("h")),
-                               MatchDotRep(0, 3, "t1", "t2"));
-        testHasTapes(grammar, ['t1', 't2']);
-        //testHasVocab(grammar, {t1: 1, t2: 1});
-        testGrammar(grammar, [{t1: 'h', t2: 'h'}]);
-    });
-
-    describe('29b. Filter t1:h+t2:h [Match t1:.{0,3}+t2:.{0,3}]', function() {
-        const grammar = Filter(Seq(t1("h"), t2("h")),
-                               MatchDotRep2(0, 3, "t1", "t2"));
-        testHasTapes(grammar, ['t1', 't2']);
-        //testHasVocab(grammar, {t1: 1, t2: 1});
-        testGrammar(grammar, [{t1: 'h', t2: 'h'}]);
-    });
-
-    describe('30a. Filter Match (t1:.+t2:.){0,3} [t1:h+t2:h]', function() {
-        const grammar = Filter(MatchDotRep(0, 3, "t1", "t2"),
-                               Seq(t1("h"), t2("h")));
-        testHasTapes(grammar, ['t1', 't2']);
-        //testHasVocab(grammar, {t1: 1, t2: 1});
-        testGrammar(grammar, [{t1: 'h', t2: 'h'}]);
-    });
-
-    describe('30b. Filter Match t1:.{0,3}+t2:.{0,3} [t1:h+t2:h]', function() {
-        const grammar = Filter(MatchDotRep2(0, 3, "t1", "t2"),
-                               Seq(t1("h"), t2("h")));
-        testHasTapes(grammar, ['t1', 't2']);
-        //testHasVocab(grammar, {t1: 1, t2: 1});
-        testGrammar(grammar, [{t1: 'h', t2: 'h'}]);
-    });
-
-    describe('31a. Join t1:h+t2:h ⨝ Match (t1:.+t2:.){0,3} ', function() {
-        const grammar = Join(Seq(t1("h"), t2("h")),
-                             MatchDotRep(0, 3, "t1", "t2"));
-        testHasTapes(grammar, ['t1', 't2']);
-        //testHasVocab(grammar, {t1: 1, t2: 1});
-        testGrammar(grammar, [{t1: 'h', t2: 'h'}]);
-    });
-
-    describe('31b. Join t1:h+t2:h ⨝ Match t1:.{0,3}+t2:.{0,3}', function() {
-        const grammar = Join(Seq(t1("h"), t2("h")),
-                             MatchDotRep2(0, 3, "t1", "t2"));
-        testHasTapes(grammar, ['t1', 't2']);
-        //testHasVocab(grammar, {t1: 1, t2: 1});
-        testGrammar(grammar, [{t1: 'h', t2: 'h'}]);
-    });
-
-    describe('32a. Join Match (t1:.+t2:.){0,3} ⨝ t1:h+t2:h', function() {
-        const grammar = Join(MatchDotRep(0, 3, "t1", "t2"),
-                             Seq(t1("h"), t2("h")));
-        testHasTapes(grammar, ['t1', 't2']);
-        //testHasVocab(grammar, {t1: 1, t2: 1});
-        testGrammar(grammar, [{t1: 'h', t2: 'h'}]);
-    });
-
-    describe('32b. Join Match t1:.{0,3}+t2:.{0,3} ⨝ t1:h+t2:h', function() {
-        const grammar = Join(MatchDotRep2(0, 3, "t1", "t2"),
-                             Seq(t1("h"), t2("h")));
-        testHasTapes(grammar, ['t1', 't2']);
-        //testHasVocab(grammar, {t1: 1, t2: 1});
-        testGrammar(grammar, [{t1: 'h', t2: 'h'}]);
-    });
-
-    describe('33a. Filter t1:h+t2:h [Match (t1:.+t2:.)*]', function() {
-        const grammar = Filter(Seq(t1("h"), t2("h")),
-                               MatchDotStar("t1", "t2"));
-        testHasTapes(grammar, ['t1', 't2']);
-        //testHasVocab(grammar, {t1: 1, t2: 1});
-        testGrammar(grammar, [{t1: 'h', t2: 'h'}]);
-    });
-
-    describe('33b. Filter t1:h+t2:h [Match t1:.*+t2:.*]', function() {
-        const grammar = Filter(Seq(t1("h"), t2("h")),
-                               MatchDotStar2("t1", "t2"));
-        testHasTapes(grammar, ['t1', 't2']);
-        //testHasVocab(grammar, {t1: 1, t2: 1});
-        testGrammar(grammar, [{t1: 'h', t2: 'h'}]);
-    });
-
-    describe('34a. Filter Match (t1:.+t2:.)* [t1:h+t2:h]', function() {
-        const grammar = Filter(MatchDotStar("t1", "t2"),
-                               Seq(t1("h"), t2("h")));
-        testHasTapes(grammar, ['t1', 't2']);
-        //testHasVocab(grammar, {t1: 1, t2: 1});
-        testGrammar(grammar, [{t1: 'h', t2: 'h'}]);
-    });
-
-    describe('34b. Filter Match t1:.*+t2:.* [t1:h+t2:h]', function() {
-        const grammar = Filter(MatchDotStar2("t1", "t2"),
-                               Seq(t1("h"), t2("h")));
-        testHasTapes(grammar, ['t1', 't2']);
-        //testHasVocab(grammar, {t1: 1, t2: 1});
-        testGrammar(grammar, [{t1: 'h', t2: 'h'}]);
-    });
-
-    describe('35a. Join t1:h+t2:h ⨝ Match (t1:.+t2:.)*', function() {
-        const grammar = Join(Seq(t1("h"), t2("h")),
-                             MatchDotStar("t1", "t2"));
-        testHasTapes(grammar, ['t1', 't2']);
-        //testHasVocab(grammar, {t1: 1, t2: 1});
-        testGrammar(grammar, [{t1: 'h', t2: 'h'}]);
-    });
-
-    describe('35b. Join t1:h+t2:h ⨝ Match t1:.*+t2:.*', function() {
-        const grammar = Join(Seq(t1("h"), t2("h")),
-                             MatchDotStar2("t1", "t2"));
-        testHasTapes(grammar, ['t1', 't2']);
-        //testHasVocab(grammar, {t1: 1, t2: 1});
-        testGrammar(grammar, [{t1: 'h', t2: 'h'}]);
-    });
-
-    describe('36a. Join Match (t1:.+t2:.)* ⨝ t1:h+t2:h', function() {
-        const grammar = Join(MatchDotStar("t1", "t2"),
-                             Seq(t1("h"), t2("h")));
-        testHasTapes(grammar, ['t1', 't2']);
-        //testHasVocab(grammar, {t1: 1, t2: 1});
-        testGrammar(grammar, [{t1: 'h', t2: 'h'}]);
-    });
-
-    describe('36b. Join Match t1:.*+t2:.* ⨝ t1:h+t2:h', function() {
-        const grammar = Join(MatchDotStar2("t1", "t2"),
-                             Seq(t1("h"), t2("h")));
-        testHasTapes(grammar, ['t1', 't2']);
-        //testHasVocab(grammar, {t1: 1, t2: 1});
-        testGrammar(grammar, [{t1: 'h', t2: 'h'}]);
-    });
-
-    describe('37. Filter t1:hi+t2:hi [Match (t1:.+t2:. + t1:.+t2:.)]', function() {
-        const grammar = Filter(Seq(t1("hi"), t2("hi")),
-                               Match(Seq(Dot("t1", "t2"), Dot("t1", "t2")),
-                                     "t1", "t2"));
-        testHasTapes(grammar, ['t1', 't2']);
-        //testHasVocab(grammar, {t1: 2, t2: 2});
-        testGrammar(grammar, [{t1: 'hi', t2: 'hi'}]);
-    });
-
-    describe('38. Filter (Match t1:.+t2:. + t1:.+t2:.) [t1:hi+t2:hi]', function() {
-        const grammar = Filter(Match(Seq(Dot("t1", "t2"), Dot("t1", "t2")),
-                                     "t1", "t2"),
-                               Seq(t1("hi"), t2("hi")));
-        testHasTapes(grammar, ['t1', 't2']);
-        //testHasVocab(grammar, {t1: 2, t2: 2});
-        testGrammar(grammar, [{t1: 'hi', t2: 'hi'}]);
-    });
-
-    describe('39, Join t1:hi+t2:hi ⨝ Match (t1:.+t2:. + t1:.+t2:.)', function() {
-        const grammar = Join(Seq(t1("hi"), t2("hi")),
-                             Match(Seq(Dot("t1", "t2"), Dot("t1", "t2")),
-                                   "t1", "t2"));
-        testHasTapes(grammar, ['t1', 't2']);
-        //testHasVocab(grammar, {t1: 2, t2: 2});
-        testGrammar(grammar, [{t1: 'hi', t2: 'hi'}]);
-    });
-
-    describe('40. Join Match (t1:.+t2:. + t1:.+t2:.) ⨝ t1:hi+t2:hi', function() {
-        const grammar = Join(Match(Seq(Dot("t1", "t2"), Dot("t1", "t2")),
-                                   "t1", "t2"),
-                             Seq(t1("hi"), t2("hi")));
-        testHasTapes(grammar, ['t1', 't2']);
-        //testHasVocab(grammar, {t1: 2, t2: 2});
-        testGrammar(grammar, [{t1: 'hi', t2: 'hi'}]);
-    });
-
-    describe('41a. Filter t1:hi+t2:hi [Match (t1:.+t2:.){2}]', function() {
-        const grammar = Filter(Seq(t1("hi"), t2("hi")),
-                               MatchDotRep(2, 2, "t1", "t2"));
-        testHasTapes(grammar, ['t1', 't2']);
-        //testHasVocab(grammar, {t1: 2, t2: 2});
-        testGrammar(grammar, [{t1: 'hi', t2: 'hi'}]);
-    });
-
-    describe('41b. Filter t1:hi+t2:hi [Match t1:.{2}+t2:.{2}]', function() {
-        const grammar = Filter(Seq(t1("hi"), t2("hi")),
-                               MatchDotRep2(2, 2, "t1", "t2"));
-        testHasTapes(grammar, ['t1', 't2']);
-        //testHasVocab(grammar, {t1: 2, t2: 2});
-        testGrammar(grammar, [{t1: 'hi', t2: 'hi'}]);
-    });
-
-    describe('42a. Filter Match (t1:.+t2:.){2} [t1:hi+t2:hi]', function() {
-        const grammar = Filter(MatchDotRep(2, 2, "t1", "t2"),
-                               Seq(t1("hi"), t2("hi")));
-        testHasTapes(grammar, ['t1', 't2']);
-        //testHasVocab(grammar, {t1: 2, t2: 2});
-        testGrammar(grammar, [{t1: 'hi', t2: 'hi'}]);
-    });
-
-    describe('42b. Filter Match t1:.{2}+t2:.{2} [t1:hi+t2:hi]', function() {
-        const grammar = Filter(MatchDotRep2(2, 2, "t1", "t2"),
-                               Seq(t1("hi"), t2("hi")));
-        testHasTapes(grammar, ['t1', 't2']);
-        //testHasVocab(grammar, {t1: 2, t2: 2});
-        testGrammar(grammar, [{t1: 'hi', t2: 'hi'}]);
-    });
-
-    describe('43a. Join t1:hi+t2:hi ⨝ Match (t1:.+t2:.){2}', function() {
-        const grammar = Join(Seq(t1("hi"), t2("hi")),
-                             MatchDotRep(2, 2, "t1", "t2"));
-        testHasTapes(grammar, ['t1', 't2']);
-        //testHasVocab(grammar, {t1: 2, t2: 2});
-        testGrammar(grammar, [{t1: 'hi', t2: 'hi'}]);
-    });
-
-    describe('43b. Join t1:hi+t2:hi ⨝ Match t1:.{2}+t2:.{2}', function() {
-        const grammar = Join(Seq(t1("hi"), t2("hi")),
-                             MatchDotRep2(2, 2, "t1", "t2"));
-        testHasTapes(grammar, ['t1', 't2']);
-        //testHasVocab(grammar, {t1: 2, t2: 2});
-        testGrammar(grammar, [{t1: 'hi', t2: 'hi'}]);
-    });
-
-    describe('44a. Join Match (t1:.+t2:.){2} ⨝ t1:hi+t2:hi', function() {
-        const grammar = Join(MatchDotRep(2, 2, "t1", "t2"),
-                             Seq(t1("hi"), t2("hi")));
-        testHasTapes(grammar, ['t1', 't2']);
-        //testHasVocab(grammar, {t1: 2, t2: 2});
-        testGrammar(grammar, [{t1: 'hi', t2: 'hi'}]);
-    });
-
-    describe('44b. Join Match t1:.{2}+t2:.{2} ⨝ t1:hi+t2:hi', function() {
-        const grammar = Join(MatchDotRep2(2, 2, "t1", "t2"),
-                             Seq(t1("hi"), t2("hi")));
-        testHasTapes(grammar, ['t1', 't2']);
-        //testHasVocab(grammar, {t1: 2, t2: 2});
-        testGrammar(grammar, [{t1: 'hi', t2: 'hi'}]);
-    });
-
-    describe('45a. Filter t1:hi+t2:hi [Match (t1:.+t2:.){0,3}]', function() {
-        const grammar = Filter(Seq(t1("hi"), t2("hi")),
-                               MatchDotRep(0, 3, "t1", "t2"));
-        testHasTapes(grammar, ['t1', 't2']);
-        //testHasVocab(grammar, {t1: 2, t2: 2});
-        testGrammar(grammar, [{t1: 'hi', t2: 'hi'}]);
-    });
-
-    describe('45b. Filter t1:hi+t2:hi [Match t1:.{0,3}+t2:.{0,3}]', function() {
-        const grammar = Filter(Seq(t1("hi"), t2("hi")),
-                               MatchDotRep2(0, 3, "t1", "t2"));
-        testHasTapes(grammar, ['t1', 't2']);
-        //testHasVocab(grammar, {t1: 2, t2: 2});
-        testGrammar(grammar, [{t1: 'hi', t2: 'hi'}]);
-    });
-
-    describe('46a. Filter Match (t1:.+t2:.){0,3} [t1:hi+t2:hi]', function() {
-        const grammar = Filter(MatchDotRep(0, 3, "t1", "t2"),
-                               Seq(t1("hi"), t2("hi")));
-        testHasTapes(grammar, ['t1', 't2']);
-        //testHasVocab(grammar, {t1: 2, t2: 2});
-        testGrammar(grammar, [{t1: 'hi', t2: 'hi'}]);
-    });
-
-    describe('46b. Filter Match t1:.{0,3}+t2:.{0,3} [t1:hi+t2:hi]', function() {
-        const grammar = Filter(MatchDotRep2(0, 3, "t1", "t2"),
-                               Seq(t1("hi"), t2("hi")));
-        testHasTapes(grammar, ['t1', 't2']);
-        //testHasVocab(grammar, {t1: 2, t2: 2});
-        testGrammar(grammar, [{t1: 'hi', t2: 'hi'}]);
-    });
-
-    describe('47a. Join t1:hi+t2:hi ⨝ Match (t1:.+t2:.){0,3}', function() {
-        const grammar = Join(Seq(t1("hi"), t2("hi")),
-                             MatchDotRep(0, 3, "t1", "t2"));
-        testHasTapes(grammar, ['t1', 't2']);
-        //testHasVocab(grammar, {t1: 2, t2: 2});
-        testGrammar(grammar, [{t1: 'hi', t2: 'hi'}]);
-    });
-
-    describe('47b. Join t1:hi+t2:hi ⨝ Match t1:.{0,3}+t2:.{0,3}', function() {
-        const grammar = Join(Seq(t1("hi"), t2("hi")),
-                             MatchDotRep2(0, 3, "t1", "t2"));
-        testHasTapes(grammar, ['t1', 't2']);
-        //testHasVocab(grammar, {t1: 2, t2: 2});
-        testGrammar(grammar, [{t1: 'hi', t2: 'hi'}]);
-    });
-
-    describe('48a. Join Match (t1:.+t2:.){0,3} ⨝ t1:hi+t2:hi', function() {
-        const grammar = Join(MatchDotRep(0, 3, "t1", "t2"),
-                             Seq(t1("hi"), t2("hi")));
-        testHasTapes(grammar, ['t1', 't2']);
-        //testHasVocab(grammar, {t1: 2, t2: 2});
-        testGrammar(grammar, [{t1: 'hi', t2: 'hi'}]);
-    });
-
-    describe('48b. Join Match t1:.{0,3}+t2:.{0,3} ⨝ t1:hi+t2:hi', function() {
-        const grammar = Join(MatchDotRep2(0, 3, "t1", "t2"),
-                             Seq(t1("hi"), t2("hi")));
-        testHasTapes(grammar, ['t1', 't2']);
-        //testHasVocab(grammar, {t1: 2, t2: 2});
-        testGrammar(grammar, [{t1: 'hi', t2: 'hi'}]);
-    });
-
-    describe('49a. Filter t1:hello+t2:hello [Match (t1:.+t2:.){3,7}]', function() {
-        const grammar = Filter(Seq(t1("hello"), t2("hello")),
-                               MatchDotRep(3, 7, "t1", "t2"));
-        testHasTapes(grammar, ['t1', 't2']);
-        //testHasVocab(grammar, {t1: 4, t2: 4});
-        testGrammar(grammar, [{t1: 'hello', t2: 'hello'}]);
-    });
-
-    describe('49b. Filter t1:hello+t2:hello [Match t1:.{3,7}+t2:.{3,7}]', function() {
-        const grammar = Filter(Seq(t1("hello"), t2("hello")),
-                               MatchDotRep2(3, 7, "t1", "t2"));
-        testHasTapes(grammar, ['t1', 't2']);
-        //testHasVocab(grammar, {t1: 4, t2: 4});
-        testGrammar(grammar, [{t1: 'hello', t2: 'hello'}]);
-    });
-
-    describe('50a. Filter Match (t1:.+t2:.){3,7} [t1:hello+t2:hello]', function() {
-        const grammar = Filter(MatchDotRep(3, 7, "t1", "t2"),
-                               Seq(t1("hello"), t2("hello")));
-        testHasTapes(grammar, ['t1', 't2']);
-        //testHasVocab(grammar, {t1: 4, t2: 4});
-        testGrammar(grammar, [{t1: 'hello', t2: 'hello'}]);
-    });
-
-    describe('50b. Filter Match t1:.{3,7}+t2:.{3,7} [t1:hello+t2:hello]', function() {
-        const grammar = Filter(MatchDotRep2(3, 7, "t1", "t2"),
-                               Seq(t1("hello"), t2("hello")));
-        testHasTapes(grammar, ['t1', 't2']);
-        //testHasVocab(grammar, {t1: 4, t2: 4});
-        testGrammar(grammar, [{t1: 'hello', t2: 'hello'}]);
-    });
-
-    describe('51a. Join t1:hello+t2:hello ⨝ Match (t1:.+t2:.){3,7}', function() {
-        const grammar = Join(Seq(t1("hello"), t2("hello")),
-                             MatchDotRep(3, 7, "t1", "t2"));
-        testHasTapes(grammar, ['t1', 't2']);
-        //testHasVocab(grammar, {t1: 4, t2: 4});
-        testGrammar(grammar, [{t1: 'hello', t2: 'hello'}]);
-    });
-
-    describe('51b. Join t1:hello+t2:hello ⨝ Match t1:.{3,7}+t2:.{3,7}', function() {
-        const grammar = Join(Seq(t1("hello"), t2("hello")),
-                             MatchDotRep2(3, 7, "t1", "t2"));
-        testHasTapes(grammar, ['t1', 't2']);
-        //testHasVocab(grammar, {t1: 4, t2: 4});
-        testGrammar(grammar, [{t1: 'hello', t2: 'hello'}]);
-    });
-
-    describe('52a. Join Match (t1:.+t2:.){3,7} ⨝ t1:hello+t2:hello', function() {
-        const grammar = Join(MatchDotRep(3, 7, "t1", "t2"),
-                             Seq(t1("hello"), t2("hello")));
-        testHasTapes(grammar, ['t1', 't2']);
-        //testHasVocab(grammar, {t1: 4, t2: 4});
-        testGrammar(grammar, [{t1: 'hello', t2: 'hello'}]);
-    });
-
-    describe('52b. Join Match t1:.{3,7}+t2:.{3,7} ⨝ t1:hello+t2:hello', function() {
-        const grammar = Join(MatchDotRep2(3, 7, "t1", "t2"),
-                             Seq(t1("hello"), t2("hello")));
-        testHasTapes(grammar, ['t1', 't2']);
-        //testHasVocab(grammar, {t1: 4, t2: 4});
-        testGrammar(grammar, [{t1: 'hello', t2: 'hello'}]);
-    });
-
-    describe('53a. Filter t1:hello+t2:hello [Match (t1:.+t2:.)*]', function() {
-        const grammar = Filter(Seq(t1("hello"), t2("hello")),
-                               MatchDotStar("t1", "t2"));
-        testHasTapes(grammar, ['t1', 't2']);
-        //testHasVocab(grammar, {t1: 4, t2: 4});
-        testGrammar(grammar, [{t1: 'hello', t2: 'hello'}]);
-    });
-
-    describe('53b. Filter t1:hello+t2:hello [Match t1:.*+t2:.*]', function() {
-        const grammar = Filter(Seq(t1("hello"), t2("hello")),
-                               MatchDotStar2("t1", "t2"));
-        testHasTapes(grammar, ['t1', 't2']);
-        //testHasVocab(grammar, {t1: 4, t2: 4});
-        testGrammar(grammar, [{t1: 'hello', t2: 'hello'}]);
-    });
-
-    describe('54a. Filter Match (t1:.+t2:.)* [t1:hello+t2:hello]', function() {
-        const grammar = Filter(MatchDotStar("t1", "t2"),
-                               Seq(t1("hello"), t2("hello")));
-        testHasTapes(grammar, ['t1', 't2']);
-        //testHasVocab(grammar, {t1: 4, t2: 4});
-        testGrammar(grammar, [{t1: 'hello', t2: 'hello'}]);
-    });
-
-    describe('54b. Filter Match t1:.*+t2:.* [t1:hello+t2:hello]', function() {
-        const grammar = Filter(MatchDotStar2("t1", "t2"),
-                               Seq(t1("hello"), t2("hello")));
-        testHasTapes(grammar, ['t1', 't2']);
-        //testHasVocab(grammar, {t1: 4, t2: 4});
-        testGrammar(grammar, [{t1: 'hello', t2: 'hello'}]);
-    });
-
-    describe('55a. Join t1:hello+t2:hello ⨝ Match (t1:.+t2:.)*', function() {
-        const grammar = Join(Seq(t1("hello"), t2("hello")),
-                             MatchDotStar("t1", "t2"));
-        testHasTapes(grammar, ['t1', 't2']);
-        //testHasVocab(grammar, {t1: 4, t2: 4});
-        testGrammar(grammar, [{t1: 'hello', t2: 'hello'}]);
-    });
-
-    describe('55b. Join t1:hello+t2:hello ⨝ Match t1:.*+t2:.*', function() {
-        const grammar = Join(Seq(t1("hello"), t2("hello")),
-                             MatchDotStar2("t1", "t2"));
-        testHasTapes(grammar, ['t1', 't2']);
-        //testHasVocab(grammar, {t1: 4, t2: 4});
-        testGrammar(grammar, [{t1: 'hello', t2: 'hello'}]);
-    });
-
-    describe('56a. Join Match (t1:.+t2:.)* ⨝ t1:hello+t2:hello', function() {
-        const grammar = Join(MatchDotStar("t1", "t2"),
-                             Seq(t1("hello"), t2("hello")));
-        testHasTapes(grammar, ['t1', 't2']);
-        //testHasVocab(grammar, {t1: 4, t2: 4});
-        testGrammar(grammar, [{t1: 'hello', t2: 'hello'}]);
-    });
-
-    describe('56b. Join Match t1:.*+t2:.* ⨝ t1:hello+t2:hello', function() {
-        const grammar = Join(MatchDotStar2("t1", "t2"),
-                             Seq(t1("hello"), t2("hello")));
-        testHasTapes(grammar, ['t1', 't2']);
-        //testHasVocab(grammar, {t1: 4, t2: 4});
-        testGrammar(grammar, [{t1: 'hello', t2: 'hello'}]);
-    });
-
-    describe('57a. Filter t1:he+t2:hello [Match (t1:.+t2:.)*]', function() {
-        const grammar = Filter(Seq(t1("he"), t2("hello")),
-                               MatchDotStar("t1", "t2"));
-        testHasTapes(grammar, ['t1', 't2']);
-        //testHasVocab(grammar, {t1: 2, t2: 4});
-        testGrammar(grammar, []);
-    });
-
-    describe('57b. Filter t1:he+t2:hello [Match t1:.*+t2:.*]', function() {
-        const grammar = Filter(Seq(t1("he"), t2("hello")),
-                               MatchDotStar2("t1", "t2"));
-        testHasTapes(grammar, ['t1', 't2']);
-        //testHasVocab(grammar, {t1: 2, t2: 4});
-        testGrammar(grammar, []);
-    });
-
-    describe('58a. Filter Match (t1:.+t2:.)* [t1:he+t2:hello]', function() {
-        const grammar = Filter(MatchDotStar("t1", "t2"),
-                               Seq(t1("he"), t2("hello")));
-        testHasTapes(grammar, ['t1', 't2']);
-        //testHasVocab(grammar, {t1: 2, t2: 4});
-        testGrammar(grammar, []);
-    });
-
-    describe('58b. Filter Match t1:.*+t2:.* [t1:he+t2:hello]', function() {
-        const grammar = Filter(MatchDotStar2("t1", "t2"),
-                               Seq(t1("he"), t2("hello")));
-        testHasTapes(grammar, ['t1', 't2']);
-        //testHasVocab(grammar, {t1: 2, t2: 4});
-        testGrammar(grammar, []);
-    });
-
-    describe('59a. Join t1:he+t2:hello ⨝ Match (t1:.+t2:.)*', function() {
-        const grammar = Join(Seq(t1("he"), t2("hello")),
-                             MatchDotStar("t1", "t2"));
-        testHasTapes(grammar, ['t1', 't2']);
-        //testHasVocab(grammar, {t1: 2, t2: 4});
-        testGrammar(grammar, []);
-    });
-
-    describe('59b. Join t1:he+t2:hello ⨝ Match t1:.*+t2:.*', function() {
-        const grammar = Join(Seq(t1("he"), t2("hello")),
-                             MatchDotStar2("t1", "t2"));
-        testHasTapes(grammar, ['t1', 't2']);
-        //testHasVocab(grammar, {t1: 2, t2: 4});
-        testGrammar(grammar, []);
-    });
-
-    describe('60a. Join Match (t1:.+t2:.)* ⨝ t1:he+t2:hello', function() {
-        const grammar = Join(MatchDotStar("t1", "t2"),
-                             Seq(t1("he"), t2("hello")));
-        testHasTapes(grammar, ['t1', 't2']);
-        //testHasVocab(grammar, {t1: 2, t2: 4});
-        testGrammar(grammar, []);
-    });
-
-    describe('60b. Join Match t1:.*+t2:.* ⨝ t1:he+t2:hello', function() {
-        const grammar = Join(MatchDotStar2("t1", "t2"),
-                             Seq(t1("he"), t2("hello")));
-        testHasTapes(grammar, ['t1', 't2']);
-        //testHasVocab(grammar, {t1: 2, t2: 4});
-        testGrammar(grammar, []);
-    });
-
-    describe('61a. Filter t1:hello+t2:hell [Match (t1:.+t2:.)*]', function() {
-        const grammar = Filter(Seq(t1("hello"), t2("hell")),
-                               MatchDotStar("t1", "t2"));
-        testHasTapes(grammar, ['t1', 't2']);
-        //testHasVocab(grammar, {t1: 4, t2: 3});
-        testGrammar(grammar, []);
-    });
-
-    describe('61b. Filter t1:hello+t2:hell [Match t1:.*+t2:.*]', function() {
-        const grammar = Filter(Seq(t1("hello"), t2("hell")),
-                               MatchDotStar2("t1", "t2"));
-        testHasTapes(grammar, ['t1', 't2']);
-        //testHasVocab(grammar, {t1: 4, t2: 3});
-        testGrammar(grammar, []);
-    });
-
-    describe('62a. Filter Match (t1:.+t2:.)* [t1:hello+t2:hell]', function() {
-        const grammar = Filter(MatchDotStar("t1", "t2"),
-                               Seq(t1("hello"), t2("hell")));
-        testHasTapes(grammar, ['t1', 't2']);
-        //testHasVocab(grammar, {t1: 4, t2: 3});
-        testGrammar(grammar, []);
-    });
-
-    describe('62b. Filter Match t1:.*+t2:.* [t1:hello+t2:hell]', function() {
-        const grammar = Filter(MatchDotStar2("t1", "t2"),
-                               Seq(t1("hello"), t2("hell")));
-        testHasTapes(grammar, ['t1', 't2']);
-        //testHasVocab(grammar, {t1: 4, t2: 3});
-        testGrammar(grammar, []);
-    });
-
-    describe('63a. Join t1:hello+t2:hell ⨝ Match (t1:.+t2:.)*', function() {
-        const grammar = Join(Seq(t1("hello"), t2("hell")),
-                             MatchDotStar("t1", "t2"));
-        testHasTapes(grammar, ['t1', 't2']);
-        //testHasVocab(grammar, {t1: 4, t2: 3});
-        testGrammar(grammar, []);
-    });
-
-    describe('63b. Join t1:hello+t2:hell ⨝ Match t1:.*+t2:.*', function() {
-        const grammar = Join(Seq(t1("hello"), t2("hell")),
-                             MatchDotStar2("t1", "t2"));
-        testHasTapes(grammar, ['t1', 't2']);
-        //testHasVocab(grammar, {t1: 4, t2: 3});
-        testGrammar(grammar, []);
-    });
-
-    describe('64a. Join Match (t1:.+t2:.)* ⨝ t1:hello+t2:hell', function() {
-        const grammar = Join(MatchDotStar("t1", "t2"),
-                             Seq(t1("hello"), t2("hell")));
-        testHasTapes(grammar, ['t1', 't2']);
-        //testHasVocab(grammar, {t1: 4, t2: 3});
-        testGrammar(grammar, []);
-    });
-
-    describe('64b. Join Match t1:.*+t2:.* ⨝ t1:hello+t2:hell', function() {
-        const grammar = Join(MatchDotStar2("t1", "t2"),
-                             Seq(t1("hello"), t2("hell")));
-        testHasTapes(grammar, ['t1', 't2']);
-        //testHasVocab(grammar, {t1: 4, t2: 3});
-        testGrammar(grammar, []);
-    });
-
-});
+import { 
+    Uni, 
+    Match, 
+    Seq, Any, Join, Filter, MatchDot, Dot, 
+    MatchDotRep, MatchDotRep2, MatchDotStar, 
+    MatchDotStar2, CharSet, Grammar, Count
+} from "../src/grammars";
+
+import { 
+    testSuiteName, logTestSuite,
+    VERBOSE_TEST_L2,
+    t1, t2, testHasTapes, 
+    //testHasVocab, 
+    testGrammar 
+} from './testUtil';
+
+import {
+    StringDict, VERBOSE_DEBUG
+} from "../src/util";
+
+// File level control over verbose output
+const VERBOSE = VERBOSE_TEST_L2;
+
+describe(`${testSuiteName(module)}`, function() {
+
+    logTestSuite(this.title);
+
+    describe('1. Match t1:h + t2:h', function() {
+        const grammar = Match(Seq(t1("h"), t2("h")), "t1", "t2");
+        testHasTapes(grammar, ['t1', 't2']);
+        //testHasVocab(grammar, {t1: 1, t2: 1});
+        testGrammar(grammar, [{t1: 'h', t2: 'h'}]);
+    });
+
+    describe('2. Match t1:hi + t2:h+i', function() {
+        const grammar = Match(Seq(t1("hi"), t2("h"), t2("i")), "t1", "t2");
+        testHasTapes(grammar, ['t1', 't2']);
+        //testHasVocab(grammar, {t1: 1, t2: 1});
+        testGrammar(grammar, [{t1: 'hi', t2: 'hi'}]);
+    });
+
+    describe('3. Match t1:h|i + t2:h|i', function() {
+        const grammar = Match(Seq(Uni(t1("h"), t1("i")), 
+                                  Uni(t2("h"), t2("i"))), "t1", "t2");
+        testHasTapes(grammar, ['t1', 't2']);
+        //testHasVocab(grammar, {t1: 2, t2: 2});
+        const expectedResults: StringDict[] = [
+            {t1: 'h', t2: 'h'}, {t1: 'i', t2: 'i'}
+        ];
+        testGrammar(grammar, expectedResults);
+    });
+
+    describe('4. Match t1:[hi] + t2:[hi]', function() {
+        const grammar = Match(Seq(CharSet("t1", ["h", "i"]), 
+                                  CharSet("t2", ["h", "i"])), "t1", "t2");
+        testHasTapes(grammar, ['t1', 't2']);
+        //testHasVocab(grammar, {t1: 2, t2: 2});
+        const expectedResults: StringDict[] = [
+            {t1: 'h', t2: 'h'}, {t1: 'i', t2: 'i'}
+        ];
+        testGrammar(grammar, expectedResults);
+    });
+
+    describe('5. Match t1:[hi] + t2:h|i', function() {
+        const grammar = Match(Seq(CharSet("t1", ["h", "i"]), 
+                                  Uni(t2("h"), t2("i"))), "t1", "t2");
+        testHasTapes(grammar, ['t1', 't2']);
+        //testHasVocab(grammar, {t1: 2, t2: 2});
+        const expectedResults: StringDict[] = [
+            {t1: 'h', t2: 'h'}, {t1: 'i', t2: 'i'}
+        ];
+        testGrammar(grammar, expectedResults);
+    });
+
+    describe('6. Match t1:h|i + t2:[hi]', function() {
+        const grammar = Match(Seq(Uni(t1("h"), t1("i")), 
+                                  CharSet("t2", ["h", "i"])), "t1", "t2");
+        testHasTapes(grammar, ['t1', 't2']);
+        //testHasVocab(grammar, {t1: 2, t2: 2});
+        const expectedResults: StringDict[] = [
+            {t1: 'h', t2: 'h'}, {t1: 'i', t2: 'i'}
+        ];
+        testGrammar(grammar, expectedResults);
+    });
+
+    // Seq with Match tests
+
+    describe('7. (Match t1:h|i + t2:h|i) + t1:hi+t2:ih', function() {
+        const grammar = Seq(Match(Seq(Uni(t1("h"), t1("i")),
+                                      Uni(t2("h"), t2("i"))), "t1", "t2"),
+                            t1("hi"), t2("ih"));
+        testHasTapes(grammar, ['t1', 't2']);
+        //testHasVocab(grammar, {t1: 2, t2: 2});
+        const expectedResults: StringDict[] = [
+            {t1: 'hhi', t2: 'hih'}, {t1: 'ihi', t2: 'iih'}
+        ];
+        testGrammar(grammar, expectedResults);
+    });
+
+    describe('8. t1:hi+t2:ih + (Match t1:h|i + t2:h|i)', function() {
+        const grammar = Seq(t1("hi"), t2("ih"),
+                            Match(Seq(Uni(t1("h"), t1("i")),
+                                      Uni(t2("h"), t2("i"))), "t1", "t2"));
+        testHasTapes(grammar, ['t1', 't2']);
+        //testHasVocab(grammar, {t1: 2, t2: 2});
+        const expectedResults: StringDict[] = [
+            {t1: 'hih', t2: 'ihh'}, {t1: 'hii', t2: 'ihi'}
+        ];
+        testGrammar(grammar, expectedResults);
+    });
+
+    describe('9. (Match t1:a + t2:.) + t1:hi+t2:ih', function() {
+        const grammar = Seq(Match(Seq(Any("t1"), Any("t2")), "t1", "t2"),
+                            t1("hi"), t2("ih"));
+        testHasTapes(grammar, ['t1', 't2']);
+        //testHasVocab(grammar, {t1: 2, t2: 2});
+        const expectedResults: StringDict[] = [
+            {t1: 'hhi', t2: 'hih'}, {t1: 'ihi', t2: 'iih'} 
+        ];
+        testGrammar(grammar, expectedResults);
+    });
+
+    describe('10. t1:hi+t2:ih + (Match t1:. + t2:.)', function() {
+        const grammar = Seq(t1("hi"), t2("ih"),
+                            Match(Seq(Any("t1"), Any("t2")), "t1", "t2"));
+        testHasTapes(grammar, ['t1', 't2']);
+        //testHasVocab(grammar, {t1: 2, t2: 2});
+        const expectedResults: StringDict[] = [
+            {t1: 'hih', t2: 'ihh'}, {t1: 'hii', t2: 'ihi'}
+        ];
+        testGrammar(grammar, expectedResults);
+    });
+
+    describe('11. (Match t1/t2 t1:.) + t1:hi+t2:ih', function() {
+        const grammar = Seq(Match(Any("t1"), "t1", "t2"),
+                            t1("hi"), t2("ih"));
+        testHasTapes(grammar, ['t1', 't2']);
+        //testHasVocab(grammar, {t1: 2, t2: 2});
+        testGrammar(grammar, []);
+    }); 
+
+    describe('12. (Match t1:. | t2:.) + t1:hi+t2:hi', function() {
+        const grammar = Seq(Match(Uni(Any("t1"), Any("t2")), "t1", "t2"),
+                            t1("hi"), t2("ih"));
+        testHasTapes(grammar, ['t1', 't2']);
+        //testHasVocab(grammar, {t1: 2, t2: 2});
+        testGrammar(grammar, []);
+    });
+
+    describe('13. (Match t1:.+t2:.) + t1:hi+t2:ih', function() {
+        const grammar = Seq(MatchDot("t1", "t2"), t1("hi"), t2("ih"));
+        testHasTapes(grammar, ['t1', 't2']);
+        //testHasVocab(grammar, {t1: 2, t2: 2});
+        const expectedResults: StringDict[] = [
+            {t1: 'hhi', t2: 'hih'}, {t1: 'ihi', t2: 'iih'}
+        ];
+        testGrammar(grammar, expectedResults);
+    });
+
+    describe('14. t1:hi+t2:ih + (Match t1:.+t2:.)', function() {
+        const grammar = Seq(t1("hi"), t2("ih"), MatchDot("t1", "t2"));
+        testHasTapes(grammar, ['t1', 't2']);
+        //testHasVocab(grammar, {t1: 2, t2: 2});
+        const expectedResults: StringDict[] = [
+            {t1: 'hih', t2: 'ihh'}, {t1: 'hii', t2: 'ihi'}
+        ];
+        testGrammar(grammar, expectedResults);
+    });
+
+    describe('15. (Match t1:.+t2:.) + t1:hi+t2:hello', function() {
+        const grammar = Seq(MatchDot("t1", "t2"), t1("hi"), t2("hello"));
+        testHasTapes(grammar, ['t1', 't2']);
+        //testHasVocab(grammar, {t1: 2, t2: 4});
+        testGrammar(grammar, [{t1: 'hhi', t2: 'hhello'}]);
+    });
+
+    describe('16. (Match t1:.+t2:. + t1:.+t2:.) + t1:hi+t2:ih', function() {
+        const grammar = Seq(Match(Seq(Dot("t1", "t2"), Dot("t1", "t2")),
+                                  "t1", "t2"),
+                            t1("hi"), t2("ih"));
+        testHasTapes(grammar, ['t1', 't2']);
+        //testHasVocab(grammar, {t1: 2, t2: 2});
+        const expectedResults: StringDict[] = [
+            {t1: 'hhhi', t2: 'hhih'}, {t1: 'hihi', t2: 'hiih'},
+            {t1: 'ihhi', t2: 'ihih'}, {t1: 'iihi', t2: 'iiih'}
+        ];
+        testGrammar(grammar, expectedResults);
+    });
+
+    describe('17a. (Match (t1:.+t2:.){2}) + t1:hi+t2:ih', function() {
+        const grammar = Seq(MatchDotRep(2, 2, "t1", "t2"), t1("hi"), t2("ih"));
+        testHasTapes(grammar, ['t1', 't2']);
+        //testHasVocab(grammar, {t1: 2, t2: 2});
+        const expectedResults: StringDict[] = [
+            {t1: 'hhhi', t2: 'hhih'}, {t1: 'hihi', t2: 'hiih'},
+            {t1: 'ihhi', t2: 'ihih'}, {t1: 'iihi', t2: 'iiih'}
+        ];
+        testGrammar(grammar, expectedResults);
+    }); 
+
+    describe('17b. (Match t1:.{2}+t2:.{2}) + t1:hi+t2:ih', function() {
+        const grammar = Seq(MatchDotRep2(2, 2, "t1", "t2"), t1("hi"), t2("ih"));
+        testHasTapes(grammar, ['t1', 't2']);
+        //testHasVocab(grammar, {t1: 2, t2: 2});
+        const expectedResults: StringDict[] = [
+            {t1: 'hhhi', t2: 'hhih'}, {t1: 'hihi', t2: 'hiih'},
+            {t1: 'ihhi', t2: 'ihih'}, {t1: 'iihi', t2: 'iiih'}
+        ];
+        testGrammar(grammar, expectedResults);
+    });
+
+    describe('18a. t1:hi+t2:ih + (Match (t1:.+t2:.){2})', function() {
+        const grammar = Seq(t1("hi"), t2("ih"), MatchDotRep(2, 2, "t1", "t2"));
+        testHasTapes(grammar, ['t1', 't2']);
+        //testHasVocab(grammar, {t1: 2, t2: 2});
+        const expectedResults: StringDict[] = [
+            {t1: 'hihh', t2: 'ihhh'}, {t1: 'hihi', t2: 'ihhi'},
+            {t1: 'hiih', t2: 'ihih'}, {t1: 'hiii', t2: 'ihii'}
+        ];
+        testGrammar(grammar, expectedResults);
+    });
+
+    describe('18b. t1:hi+t2:ih + (Match t1:.{2}+t2:.{2})', function() {
+        const grammar = Seq(t1("hi"), t2("ih"), MatchDotRep2(2, 2, "t1", "t2"));
+        testHasTapes(grammar, ['t1', 't2']);
+        //testHasVocab(grammar, {t1: 2, t2: 2});
+        const expectedResults: StringDict[] = [
+            {t1: 'hihh', t2: 'ihhh'}, {t1: 'hihi', t2: 'ihhi'},
+            {t1: 'hiih', t2: 'ihih'}, {t1: 'hiii', t2: 'ihii'}
+        ];
+        testGrammar(grammar, expectedResults);
+    });
+    
+    describe('19a. (Match (t1:.+t2:.)*) + t1:hi+t2:ih', function() {
+        let grammar: Grammar = Seq(MatchDotStar("t1", "t2"), t1("hi"), t2("ih"));
+        grammar = Count({t1:5,t2:5}, grammar);
+        testHasTapes(grammar, ['t1', 't2']);
+        //testHasVocab(grammar, {t1: 2, t2: 2});
+        const expectedResults: StringDict[] = [
+            {t1: 'hi', t2: 'ih'},       {t1: 'hhi', t2: 'hih'},
+            {t1: 'ihi', t2: 'iih'},     {t1: 'hhhi', t2: 'hhih'},
+            {t1: 'hihi', t2: 'hiih'},   {t1: 'ihhi', t2: 'ihih'},
+            {t1: 'iihi', t2: 'iiih'},   {t1: 'hhhhi', t2: 'hhhih'},
+            {t1: 'hhihi', t2: 'hhiih'}, {t1: 'hihhi', t2: 'hihih'},
+            {t1: 'hiihi', t2: 'hiiih'}, {t1: 'ihhhi', t2: 'ihhih'},
+            {t1: 'ihihi', t2: 'ihiih'}, {t1: 'iihhi', t2: 'iihih'},
+            {t1: 'iiihi', t2: 'iiiih'},
+        ];
+        testGrammar(grammar, expectedResults);
+    });
+
+    describe('19b. (Match t1:.*+t2:.*) + t1:hi+t2:ih', function() {
+        let grammar: Grammar = Seq(MatchDotStar2("t1", "t2"), t1("hi"), t2("ih"));
+        grammar = Count({t1:5,t2:5}, grammar);
+        testHasTapes(grammar, ['t1', 't2']);
+        //testHasVocab(grammar, {t1: 2, t2: 2});
+        const expectedResults: StringDict[] = [
+            {t1: 'hi', t2: 'ih'},       {t1: 'hhi', t2: 'hih'},
+            {t1: 'ihi', t2: 'iih'},     {t1: 'hhhi', t2: 'hhih'},
+            {t1: 'hihi', t2: 'hiih'},   {t1: 'ihhi', t2: 'ihih'},
+            {t1: 'iihi', t2: 'iiih'},   {t1: 'hhhhi', t2: 'hhhih'},
+            {t1: 'hhihi', t2: 'hhiih'}, {t1: 'hihhi', t2: 'hihih'},
+            {t1: 'hiihi', t2: 'hiiih'}, {t1: 'ihhhi', t2: 'ihhih'},
+            {t1: 'ihihi', t2: 'ihiih'}, {t1: 'iihhi', t2: 'iihih'},
+            {t1: 'iiihi', t2: 'iiiih'},
+        ];
+        testGrammar(grammar, expectedResults);
+    });
+
+    describe('20a. t1:hi+t2:ih + (Match (t1:.+t2:.)*)', function() {
+        let grammar: Grammar = Seq(t1("hi"), t2("ih"), MatchDotStar("t1", "t2"));
+        grammar = Count({t1:5,t2:5}, grammar);
+        testHasTapes(grammar, ['t1', 't2']);
+        //testHasVocab(grammar, {t1: 2, t2: 2});
+        const expectedResults: StringDict[] = [
+            {t1: 'hi', t2: 'ih'},       {t1: 'hih', t2: 'ihh'},
+            {t1: 'hii', t2: 'ihi'},     {t1: 'hihh', t2: 'ihhh'},
+            {t1: 'hihi', t2: 'ihhi'},   {t1: 'hiih', t2: 'ihih'},
+            {t1: 'hiii', t2: 'ihii'},   {t1: 'hihhh', t2: 'ihhhh'},
+            {t1: 'hihhi', t2: 'ihhhi'}, {t1: 'hihih', t2: 'ihhih'},
+            {t1: 'hihii', t2: 'ihhii'}, {t1: 'hiihh', t2: 'ihihh'},
+            {t1: 'hiihi', t2: 'ihihi'}, {t1: 'hiiih', t2: 'ihiih'},
+            {t1: 'hiiii', t2: 'ihiii'},
+        ];
+        testGrammar(grammar, expectedResults);
+    });
+
+    describe('20b. t1:hi+t2:ih + (Match t1:.*+t2:.*)', function() {
+        let grammar: Grammar = Seq(t1("hi"), t2("ih"), MatchDotStar2("t1", "t2"));
+        grammar = Count({t1:5,t2:5}, grammar);
+        testHasTapes(grammar, ['t1', 't2']);
+        //testHasVocab(grammar, {t1: 2, t2: 2});
+        const expectedResults: StringDict[] = [
+            {t1: 'hi', t2: 'ih'},       {t1: 'hih', t2: 'ihh'},
+            {t1: 'hii', t2: 'ihi'},     {t1: 'hihh', t2: 'ihhh'},
+            {t1: 'hihi', t2: 'ihhi'},   {t1: 'hiih', t2: 'ihih'},
+            {t1: 'hiii', t2: 'ihii'},   {t1: 'hihhh', t2: 'ihhhh'},
+            {t1: 'hihhi', t2: 'ihhhi'}, {t1: 'hihih', t2: 'ihhih'},
+            {t1: 'hihii', t2: 'ihhii'}, {t1: 'hiihh', t2: 'ihihh'},
+            {t1: 'hiihi', t2: 'ihihi'}, {t1: 'hiiih', t2: 'ihiih'},
+            {t1: 'hiiii', t2: 'ihiii'},
+        ];
+        testGrammar(grammar, expectedResults);
+    });
+
+    // Uni with Match tests
+
+    describe('21. (Match t1:.+t2:. + t1:.+t2:.) | t1:hi+t2:ih', function() {
+        const grammar = Uni(Match(Seq(Dot("t1", "t2"), Dot("t1", "t2")), "t1", "t2"),
+                            Seq(t1("hi"), t2("ih")));
+        testHasTapes(grammar, ['t1', 't2']);
+        //testHasVocab(grammar, {t1: 2, t2: 2});
+        const expectedResults: StringDict[] = [
+            {t1: 'hh', t2: 'hh'}, {t1: 'ii', t2: 'ii'},
+            {t1: 'hi', t2: 'hi'}, {t1: 'ih', t2: 'ih'},
+            {t1: 'hi', t2: 'ih'}
+        ];
+        testGrammar(grammar, expectedResults);
+    });
+
+    describe('22. t1:hi+t2:ih | (Match t1:.+t2:. + t1:.+t2:.)', function() {
+        let grammar: Grammar = Uni(Seq(t1("hi"), t2("ih")),
+                                   Match(Seq(Dot("t1", "t2"), Dot("t1", "t2")),
+                                         "t1", "t2"));
+        testHasTapes(grammar, ['t1', 't2']);
+         //testHasVocab(grammar, {t1: 2, t2: 2});
+         const expectedResults: StringDict[] = [
+            {t1: 'hi', t2: 'ih'}, {t1: 'hh', t2: 'hh'},
+            {t1: 'hi', t2: 'hi'}, {t1: 'ih', t2: 'ih'},
+            {t1: 'ii', t2: 'ii'}
+        ];
+        testGrammar(grammar, expectedResults);
+});  
+
+    describe('23a. (Match (t1:.+t2:.)*) | t1:hi+t2:ih', function() {
+        let grammar: Grammar = Uni(MatchDotStar("t1", "t2"),
+                                   Seq(t1("hi"), t2("ih")));
+        grammar = Count({t1:3,t2:3}, grammar);
+        testHasTapes(grammar, ['t1', 't2']);
+        //testHasVocab(grammar, {t1: 2, t2: 2});
+        const expectedResults: StringDict[] = [
+            {},
+            {t1: 'h', t2: 'h'},     {t1: 'i', t2: 'i'},
+            {t1: 'hh', t2: 'hh'},   {t1: 'hi', t2: 'hi'},
+            {t1: 'ih', t2: 'ih'},   {t1: 'ii', t2: 'ii'},
+            {t1: 'hhh', t2: 'hhh'}, {t1: 'hhi', t2: 'hhi'},
+            {t1: 'hih', t2: 'hih'}, {t1: 'hii', t2: 'hii'},
+            {t1: 'ihh', t2: 'ihh'}, {t1: 'ihi', t2: 'ihi'},
+            {t1: 'iih', t2: 'iih'}, {t1: 'iii', t2: 'iii'},
+            {t1: 'hi', t2: 'ih'},
+        ];
+        testGrammar(grammar, expectedResults);
+    });
+
+    describe('23b. (Match t1:.*+t2:.*) | t1:hi+t2:ih', function() {
+        let grammar: Grammar = Uni(MatchDotStar2("t1", "t2"),
+                                   Seq(t1("hi"), t2("ih")));
+        grammar = Count({t1:3,t2:3}, grammar);
+        testHasTapes(grammar, ['t1', 't2']);
+        //testHasVocab(grammar, {t1: 2, t2: 2});
+        const expectedResults: StringDict[] = [
+            {},
+            {t1: 'h', t2: 'h'},     {t1: 'i', t2: 'i'},
+            {t1: 'hh', t2: 'hh'},   {t1: 'hi', t2: 'hi'},
+            {t1: 'ih', t2: 'ih'},   {t1: 'ii', t2: 'ii'},
+            {t1: 'hhh', t2: 'hhh'}, {t1: 'hhi', t2: 'hhi'},
+            {t1: 'hih', t2: 'hih'}, {t1: 'hii', t2: 'hii'},
+            {t1: 'ihh', t2: 'ihh'}, {t1: 'ihi', t2: 'ihi'},
+            {t1: 'iih', t2: 'iih'}, {t1: 'iii', t2: 'iii'},
+            {t1: 'hi', t2: 'ih'},
+        ];
+        testGrammar(grammar, expectedResults);
+    });
+
+    describe('24a. t1:hi+t2:ih | (Match (t1:.+t2:.)*)', function() {
+        let grammar: Grammar = Uni(Seq(t1("hi"), t2("ih")),
+                                   MatchDotStar("t1", "t2"));
+        grammar = Count({t1:3,t2:3}, grammar);
+        testHasTapes(grammar, ['t1', 't2']);
+        //testHasVocab(grammar, {t1: 2, t2: 2});
+        const expectedResults: StringDict[] = [
+            {t1: 'hi', t2: 'ih'},
+            {},
+            {t1: 'h', t2: 'h'},     {t1: 'i', t2: 'i'},
+            {t1: 'hh', t2: 'hh'},   {t1: 'hi', t2: 'hi'},
+            {t1: 'ih', t2: 'ih'},   {t1: 'ii', t2: 'ii'},
+            {t1: 'hhh', t2: 'hhh'}, {t1: 'hhi', t2: 'hhi'},
+            {t1: 'hih', t2: 'hih'}, {t1: 'hii', t2: 'hii'},
+            {t1: 'ihh', t2: 'ihh'}, {t1: 'ihi', t2: 'ihi'},
+            {t1: 'iih', t2: 'iih'}, {t1: 'iii', t2: 'iii'},
+        ];
+        testGrammar(grammar, expectedResults);
+    });
+
+    describe('24b. t1:hi+t2:ih | (Match t1:.*+t2:.*)', function() {
+        let grammar: Grammar = Uni(Seq(t1("hi"), t2("ih")),
+                                   MatchDotStar2("t1", "t2"));
+        grammar = Count({t1:3,t2:3}, grammar);
+        testHasTapes(grammar, ['t1', 't2']);
+        //testHasVocab(grammar, {t1: 2, t2: 2});
+        const expectedResults: StringDict[] = [
+            {t1: 'hi', t2: 'ih'},
+            {},
+            {t1: 'h', t2: 'h'},     {t1: 'i', t2: 'i'},
+            {t1: 'hh', t2: 'hh'},   {t1: 'hi', t2: 'hi'},
+            {t1: 'ih', t2: 'ih'},   {t1: 'ii', t2: 'ii'},
+            {t1: 'hhh', t2: 'hhh'}, {t1: 'hhi', t2: 'hhi'},
+            {t1: 'hih', t2: 'hih'}, {t1: 'hii', t2: 'hii'},
+            {t1: 'ihh', t2: 'ihh'}, {t1: 'ihi', t2: 'ihi'},
+            {t1: 'iih', t2: 'iih'}, {t1: 'iii', t2: 'iii'},
+        ];
+        testGrammar(grammar, expectedResults);
+    });
+
+    // Filter/Join with Match tests
+
+    describe('25. Filter t1:h+t2:h [Match t1:.+t2:.]', function() {
+        const grammar = Filter(Seq(t1("h"), t2("h")), MatchDot("t1", "t2"));
+        testHasTapes(grammar, ['t1', 't2']);
+        //testHasVocab(grammar, {t1: 1, t2: 1});
+        testGrammar(grammar, [{t1: 'h', t2: 'h'}]);
+    });
+
+    describe('26. Filter Match t1:.+t2:. [t1:h+t2:h]', function() {
+        const grammar = Filter(MatchDot("t1", "t2"), Seq(t1("h"), t2("h")));
+        testHasTapes(grammar, ['t1', 't2']);
+        //testHasVocab(grammar, {t1: 1, t2: 1});
+        testGrammar(grammar, [{t1: 'h', t2: 'h'}]);
+    });
+
+    describe('27. Join t1:h+t2:h ⨝ Match t1:.+t2:.', function() {
+        const grammar = Join(Seq(t1("h"), t2("h")), MatchDot("t1", "t2"));
+        testHasTapes(grammar, ['t1', 't2']);
+        //testHasVocab(grammar, {t1: 1, t2: 1});
+        testGrammar(grammar, [{t1: 'h', t2: 'h'}]);
+    });
+
+    describe('28. Join Match t1:.+t2:. ⨝ t1:h+t2:h', function() {
+        const grammar = Join(MatchDot("t1", "t2"), Seq(t1("h"), t2("h")));
+        testHasTapes(grammar, ['t1', 't2']);
+        //testHasVocab(grammar, {t1: 1, t2: 1});
+        testGrammar(grammar, [{t1: 'h', t2: 'h'}]);
+    });
+
+    describe('29a. Filter t1:h+t2:h [Match (t1:.+t2:.){0,3}]', function() {
+        const grammar = Filter(Seq(t1("h"), t2("h")),
+                               MatchDotRep(0, 3, "t1", "t2"));
+        testHasTapes(grammar, ['t1', 't2']);
+        //testHasVocab(grammar, {t1: 1, t2: 1});
+        testGrammar(grammar, [{t1: 'h', t2: 'h'}]);
+    });
+
+    describe('29b. Filter t1:h+t2:h [Match t1:.{0,3}+t2:.{0,3}]', function() {
+        const grammar = Filter(Seq(t1("h"), t2("h")),
+                               MatchDotRep2(0, 3, "t1", "t2"));
+        testHasTapes(grammar, ['t1', 't2']);
+        //testHasVocab(grammar, {t1: 1, t2: 1});
+        testGrammar(grammar, [{t1: 'h', t2: 'h'}]);
+    });
+
+    describe('30a. Filter Match (t1:.+t2:.){0,3} [t1:h+t2:h]', function() {
+        const grammar = Filter(MatchDotRep(0, 3, "t1", "t2"),
+                               Seq(t1("h"), t2("h")));
+        testHasTapes(grammar, ['t1', 't2']);
+        //testHasVocab(grammar, {t1: 1, t2: 1});
+        testGrammar(grammar, [{t1: 'h', t2: 'h'}]);
+    });
+
+    describe('30b. Filter Match t1:.{0,3}+t2:.{0,3} [t1:h+t2:h]', function() {
+        const grammar = Filter(MatchDotRep2(0, 3, "t1", "t2"),
+                               Seq(t1("h"), t2("h")));
+        testHasTapes(grammar, ['t1', 't2']);
+        //testHasVocab(grammar, {t1: 1, t2: 1});
+        testGrammar(grammar, [{t1: 'h', t2: 'h'}]);
+    });
+
+    describe('31a. Join t1:h+t2:h ⨝ Match (t1:.+t2:.){0,3} ', function() {
+        const grammar = Join(Seq(t1("h"), t2("h")),
+                             MatchDotRep(0, 3, "t1", "t2"));
+        testHasTapes(grammar, ['t1', 't2']);
+        //testHasVocab(grammar, {t1: 1, t2: 1});
+        testGrammar(grammar, [{t1: 'h', t2: 'h'}]);
+    });
+
+    describe('31b. Join t1:h+t2:h ⨝ Match t1:.{0,3}+t2:.{0,3}', function() {
+        const grammar = Join(Seq(t1("h"), t2("h")),
+                             MatchDotRep2(0, 3, "t1", "t2"));
+        testHasTapes(grammar, ['t1', 't2']);
+        //testHasVocab(grammar, {t1: 1, t2: 1});
+        testGrammar(grammar, [{t1: 'h', t2: 'h'}]);
+    });
+
+    describe('32a. Join Match (t1:.+t2:.){0,3} ⨝ t1:h+t2:h', function() {
+        const grammar = Join(MatchDotRep(0, 3, "t1", "t2"),
+                             Seq(t1("h"), t2("h")));
+        testHasTapes(grammar, ['t1', 't2']);
+        //testHasVocab(grammar, {t1: 1, t2: 1});
+        testGrammar(grammar, [{t1: 'h', t2: 'h'}]);
+    });
+
+    describe('32b. Join Match t1:.{0,3}+t2:.{0,3} ⨝ t1:h+t2:h', function() {
+        const grammar = Join(MatchDotRep2(0, 3, "t1", "t2"),
+                             Seq(t1("h"), t2("h")));
+        testHasTapes(grammar, ['t1', 't2']);
+        //testHasVocab(grammar, {t1: 1, t2: 1});
+        testGrammar(grammar, [{t1: 'h', t2: 'h'}]);
+    });
+
+    describe('33a. Filter t1:h+t2:h [Match (t1:.+t2:.)*]', function() {
+        const grammar = Filter(Seq(t1("h"), t2("h")),
+                               MatchDotStar("t1", "t2"));
+        testHasTapes(grammar, ['t1', 't2']);
+        //testHasVocab(grammar, {t1: 1, t2: 1});
+        testGrammar(grammar, [{t1: 'h', t2: 'h'}]);
+    });
+
+    describe('33b. Filter t1:h+t2:h [Match t1:.*+t2:.*]', function() {
+        const grammar = Filter(Seq(t1("h"), t2("h")),
+                               MatchDotStar2("t1", "t2"));
+        testHasTapes(grammar, ['t1', 't2']);
+        //testHasVocab(grammar, {t1: 1, t2: 1});
+        testGrammar(grammar, [{t1: 'h', t2: 'h'}]);
+    });
+
+    describe('34a. Filter Match (t1:.+t2:.)* [t1:h+t2:h]', function() {
+        const grammar = Filter(MatchDotStar("t1", "t2"),
+                               Seq(t1("h"), t2("h")));
+        testHasTapes(grammar, ['t1', 't2']);
+        //testHasVocab(grammar, {t1: 1, t2: 1});
+        testGrammar(grammar, [{t1: 'h', t2: 'h'}]);
+    });
+
+    describe('34b. Filter Match t1:.*+t2:.* [t1:h+t2:h]', function() {
+        const grammar = Filter(MatchDotStar2("t1", "t2"),
+                               Seq(t1("h"), t2("h")));
+        testHasTapes(grammar, ['t1', 't2']);
+        //testHasVocab(grammar, {t1: 1, t2: 1});
+        testGrammar(grammar, [{t1: 'h', t2: 'h'}]);
+    });
+
+    describe('35a. Join t1:h+t2:h ⨝ Match (t1:.+t2:.)*', function() {
+        const grammar = Join(Seq(t1("h"), t2("h")),
+                             MatchDotStar("t1", "t2"));
+        testHasTapes(grammar, ['t1', 't2']);
+        //testHasVocab(grammar, {t1: 1, t2: 1});
+        testGrammar(grammar, [{t1: 'h', t2: 'h'}]);
+    });
+
+    describe('35b. Join t1:h+t2:h ⨝ Match t1:.*+t2:.*', function() {
+        const grammar = Join(Seq(t1("h"), t2("h")),
+                             MatchDotStar2("t1", "t2"));
+        testHasTapes(grammar, ['t1', 't2']);
+        //testHasVocab(grammar, {t1: 1, t2: 1});
+        testGrammar(grammar, [{t1: 'h', t2: 'h'}]);
+    });
+
+    describe('36a. Join Match (t1:.+t2:.)* ⨝ t1:h+t2:h', function() {
+        const grammar = Join(MatchDotStar("t1", "t2"),
+                             Seq(t1("h"), t2("h")));
+        testHasTapes(grammar, ['t1', 't2']);
+        //testHasVocab(grammar, {t1: 1, t2: 1});
+        testGrammar(grammar, [{t1: 'h', t2: 'h'}]);
+    });
+
+    describe('36b. Join Match t1:.*+t2:.* ⨝ t1:h+t2:h', function() {
+        const grammar = Join(MatchDotStar2("t1", "t2"),
+                             Seq(t1("h"), t2("h")));
+        testHasTapes(grammar, ['t1', 't2']);
+        //testHasVocab(grammar, {t1: 1, t2: 1});
+        testGrammar(grammar, [{t1: 'h', t2: 'h'}]);
+    });
+
+    describe('37. Filter t1:hi+t2:hi [Match (t1:.+t2:. + t1:.+t2:.)]', function() {
+        const grammar = Filter(Seq(t1("hi"), t2("hi")),
+                               Match(Seq(Dot("t1", "t2"), Dot("t1", "t2")),
+                                     "t1", "t2"));
+        testHasTapes(grammar, ['t1', 't2']);
+        //testHasVocab(grammar, {t1: 2, t2: 2});
+        testGrammar(grammar, [{t1: 'hi', t2: 'hi'}]);
+    });
+
+    describe('38. Filter (Match t1:.+t2:. + t1:.+t2:.) [t1:hi+t2:hi]', function() {
+        const grammar = Filter(Match(Seq(Dot("t1", "t2"), Dot("t1", "t2")),
+                                     "t1", "t2"),
+                               Seq(t1("hi"), t2("hi")));
+        testHasTapes(grammar, ['t1', 't2']);
+        //testHasVocab(grammar, {t1: 2, t2: 2});
+        testGrammar(grammar, [{t1: 'hi', t2: 'hi'}]);
+    });
+
+    describe('39, Join t1:hi+t2:hi ⨝ Match (t1:.+t2:. + t1:.+t2:.)', function() {
+        const grammar = Join(Seq(t1("hi"), t2("hi")),
+                             Match(Seq(Dot("t1", "t2"), Dot("t1", "t2")),
+                                   "t1", "t2"));
+        testHasTapes(grammar, ['t1', 't2']);
+        //testHasVocab(grammar, {t1: 2, t2: 2});
+        testGrammar(grammar, [{t1: 'hi', t2: 'hi'}]);
+    });
+
+    describe('40. Join Match (t1:.+t2:. + t1:.+t2:.) ⨝ t1:hi+t2:hi', function() {
+        const grammar = Join(Match(Seq(Dot("t1", "t2"), Dot("t1", "t2")),
+                                   "t1", "t2"),
+                             Seq(t1("hi"), t2("hi")));
+        testHasTapes(grammar, ['t1', 't2']);
+        //testHasVocab(grammar, {t1: 2, t2: 2});
+        testGrammar(grammar, [{t1: 'hi', t2: 'hi'}]);
+    });
+
+    describe('41a. Filter t1:hi+t2:hi [Match (t1:.+t2:.){2}]', function() {
+        const grammar = Filter(Seq(t1("hi"), t2("hi")),
+                               MatchDotRep(2, 2, "t1", "t2"));
+        testHasTapes(grammar, ['t1', 't2']);
+        //testHasVocab(grammar, {t1: 2, t2: 2});
+        testGrammar(grammar, [{t1: 'hi', t2: 'hi'}]);
+    });
+
+    describe('41b. Filter t1:hi+t2:hi [Match t1:.{2}+t2:.{2}]', function() {
+        const grammar = Filter(Seq(t1("hi"), t2("hi")),
+                               MatchDotRep2(2, 2, "t1", "t2"));
+        testHasTapes(grammar, ['t1', 't2']);
+        //testHasVocab(grammar, {t1: 2, t2: 2});
+        testGrammar(grammar, [{t1: 'hi', t2: 'hi'}]);
+    });
+
+    describe('42a. Filter Match (t1:.+t2:.){2} [t1:hi+t2:hi]', function() {
+        const grammar = Filter(MatchDotRep(2, 2, "t1", "t2"),
+                               Seq(t1("hi"), t2("hi")));
+        testHasTapes(grammar, ['t1', 't2']);
+        //testHasVocab(grammar, {t1: 2, t2: 2});
+        testGrammar(grammar, [{t1: 'hi', t2: 'hi'}]);
+    });
+
+    describe('42b. Filter Match t1:.{2}+t2:.{2} [t1:hi+t2:hi]', function() {
+        const grammar = Filter(MatchDotRep2(2, 2, "t1", "t2"),
+                               Seq(t1("hi"), t2("hi")));
+        testHasTapes(grammar, ['t1', 't2']);
+        //testHasVocab(grammar, {t1: 2, t2: 2});
+        testGrammar(grammar, [{t1: 'hi', t2: 'hi'}]);
+    });
+
+    describe('43a. Join t1:hi+t2:hi ⨝ Match (t1:.+t2:.){2}', function() {
+        const grammar = Join(Seq(t1("hi"), t2("hi")),
+                             MatchDotRep(2, 2, "t1", "t2"));
+        testHasTapes(grammar, ['t1', 't2']);
+        //testHasVocab(grammar, {t1: 2, t2: 2});
+        testGrammar(grammar, [{t1: 'hi', t2: 'hi'}]);
+    });
+
+    describe('43b. Join t1:hi+t2:hi ⨝ Match t1:.{2}+t2:.{2}', function() {
+        const grammar = Join(Seq(t1("hi"), t2("hi")),
+                             MatchDotRep2(2, 2, "t1", "t2"));
+        testHasTapes(grammar, ['t1', 't2']);
+        //testHasVocab(grammar, {t1: 2, t2: 2});
+        testGrammar(grammar, [{t1: 'hi', t2: 'hi'}]);
+    });
+
+    describe('44a. Join Match (t1:.+t2:.){2} ⨝ t1:hi+t2:hi', function() {
+        const grammar = Join(MatchDotRep(2, 2, "t1", "t2"),
+                             Seq(t1("hi"), t2("hi")));
+        testHasTapes(grammar, ['t1', 't2']);
+        //testHasVocab(grammar, {t1: 2, t2: 2});
+        testGrammar(grammar, [{t1: 'hi', t2: 'hi'}]);
+    });
+
+    describe('44b. Join Match t1:.{2}+t2:.{2} ⨝ t1:hi+t2:hi', function() {
+        const grammar = Join(MatchDotRep2(2, 2, "t1", "t2"),
+                             Seq(t1("hi"), t2("hi")));
+        testHasTapes(grammar, ['t1', 't2']);
+        //testHasVocab(grammar, {t1: 2, t2: 2});
+        testGrammar(grammar, [{t1: 'hi', t2: 'hi'}]);
+    });
+
+    describe('45a. Filter t1:hi+t2:hi [Match (t1:.+t2:.){0,3}]', function() {
+        const grammar = Filter(Seq(t1("hi"), t2("hi")),
+                               MatchDotRep(0, 3, "t1", "t2"));
+        testHasTapes(grammar, ['t1', 't2']);
+        //testHasVocab(grammar, {t1: 2, t2: 2});
+        testGrammar(grammar, [{t1: 'hi', t2: 'hi'}]);
+    });
+
+    describe('45b. Filter t1:hi+t2:hi [Match t1:.{0,3}+t2:.{0,3}]', function() {
+        const grammar = Filter(Seq(t1("hi"), t2("hi")),
+                               MatchDotRep2(0, 3, "t1", "t2"));
+        testHasTapes(grammar, ['t1', 't2']);
+        //testHasVocab(grammar, {t1: 2, t2: 2});
+        testGrammar(grammar, [{t1: 'hi', t2: 'hi'}]);
+    });
+
+    describe('46a. Filter Match (t1:.+t2:.){0,3} [t1:hi+t2:hi]', function() {
+        const grammar = Filter(MatchDotRep(0, 3, "t1", "t2"),
+                               Seq(t1("hi"), t2("hi")));
+        testHasTapes(grammar, ['t1', 't2']);
+        //testHasVocab(grammar, {t1: 2, t2: 2});
+        testGrammar(grammar, [{t1: 'hi', t2: 'hi'}]);
+    });
+
+    describe('46b. Filter Match t1:.{0,3}+t2:.{0,3} [t1:hi+t2:hi]', function() {
+        const grammar = Filter(MatchDotRep2(0, 3, "t1", "t2"),
+                               Seq(t1("hi"), t2("hi")));
+        testHasTapes(grammar, ['t1', 't2']);
+        //testHasVocab(grammar, {t1: 2, t2: 2});
+        testGrammar(grammar, [{t1: 'hi', t2: 'hi'}]);
+    });
+
+    describe('47a. Join t1:hi+t2:hi ⨝ Match (t1:.+t2:.){0,3}', function() {
+        const grammar = Join(Seq(t1("hi"), t2("hi")),
+                             MatchDotRep(0, 3, "t1", "t2"));
+        testHasTapes(grammar, ['t1', 't2']);
+        //testHasVocab(grammar, {t1: 2, t2: 2});
+        testGrammar(grammar, [{t1: 'hi', t2: 'hi'}]);
+    });
+
+    describe('47b. Join t1:hi+t2:hi ⨝ Match t1:.{0,3}+t2:.{0,3}', function() {
+        const grammar = Join(Seq(t1("hi"), t2("hi")),
+                             MatchDotRep2(0, 3, "t1", "t2"));
+        testHasTapes(grammar, ['t1', 't2']);
+        //testHasVocab(grammar, {t1: 2, t2: 2});
+        testGrammar(grammar, [{t1: 'hi', t2: 'hi'}]);
+    });
+
+    describe('48a. Join Match (t1:.+t2:.){0,3} ⨝ t1:hi+t2:hi', function() {
+        const grammar = Join(MatchDotRep(0, 3, "t1", "t2"),
+                             Seq(t1("hi"), t2("hi")));
+        testHasTapes(grammar, ['t1', 't2']);
+        //testHasVocab(grammar, {t1: 2, t2: 2});
+        testGrammar(grammar, [{t1: 'hi', t2: 'hi'}]);
+    });
+
+    describe('48b. Join Match t1:.{0,3}+t2:.{0,3} ⨝ t1:hi+t2:hi', function() {
+        const grammar = Join(MatchDotRep2(0, 3, "t1", "t2"),
+                             Seq(t1("hi"), t2("hi")));
+        testHasTapes(grammar, ['t1', 't2']);
+        //testHasVocab(grammar, {t1: 2, t2: 2});
+        testGrammar(grammar, [{t1: 'hi', t2: 'hi'}]);
+    });
+
+    describe('49a. Filter t1:hello+t2:hello [Match (t1:.+t2:.){3,7}]', function() {
+        const grammar = Filter(Seq(t1("hello"), t2("hello")),
+                               MatchDotRep(3, 7, "t1", "t2"));
+        testHasTapes(grammar, ['t1', 't2']);
+        //testHasVocab(grammar, {t1: 4, t2: 4});
+        testGrammar(grammar, [{t1: 'hello', t2: 'hello'}]);
+    });
+
+    describe('49b. Filter t1:hello+t2:hello [Match t1:.{3,7}+t2:.{3,7}]', function() {
+        const grammar = Filter(Seq(t1("hello"), t2("hello")),
+                               MatchDotRep2(3, 7, "t1", "t2"));
+        testHasTapes(grammar, ['t1', 't2']);
+        //testHasVocab(grammar, {t1: 4, t2: 4});
+        testGrammar(grammar, [{t1: 'hello', t2: 'hello'}]);
+    });
+
+    describe('50a. Filter Match (t1:.+t2:.){3,7} [t1:hello+t2:hello]', function() {
+        const grammar = Filter(MatchDotRep(3, 7, "t1", "t2"),
+                               Seq(t1("hello"), t2("hello")));
+        testHasTapes(grammar, ['t1', 't2']);
+        //testHasVocab(grammar, {t1: 4, t2: 4});
+        testGrammar(grammar, [{t1: 'hello', t2: 'hello'}]);
+    });
+
+    describe('50b. Filter Match t1:.{3,7}+t2:.{3,7} [t1:hello+t2:hello]', function() {
+        const grammar = Filter(MatchDotRep2(3, 7, "t1", "t2"),
+                               Seq(t1("hello"), t2("hello")));
+        testHasTapes(grammar, ['t1', 't2']);
+        //testHasVocab(grammar, {t1: 4, t2: 4});
+        testGrammar(grammar, [{t1: 'hello', t2: 'hello'}]);
+    });
+
+    describe('51a. Join t1:hello+t2:hello ⨝ Match (t1:.+t2:.){3,7}', function() {
+        const grammar = Join(Seq(t1("hello"), t2("hello")),
+                             MatchDotRep(3, 7, "t1", "t2"));
+        testHasTapes(grammar, ['t1', 't2']);
+        //testHasVocab(grammar, {t1: 4, t2: 4});
+        testGrammar(grammar, [{t1: 'hello', t2: 'hello'}]);
+    });
+
+    describe('51b. Join t1:hello+t2:hello ⨝ Match t1:.{3,7}+t2:.{3,7}', function() {
+        const grammar = Join(Seq(t1("hello"), t2("hello")),
+                             MatchDotRep2(3, 7, "t1", "t2"));
+        testHasTapes(grammar, ['t1', 't2']);
+        //testHasVocab(grammar, {t1: 4, t2: 4});
+        testGrammar(grammar, [{t1: 'hello', t2: 'hello'}]);
+    });
+
+    describe('52a. Join Match (t1:.+t2:.){3,7} ⨝ t1:hello+t2:hello', function() {
+        const grammar = Join(MatchDotRep(3, 7, "t1", "t2"),
+                             Seq(t1("hello"), t2("hello")));
+        testHasTapes(grammar, ['t1', 't2']);
+        //testHasVocab(grammar, {t1: 4, t2: 4});
+        testGrammar(grammar, [{t1: 'hello', t2: 'hello'}]);
+    });
+
+    describe('52b. Join Match t1:.{3,7}+t2:.{3,7} ⨝ t1:hello+t2:hello', function() {
+        const grammar = Join(MatchDotRep2(3, 7, "t1", "t2"),
+                             Seq(t1("hello"), t2("hello")));
+        testHasTapes(grammar, ['t1', 't2']);
+        //testHasVocab(grammar, {t1: 4, t2: 4});
+        testGrammar(grammar, [{t1: 'hello', t2: 'hello'}]);
+    });
+
+    describe('53a. Filter t1:hello+t2:hello [Match (t1:.+t2:.)*]', function() {
+        const grammar = Filter(Seq(t1("hello"), t2("hello")),
+                               MatchDotStar("t1", "t2"));
+        testHasTapes(grammar, ['t1', 't2']);
+        //testHasVocab(grammar, {t1: 4, t2: 4});
+        testGrammar(grammar, [{t1: 'hello', t2: 'hello'}]);
+    });
+
+    describe('53b. Filter t1:hello+t2:hello [Match t1:.*+t2:.*]', function() {
+        const grammar = Filter(Seq(t1("hello"), t2("hello")),
+                               MatchDotStar2("t1", "t2"));
+        testHasTapes(grammar, ['t1', 't2']);
+        //testHasVocab(grammar, {t1: 4, t2: 4});
+        testGrammar(grammar, [{t1: 'hello', t2: 'hello'}]);
+    });
+
+    describe('54a. Filter Match (t1:.+t2:.)* [t1:hello+t2:hello]', function() {
+        const grammar = Filter(MatchDotStar("t1", "t2"),
+                               Seq(t1("hello"), t2("hello")));
+        testHasTapes(grammar, ['t1', 't2']);
+        //testHasVocab(grammar, {t1: 4, t2: 4});
+        testGrammar(grammar, [{t1: 'hello', t2: 'hello'}]);
+    });
+
+    describe('54b. Filter Match t1:.*+t2:.* [t1:hello+t2:hello]', function() {
+        const grammar = Filter(MatchDotStar2("t1", "t2"),
+                               Seq(t1("hello"), t2("hello")));
+        testHasTapes(grammar, ['t1', 't2']);
+        //testHasVocab(grammar, {t1: 4, t2: 4});
+        testGrammar(grammar, [{t1: 'hello', t2: 'hello'}]);
+    });
+
+    describe('55a. Join t1:hello+t2:hello ⨝ Match (t1:.+t2:.)*', function() {
+        const grammar = Join(Seq(t1("hello"), t2("hello")),
+                             MatchDotStar("t1", "t2"));
+        testHasTapes(grammar, ['t1', 't2']);
+        //testHasVocab(grammar, {t1: 4, t2: 4});
+        testGrammar(grammar, [{t1: 'hello', t2: 'hello'}]);
+    });
+
+    describe('55b. Join t1:hello+t2:hello ⨝ Match t1:.*+t2:.*', function() {
+        const grammar = Join(Seq(t1("hello"), t2("hello")),
+                             MatchDotStar2("t1", "t2"));
+        testHasTapes(grammar, ['t1', 't2']);
+        //testHasVocab(grammar, {t1: 4, t2: 4});
+        testGrammar(grammar, [{t1: 'hello', t2: 'hello'}]);
+    });
+
+    describe('56a. Join Match (t1:.+t2:.)* ⨝ t1:hello+t2:hello', function() {
+        const grammar = Join(MatchDotStar("t1", "t2"),
+                             Seq(t1("hello"), t2("hello")));
+        testHasTapes(grammar, ['t1', 't2']);
+        //testHasVocab(grammar, {t1: 4, t2: 4});
+        testGrammar(grammar, [{t1: 'hello', t2: 'hello'}]);
+    });
+
+    describe('56b. Join Match t1:.*+t2:.* ⨝ t1:hello+t2:hello', function() {
+        const grammar = Join(MatchDotStar2("t1", "t2"),
+                             Seq(t1("hello"), t2("hello")));
+        testHasTapes(grammar, ['t1', 't2']);
+        //testHasVocab(grammar, {t1: 4, t2: 4});
+        testGrammar(grammar, [{t1: 'hello', t2: 'hello'}]);
+    });
+
+    describe('57a. Filter t1:he+t2:hello [Match (t1:.+t2:.)*]', function() {
+        const grammar = Filter(Seq(t1("he"), t2("hello")),
+                               MatchDotStar("t1", "t2"));
+        testHasTapes(grammar, ['t1', 't2']);
+        //testHasVocab(grammar, {t1: 2, t2: 4});
+        testGrammar(grammar, []);
+    });
+
+    describe('57b. Filter t1:he+t2:hello [Match t1:.*+t2:.*]', function() {
+        const grammar = Filter(Seq(t1("he"), t2("hello")),
+                               MatchDotStar2("t1", "t2"));
+        testHasTapes(grammar, ['t1', 't2']);
+        //testHasVocab(grammar, {t1: 2, t2: 4});
+        testGrammar(grammar, []);
+    });
+
+    describe('58a. Filter Match (t1:.+t2:.)* [t1:he+t2:hello]', function() {
+        const grammar = Filter(MatchDotStar("t1", "t2"),
+                               Seq(t1("he"), t2("hello")));
+        testHasTapes(grammar, ['t1', 't2']);
+        //testHasVocab(grammar, {t1: 2, t2: 4});
+        testGrammar(grammar, []);
+    });
+
+    describe('58b. Filter Match t1:.*+t2:.* [t1:he+t2:hello]', function() {
+        const grammar = Filter(MatchDotStar2("t1", "t2"),
+                               Seq(t1("he"), t2("hello")));
+        testHasTapes(grammar, ['t1', 't2']);
+        //testHasVocab(grammar, {t1: 2, t2: 4});
+        testGrammar(grammar, []);
+    });
+
+    describe('59a. Join t1:he+t2:hello ⨝ Match (t1:.+t2:.)*', function() {
+        const grammar = Join(Seq(t1("he"), t2("hello")),
+                             MatchDotStar("t1", "t2"));
+        testHasTapes(grammar, ['t1', 't2']);
+        //testHasVocab(grammar, {t1: 2, t2: 4});
+        testGrammar(grammar, []);
+    });
+
+    describe('59b. Join t1:he+t2:hello ⨝ Match t1:.*+t2:.*', function() {
+        const grammar = Join(Seq(t1("he"), t2("hello")),
+                             MatchDotStar2("t1", "t2"));
+        testHasTapes(grammar, ['t1', 't2']);
+        //testHasVocab(grammar, {t1: 2, t2: 4});
+        testGrammar(grammar, []);
+    });
+
+    describe('60a. Join Match (t1:.+t2:.)* ⨝ t1:he+t2:hello', function() {
+        const grammar = Join(MatchDotStar("t1", "t2"),
+                             Seq(t1("he"), t2("hello")));
+        testHasTapes(grammar, ['t1', 't2']);
+        //testHasVocab(grammar, {t1: 2, t2: 4});
+        testGrammar(grammar, []);
+    });
+
+    describe('60b. Join Match t1:.*+t2:.* ⨝ t1:he+t2:hello', function() {
+        const grammar = Join(MatchDotStar2("t1", "t2"),
+                             Seq(t1("he"), t2("hello")));
+        testHasTapes(grammar, ['t1', 't2']);
+        //testHasVocab(grammar, {t1: 2, t2: 4});
+        testGrammar(grammar, []);
+    });
+
+    describe('61a. Filter t1:hello+t2:hell [Match (t1:.+t2:.)*]', function() {
+        const grammar = Filter(Seq(t1("hello"), t2("hell")),
+                               MatchDotStar("t1", "t2"));
+        testHasTapes(grammar, ['t1', 't2']);
+        //testHasVocab(grammar, {t1: 4, t2: 3});
+        testGrammar(grammar, []);
+    });
+
+    describe('61b. Filter t1:hello+t2:hell [Match t1:.*+t2:.*]', function() {
+        const grammar = Filter(Seq(t1("hello"), t2("hell")),
+                               MatchDotStar2("t1", "t2"));
+        testHasTapes(grammar, ['t1', 't2']);
+        //testHasVocab(grammar, {t1: 4, t2: 3});
+        testGrammar(grammar, []);
+    });
+
+    describe('62a. Filter Match (t1:.+t2:.)* [t1:hello+t2:hell]', function() {
+        const grammar = Filter(MatchDotStar("t1", "t2"),
+                               Seq(t1("hello"), t2("hell")));
+        testHasTapes(grammar, ['t1', 't2']);
+        //testHasVocab(grammar, {t1: 4, t2: 3});
+        testGrammar(grammar, []);
+    });
+
+    describe('62b. Filter Match t1:.*+t2:.* [t1:hello+t2:hell]', function() {
+        const grammar = Filter(MatchDotStar2("t1", "t2"),
+                               Seq(t1("hello"), t2("hell")));
+        testHasTapes(grammar, ['t1', 't2']);
+        //testHasVocab(grammar, {t1: 4, t2: 3});
+        testGrammar(grammar, []);
+    });
+
+    describe('63a. Join t1:hello+t2:hell ⨝ Match (t1:.+t2:.)*', function() {
+        const grammar = Join(Seq(t1("hello"), t2("hell")),
+                             MatchDotStar("t1", "t2"));
+        testHasTapes(grammar, ['t1', 't2']);
+        //testHasVocab(grammar, {t1: 4, t2: 3});
+        testGrammar(grammar, []);
+    });
+
+    describe('63b. Join t1:hello+t2:hell ⨝ Match t1:.*+t2:.*', function() {
+        const grammar = Join(Seq(t1("hello"), t2("hell")),
+                             MatchDotStar2("t1", "t2"));
+        testHasTapes(grammar, ['t1', 't2']);
+        //testHasVocab(grammar, {t1: 4, t2: 3});
+        testGrammar(grammar, []);
+    });
+
+    describe('64a. Join Match (t1:.+t2:.)* ⨝ t1:hello+t2:hell', function() {
+        const grammar = Join(MatchDotStar("t1", "t2"),
+                             Seq(t1("hello"), t2("hell")));
+        testHasTapes(grammar, ['t1', 't2']);
+        //testHasVocab(grammar, {t1: 4, t2: 3});
+        testGrammar(grammar, []);
+    });
+
+    describe('64b. Join Match t1:.*+t2:.* ⨝ t1:hello+t2:hell', function() {
+        const grammar = Join(MatchDotStar2("t1", "t2"),
+                             Seq(t1("hello"), t2("hell")));
+        testHasTapes(grammar, ['t1', 't2']);
+        //testHasVocab(grammar, {t1: 4, t2: 3});
+        testGrammar(grammar, []);
+    });
+
+});