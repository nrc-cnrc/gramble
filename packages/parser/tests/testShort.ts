import { 
    Grammar,
    Join,
    Not,
    Seq,
    Rep,
    Vocab,
    Dot,
    Short,
    Uni,
    Count,
} from "../src/grammars";

import { 
    testSuiteName, logTestSuite,
    VERBOSE_TEST_L2,
    t1,
    testHasTapes, 
    testHasVocab, 
    testGrammar,
} from './testUtil';

import {
    DIRECTION_LTR, StringDict, VERBOSE_DEBUG
} from "../src/util";

// File level control over verbose output
const VERBOSE = VERBOSE_TEST_L2;

describe(`${testSuiteName(module)}`, function() {

    logTestSuite(this.title);

    describe('1. Short(t1:h)', function() {
        const grammar = Short(t1("h"));
        const expectedResults: StringDict[] = [
            {t1: 'h'}
        ];
        testHasTapes(grammar, ['t1']);
        testHasVocab(grammar, {t1: 1});
        testGrammar(grammar, expectedResults);
    });

    describe('1b. Short(t1:h|t1:hh)', function() {
        const grammar = Short(Uni(t1("h"), t1("hh")));
        const expectedResults: StringDict[] = [
            {t1: 'h'}
        ];
        testHasTapes(grammar, ['t1']);
        testHasVocab(grammar, {t1: 1});
        testGrammar(grammar, expectedResults);
    });
    describe('3a. Short(t1:h*)', function() {
        const grammar = Short(Rep(t1("h")));
        const expectedResults: StringDict[] = [
            {}
        ];
        testHasTapes(grammar, ['t1']);
        testHasVocab(grammar, {t1: 1});
        testGrammar(grammar, expectedResults);
    });
    
    describe('3b. Short(t1:h+)', function() {
        const grammar = Short(Rep(t1("h"), 1, Infinity));
        const expectedResults: StringDict[] = [
            {t1: 'h'}
        ];
        testHasTapes(grammar, ['t1']);
        testHasVocab(grammar, {t1: 1});
        testGrammar(grammar, expectedResults);
    });
    
    describe('4. Short(t1:h{2,})', function() {
        const grammar = Short(Rep(t1("h"), 2, Infinity));
        const expectedResults: StringDict[] = [
            {t1: 'hh'}
        ];
        testHasTapes(grammar, ['t1']);
        testHasVocab(grammar, {t1: 1});
        testGrammar(grammar, expectedResults);
    });
    
    describe('4. Short(t1:.+) (vocab t1:hi)', function() {
        const grammar = Seq(Short(Rep(Dot("t1"), 1, Infinity)),
                            Vocab({t1: "hi"}));
        const expectedResults: StringDict[] = [ 
            {t1: 'h'}, 
            {t1: 'i'}
        ];
        testHasTapes(grammar, ['t1']);
        testHasVocab(grammar, {t1: 2});
        testGrammar(grammar, expectedResults);
    });

    if (DIRECTION_LTR) {
        
        // these are all expressed in a way only consistent with
        // LTR generation.  At some point we should go through and
        // write RTL ones too
        
        describe('2. Short(t1:h|hi|hello|goo|goodbye|golf)', function() {
            const grammar = Short(Uni(t1("h"), t1("hi"), t1("hello"),
                                      t1("goo"), t1("goodbye"), t1("golf")));
            const expectedResults: StringDict[] = [ 
                {t1: 'h'},
                {t1: 'goo'},
                {t1: 'golf'}
            ];
            testHasTapes(grammar, ['t1']);
            testHasVocab(grammar, {t1: 10});
            testGrammar(grammar, expectedResults);
        });
        
        describe('5. Short(t1:.*i) (vocab t1:hi)', function() {
            let grammar: Grammar = Short(Seq(Rep(Dot("t1")), t1("i")));
<<<<<<< HEAD
            grammar = Seq(grammar, Vocab("t1", "hi"));
            grammar = Count({t1:4}, grammar);
=======
            grammar = Seq(grammar, Vocab({t1: "hi"}));
            grammar = CountTape(4, grammar);
>>>>>>> b568777f
            const expectedResults: StringDict[] = [ 
                {t1: 'i'}, 
                {t1: 'hi'},
                {t1: 'hhi'},
                {t1: 'hhhi'}
            ];
            testHasTapes(grammar, ['t1']);
            testHasVocab(grammar, {t1: 2});
            testGrammar(grammar, expectedResults);
        });

        describe('6. Contains at least one i: Short(t1:.*i) + t1.* ' +
                 '(vocab t1:hi)', function() {
            let grammar: Grammar = Short(Seq(Rep(Dot("t1")), t1("i")));
            grammar = Seq(grammar, Rep(Dot("t1")));
<<<<<<< HEAD
            grammar = Seq(grammar, Vocab("t1", "hi"));
            grammar = Count({t1:4}, grammar);
=======
            grammar = Seq(grammar, Vocab({t1: "hi"}));
            grammar = CountTape(4, grammar);
>>>>>>> b568777f
            const expectedResults: StringDict[] = [ 
                {t1: 'hi'},   {t1: 'hhi'},
                {t1: 'hih'},  {t1: 'hii'},
                {t1: 'hhhi'}, {t1: 'hhih'},
                {t1: 'hhii'}, {t1: 'hihh'},
                {t1: 'hihi'}, {t1: 'hiih'},
                {t1: 'hiii'},
                {t1: 'i'},    {t1: 'ih'},
                {t1: 'ii'},   {t1: 'ihh'},
                {t1: 'ihi'},  {t1: 'iih'},
                {t1: 'iii'},  {t1: 'ihhh'},
                {t1: 'ihhi'}, {t1: 'ihih'},
                {t1: 'ihii'}, {t1: 'iihh'},
                {t1: 'iihi'}, {t1: 'iiih'},
                {t1: 'iiii'},
            ];
            testHasTapes(grammar, ['t1']);
            testHasVocab(grammar, {t1: 2});
            testGrammar(grammar, expectedResults);
        });

        describe('7. Does not contain any i: ~(Short(t1:.*i) + t1:.*) ' +
                 '(vocab t1:hi)', function() {
            let grammar: Grammar = Short(Seq(Rep(Dot("t1")), t1("i")));
            grammar = Seq(grammar, Rep(Dot("t1")));
            grammar = Not(grammar);
<<<<<<< HEAD
            grammar = Seq(grammar, Vocab("t1", "hi"));
            grammar = Count({t1:4}, grammar);
=======
            grammar = Seq(grammar, Vocab({t1: "hi"}));
            grammar = CountTape(4, grammar);
>>>>>>> b568777f
            const expectedResults: StringDict[] = [ 
                {},
                {t1: 'h'},
                {t1: 'hh'},
                {t1: 'hhh'},
                {t1: 'hhhh'}
            ];
            testHasTapes(grammar, ['t1']);
            testHasVocab(grammar, {t1: 2});
            testGrammar(grammar, expectedResults);
        });

        describe('8a. t1:abcdef ⨝ not-contain(t1:i): ' +
                 't1:abcdef ⨝ ~(Short(t1:.*i) + t1:.*) (vocab t1:hi)', function() {
            let grammar: Grammar = Short(Seq(Rep(Dot("t1")), t1("i")));
            grammar = Seq(grammar, Rep(Dot("t1")));
            grammar = Not(grammar);
            grammar = Join(t1("abcdef"), grammar);
            grammar = Seq(grammar, Vocab({t1: "hi"}));
            const expectedResults: StringDict[] = [ 
                {t1: 'abcdef'}
            ];
            testHasTapes(grammar, ['t1']);
            testHasVocab(grammar, {t1: 8});
            testGrammar(grammar, expectedResults);
        });
        
        describe('8b. not-contain(t1:i) ⨝ t1:abcdef: ' +
                 '~(Short(t1:.*i) + t1:.*) ⨝ t1:abcdef (vocab t1:hi)', function() {
            let grammar: Grammar = Short(Seq(Rep(Dot("t1")), t1("i")));
            grammar = Seq(grammar, Rep(Dot("t1")));
            grammar = Not(grammar);
            grammar = Join(grammar, t1("abcdef"));
            grammar = Seq(grammar, Vocab("t1", "hi"));
            const expectedResults: StringDict[] = [ 
                {t1: 'abcdef'}
            ];
            testHasTapes(grammar, ['t1']);
            testHasVocab(grammar, {t1: 8});
            testGrammar(grammar, expectedResults);
        });
        
        describe('9a. t1:abcdef ⨝ not-contain(t1:b): ' +
                 't1:abcdef ⨝ ~(Short(t1:.*b) + t1:.*) (vocab t1:hi)', function() {
            let grammar: Grammar = Short(Seq(Rep(Dot("t1")), t1("b")));
            grammar = Seq(grammar, Rep(Dot("t1")));
            grammar = Not(grammar);
            grammar = Join(t1("abcdef"), grammar);
            const expectedResults: StringDict[] = [
            ];
            testHasTapes(grammar, ['t1']);
            testHasVocab(grammar, {t1: 6});
            testGrammar(grammar, expectedResults);
        });
        
        describe('9b. not-contain(t1:b) ⨝ t1:abcdef: ' +
                 '~(Short(t1:.*b) + t1:.*) ⨝ t1:abcdef (vocab t1:hi)', function() {
            let grammar: Grammar = Short(Seq(Rep(Dot("t1")), t1("b")));
            grammar = Seq(grammar, Rep(Dot("t1")));
            grammar = Not(grammar);
            grammar = Join(grammar, t1("abcdef"));
            const expectedResults: StringDict[] = [
            ];
            testHasTapes(grammar, ['t1']);
            testHasVocab(grammar, {t1: 6});
            testGrammar(grammar, expectedResults);
        });
    }

});

<|MERGE_RESOLUTION|>--- conflicted
+++ resolved
@@ -1,248 +1,233 @@
-import { 
-    Grammar,
-    Join,
-    Not,
-    Seq,
-    Rep,
-    Vocab,
-    Dot,
-    Short,
-    Uni,
-    Count,
-} from "../src/grammars";
-
-import { 
-    testSuiteName, logTestSuite,
-    VERBOSE_TEST_L2,
-    t1,
-    testHasTapes, 
-    testHasVocab, 
-    testGrammar,
-} from './testUtil';
-
-import {
-    DIRECTION_LTR, StringDict, VERBOSE_DEBUG
-} from "../src/util";
-
-// File level control over verbose output
-const VERBOSE = VERBOSE_TEST_L2;
-
-describe(`${testSuiteName(module)}`, function() {
-
-    logTestSuite(this.title);
-
-    describe('1. Short(t1:h)', function() {
-        const grammar = Short(t1("h"));
-        const expectedResults: StringDict[] = [
-            {t1: 'h'}
-        ];
-        testHasTapes(grammar, ['t1']);
-        testHasVocab(grammar, {t1: 1});
-        testGrammar(grammar, expectedResults);
-    });
-
-    describe('1b. Short(t1:h|t1:hh)', function() {
-        const grammar = Short(Uni(t1("h"), t1("hh")));
-        const expectedResults: StringDict[] = [
-            {t1: 'h'}
-        ];
-        testHasTapes(grammar, ['t1']);
-        testHasVocab(grammar, {t1: 1});
-        testGrammar(grammar, expectedResults);
-    });
-    describe('3a. Short(t1:h*)', function() {
-        const grammar = Short(Rep(t1("h")));
-        const expectedResults: StringDict[] = [
-            {}
-        ];
-        testHasTapes(grammar, ['t1']);
-        testHasVocab(grammar, {t1: 1});
-        testGrammar(grammar, expectedResults);
-    });
-    
-    describe('3b. Short(t1:h+)', function() {
-        const grammar = Short(Rep(t1("h"), 1, Infinity));
-        const expectedResults: StringDict[] = [
-            {t1: 'h'}
-        ];
-        testHasTapes(grammar, ['t1']);
-        testHasVocab(grammar, {t1: 1});
-        testGrammar(grammar, expectedResults);
-    });
-    
-    describe('4. Short(t1:h{2,})', function() {
-        const grammar = Short(Rep(t1("h"), 2, Infinity));
-        const expectedResults: StringDict[] = [
-            {t1: 'hh'}
-        ];
-        testHasTapes(grammar, ['t1']);
-        testHasVocab(grammar, {t1: 1});
-        testGrammar(grammar, expectedResults);
-    });
-    
-    describe('4. Short(t1:.+) (vocab t1:hi)', function() {
-        const grammar = Seq(Short(Rep(Dot("t1"), 1, Infinity)),
-                            Vocab({t1: "hi"}));
-        const expectedResults: StringDict[] = [ 
-            {t1: 'h'}, 
-            {t1: 'i'}
-        ];
-        testHasTapes(grammar, ['t1']);
-        testHasVocab(grammar, {t1: 2});
-        testGrammar(grammar, expectedResults);
-    });
-
-    if (DIRECTION_LTR) {
-        
-        // these are all expressed in a way only consistent with
-        // LTR generation.  At some point we should go through and
-        // write RTL ones too
-        
-        describe('2. Short(t1:h|hi|hello|goo|goodbye|golf)', function() {
-            const grammar = Short(Uni(t1("h"), t1("hi"), t1("hello"),
-                                      t1("goo"), t1("goodbye"), t1("golf")));
-            const expectedResults: StringDict[] = [ 
-                {t1: 'h'},
-                {t1: 'goo'},
-                {t1: 'golf'}
-            ];
-            testHasTapes(grammar, ['t1']);
-            testHasVocab(grammar, {t1: 10});
-            testGrammar(grammar, expectedResults);
-        });
-        
-        describe('5. Short(t1:.*i) (vocab t1:hi)', function() {
-            let grammar: Grammar = Short(Seq(Rep(Dot("t1")), t1("i")));
-<<<<<<< HEAD
-            grammar = Seq(grammar, Vocab("t1", "hi"));
-            grammar = Count({t1:4}, grammar);
-=======
-            grammar = Seq(grammar, Vocab({t1: "hi"}));
-            grammar = CountTape(4, grammar);
->>>>>>> b568777f
-            const expectedResults: StringDict[] = [ 
-                {t1: 'i'}, 
-                {t1: 'hi'},
-                {t1: 'hhi'},
-                {t1: 'hhhi'}
-            ];
-            testHasTapes(grammar, ['t1']);
-            testHasVocab(grammar, {t1: 2});
-            testGrammar(grammar, expectedResults);
-        });
-
-        describe('6. Contains at least one i: Short(t1:.*i) + t1.* ' +
-                 '(vocab t1:hi)', function() {
-            let grammar: Grammar = Short(Seq(Rep(Dot("t1")), t1("i")));
-            grammar = Seq(grammar, Rep(Dot("t1")));
-<<<<<<< HEAD
-            grammar = Seq(grammar, Vocab("t1", "hi"));
-            grammar = Count({t1:4}, grammar);
-=======
-            grammar = Seq(grammar, Vocab({t1: "hi"}));
-            grammar = CountTape(4, grammar);
->>>>>>> b568777f
-            const expectedResults: StringDict[] = [ 
-                {t1: 'hi'},   {t1: 'hhi'},
-                {t1: 'hih'},  {t1: 'hii'},
-                {t1: 'hhhi'}, {t1: 'hhih'},
-                {t1: 'hhii'}, {t1: 'hihh'},
-                {t1: 'hihi'}, {t1: 'hiih'},
-                {t1: 'hiii'},
-                {t1: 'i'},    {t1: 'ih'},
-                {t1: 'ii'},   {t1: 'ihh'},
-                {t1: 'ihi'},  {t1: 'iih'},
-                {t1: 'iii'},  {t1: 'ihhh'},
-                {t1: 'ihhi'}, {t1: 'ihih'},
-                {t1: 'ihii'}, {t1: 'iihh'},
-                {t1: 'iihi'}, {t1: 'iiih'},
-                {t1: 'iiii'},
-            ];
-            testHasTapes(grammar, ['t1']);
-            testHasVocab(grammar, {t1: 2});
-            testGrammar(grammar, expectedResults);
-        });
-
-        describe('7. Does not contain any i: ~(Short(t1:.*i) + t1:.*) ' +
-                 '(vocab t1:hi)', function() {
-            let grammar: Grammar = Short(Seq(Rep(Dot("t1")), t1("i")));
-            grammar = Seq(grammar, Rep(Dot("t1")));
-            grammar = Not(grammar);
-<<<<<<< HEAD
-            grammar = Seq(grammar, Vocab("t1", "hi"));
-            grammar = Count({t1:4}, grammar);
-=======
-            grammar = Seq(grammar, Vocab({t1: "hi"}));
-            grammar = CountTape(4, grammar);
->>>>>>> b568777f
-            const expectedResults: StringDict[] = [ 
-                {},
-                {t1: 'h'},
-                {t1: 'hh'},
-                {t1: 'hhh'},
-                {t1: 'hhhh'}
-            ];
-            testHasTapes(grammar, ['t1']);
-            testHasVocab(grammar, {t1: 2});
-            testGrammar(grammar, expectedResults);
-        });
-
-        describe('8a. t1:abcdef ⨝ not-contain(t1:i): ' +
-                 't1:abcdef ⨝ ~(Short(t1:.*i) + t1:.*) (vocab t1:hi)', function() {
-            let grammar: Grammar = Short(Seq(Rep(Dot("t1")), t1("i")));
-            grammar = Seq(grammar, Rep(Dot("t1")));
-            grammar = Not(grammar);
-            grammar = Join(t1("abcdef"), grammar);
-            grammar = Seq(grammar, Vocab({t1: "hi"}));
-            const expectedResults: StringDict[] = [ 
-                {t1: 'abcdef'}
-            ];
-            testHasTapes(grammar, ['t1']);
-            testHasVocab(grammar, {t1: 8});
-            testGrammar(grammar, expectedResults);
-        });
-        
-        describe('8b. not-contain(t1:i) ⨝ t1:abcdef: ' +
-                 '~(Short(t1:.*i) + t1:.*) ⨝ t1:abcdef (vocab t1:hi)', function() {
-            let grammar: Grammar = Short(Seq(Rep(Dot("t1")), t1("i")));
-            grammar = Seq(grammar, Rep(Dot("t1")));
-            grammar = Not(grammar);
-            grammar = Join(grammar, t1("abcdef"));
-            grammar = Seq(grammar, Vocab("t1", "hi"));
-            const expectedResults: StringDict[] = [ 
-                {t1: 'abcdef'}
-            ];
-            testHasTapes(grammar, ['t1']);
-            testHasVocab(grammar, {t1: 8});
-            testGrammar(grammar, expectedResults);
-        });
-        
-        describe('9a. t1:abcdef ⨝ not-contain(t1:b): ' +
-                 't1:abcdef ⨝ ~(Short(t1:.*b) + t1:.*) (vocab t1:hi)', function() {
-            let grammar: Grammar = Short(Seq(Rep(Dot("t1")), t1("b")));
-            grammar = Seq(grammar, Rep(Dot("t1")));
-            grammar = Not(grammar);
-            grammar = Join(t1("abcdef"), grammar);
-            const expectedResults: StringDict[] = [
-            ];
-            testHasTapes(grammar, ['t1']);
-            testHasVocab(grammar, {t1: 6});
-            testGrammar(grammar, expectedResults);
-        });
-        
-        describe('9b. not-contain(t1:b) ⨝ t1:abcdef: ' +
-                 '~(Short(t1:.*b) + t1:.*) ⨝ t1:abcdef (vocab t1:hi)', function() {
-            let grammar: Grammar = Short(Seq(Rep(Dot("t1")), t1("b")));
-            grammar = Seq(grammar, Rep(Dot("t1")));
-            grammar = Not(grammar);
-            grammar = Join(grammar, t1("abcdef"));
-            const expectedResults: StringDict[] = [
-            ];
-            testHasTapes(grammar, ['t1']);
-            testHasVocab(grammar, {t1: 6});
-            testGrammar(grammar, expectedResults);
-        });
-    }
-
-});
-
+import { 
+    Grammar,
+    Join,
+    Not,
+    Seq,
+    Rep,
+    Vocab,
+    Dot,
+    Short,
+    Uni,
+    Count,
+} from "../src/grammars";
+
+import { 
+    testSuiteName, logTestSuite,
+    VERBOSE_TEST_L2,
+    t1,
+    testHasTapes, 
+    testHasVocab, 
+    testGrammar,
+} from './testUtil';
+
+import {
+    DIRECTION_LTR, StringDict, VERBOSE_DEBUG
+} from "../src/util";
+
+// File level control over verbose output
+const VERBOSE = VERBOSE_TEST_L2;
+
+describe(`${testSuiteName(module)}`, function() {
+
+    logTestSuite(this.title);
+
+    describe('1. Short(t1:h)', function() {
+        const grammar = Short(t1("h"));
+        const expectedResults: StringDict[] = [
+            {t1: 'h'}
+        ];
+        testHasTapes(grammar, ['t1']);
+        testHasVocab(grammar, {t1: 1});
+        testGrammar(grammar, expectedResults);
+    });
+
+    describe('1b. Short(t1:h|t1:hh)', function() {
+        const grammar = Short(Uni(t1("h"), t1("hh")));
+        const expectedResults: StringDict[] = [
+            {t1: 'h'}
+        ];
+        testHasTapes(grammar, ['t1']);
+        testHasVocab(grammar, {t1: 1});
+        testGrammar(grammar, expectedResults);
+    });
+    describe('3a. Short(t1:h*)', function() {
+        const grammar = Short(Rep(t1("h")));
+        const expectedResults: StringDict[] = [
+            {}
+        ];
+        testHasTapes(grammar, ['t1']);
+        testHasVocab(grammar, {t1: 1});
+        testGrammar(grammar, expectedResults);
+    });
+    
+    describe('3b. Short(t1:h+)', function() {
+        const grammar = Short(Rep(t1("h"), 1, Infinity));
+        const expectedResults: StringDict[] = [
+            {t1: 'h'}
+        ];
+        testHasTapes(grammar, ['t1']);
+        testHasVocab(grammar, {t1: 1});
+        testGrammar(grammar, expectedResults);
+    });
+    
+    describe('4. Short(t1:h{2,})', function() {
+        const grammar = Short(Rep(t1("h"), 2, Infinity));
+        const expectedResults: StringDict[] = [
+            {t1: 'hh'}
+        ];
+        testHasTapes(grammar, ['t1']);
+        testHasVocab(grammar, {t1: 1});
+        testGrammar(grammar, expectedResults);
+    });
+    
+    describe('4. Short(t1:.+) (vocab t1:hi)', function() {
+        const grammar = Seq(Short(Rep(Dot("t1"), 1, Infinity)),
+                            Vocab({t1: "hi"}));
+        const expectedResults: StringDict[] = [ 
+            {t1: 'h'}, 
+            {t1: 'i'}
+        ];
+        testHasTapes(grammar, ['t1']);
+        testHasVocab(grammar, {t1: 2});
+        testGrammar(grammar, expectedResults);
+    });
+
+    if (DIRECTION_LTR) {
+        
+        // these are all expressed in a way only consistent with
+        // LTR generation.  At some point we should go through and
+        // write RTL ones too
+        
+        describe('2. Short(t1:h|hi|hello|goo|goodbye|golf)', function() {
+            const grammar = Short(Uni(t1("h"), t1("hi"), t1("hello"),
+                                      t1("goo"), t1("goodbye"), t1("golf")));
+            const expectedResults: StringDict[] = [ 
+                {t1: 'h'},
+                {t1: 'goo'},
+                {t1: 'golf'}
+            ];
+            testHasTapes(grammar, ['t1']);
+            testHasVocab(grammar, {t1: 10});
+            testGrammar(grammar, expectedResults);
+        });
+        
+        describe('5. Short(t1:.*i) (vocab t1:hi)', function() {
+            let grammar: Grammar = Short(Seq(Rep(Dot("t1")), t1("i")));
+            grammar = Seq(grammar, Vocab({t1: "hi"}));
+            grammar = Count({t1:4}, grammar);
+            const expectedResults: StringDict[] = [ 
+                {t1: 'i'}, 
+                {t1: 'hi'},
+                {t1: 'hhi'},
+                {t1: 'hhhi'}
+            ];
+            testHasTapes(grammar, ['t1']);
+            testHasVocab(grammar, {t1: 2});
+            testGrammar(grammar, expectedResults);
+        });
+
+        describe('6. Contains at least one i: Short(t1:.*i) + t1.* ' +
+                 '(vocab t1:hi)', function() {
+            let grammar: Grammar = Short(Seq(Rep(Dot("t1")), t1("i")));
+            grammar = Seq(grammar, Rep(Dot("t1")));
+            grammar = Seq(grammar, Vocab({t1: "hi"}));
+            grammar = Count({t1:4}, grammar);
+            const expectedResults: StringDict[] = [ 
+                {t1: 'hi'},   {t1: 'hhi'},
+                {t1: 'hih'},  {t1: 'hii'},
+                {t1: 'hhhi'}, {t1: 'hhih'},
+                {t1: 'hhii'}, {t1: 'hihh'},
+                {t1: 'hihi'}, {t1: 'hiih'},
+                {t1: 'hiii'},
+                {t1: 'i'},    {t1: 'ih'},
+                {t1: 'ii'},   {t1: 'ihh'},
+                {t1: 'ihi'},  {t1: 'iih'},
+                {t1: 'iii'},  {t1: 'ihhh'},
+                {t1: 'ihhi'}, {t1: 'ihih'},
+                {t1: 'ihii'}, {t1: 'iihh'},
+                {t1: 'iihi'}, {t1: 'iiih'},
+                {t1: 'iiii'},
+            ];
+            testHasTapes(grammar, ['t1']);
+            testHasVocab(grammar, {t1: 2});
+            testGrammar(grammar, expectedResults);
+        });
+
+        describe('7. Does not contain any i: ~(Short(t1:.*i) + t1:.*) ' +
+                 '(vocab t1:hi)', function() {
+            let grammar: Grammar = Short(Seq(Rep(Dot("t1")), t1("i")));
+            grammar = Seq(grammar, Rep(Dot("t1")));
+            grammar = Not(grammar);
+            grammar = Seq(grammar, Vocab({t1: "hi"}));
+            grammar = Count({t1:4}, grammar);
+            const expectedResults: StringDict[] = [ 
+                {},
+                {t1: 'h'},
+                {t1: 'hh'},
+                {t1: 'hhh'},
+                {t1: 'hhhh'}
+            ];
+            testHasTapes(grammar, ['t1']);
+            testHasVocab(grammar, {t1: 2});
+            testGrammar(grammar, expectedResults);
+        });
+
+        describe('8a. t1:abcdef ⨝ not-contain(t1:i): ' +
+                 't1:abcdef ⨝ ~(Short(t1:.*i) + t1:.*) (vocab t1:hi)', function() {
+            let grammar: Grammar = Short(Seq(Rep(Dot("t1")), t1("i")));
+            grammar = Seq(grammar, Rep(Dot("t1")));
+            grammar = Not(grammar);
+            grammar = Join(t1("abcdef"), grammar);
+            grammar = Seq(grammar, Vocab({t1: "hi"}));
+            const expectedResults: StringDict[] = [ 
+                {t1: 'abcdef'}
+            ];
+            testHasTapes(grammar, ['t1']);
+            testHasVocab(grammar, {t1: 8});
+            testGrammar(grammar, expectedResults);
+        });
+        
+        describe('8b. not-contain(t1:i) ⨝ t1:abcdef: ' +
+                 '~(Short(t1:.*i) + t1:.*) ⨝ t1:abcdef (vocab t1:hi)', function() {
+            let grammar: Grammar = Short(Seq(Rep(Dot("t1")), t1("i")));
+            grammar = Seq(grammar, Rep(Dot("t1")));
+            grammar = Not(grammar);
+            grammar = Join(grammar, t1("abcdef"));
+            grammar = Seq(grammar, Vocab("t1", "hi"));
+            const expectedResults: StringDict[] = [ 
+                {t1: 'abcdef'}
+            ];
+            testHasTapes(grammar, ['t1']);
+            testHasVocab(grammar, {t1: 8});
+            testGrammar(grammar, expectedResults);
+        });
+        
+        describe('9a. t1:abcdef ⨝ not-contain(t1:b): ' +
+                 't1:abcdef ⨝ ~(Short(t1:.*b) + t1:.*) (vocab t1:hi)', function() {
+            let grammar: Grammar = Short(Seq(Rep(Dot("t1")), t1("b")));
+            grammar = Seq(grammar, Rep(Dot("t1")));
+            grammar = Not(grammar);
+            grammar = Join(t1("abcdef"), grammar);
+            const expectedResults: StringDict[] = [
+            ];
+            testHasTapes(grammar, ['t1']);
+            testHasVocab(grammar, {t1: 6});
+            testGrammar(grammar, expectedResults);
+        });
+        
+        describe('9b. not-contain(t1:b) ⨝ t1:abcdef: ' +
+                 '~(Short(t1:.*b) + t1:.*) ⨝ t1:abcdef (vocab t1:hi)', function() {
+            let grammar: Grammar = Short(Seq(Rep(Dot("t1")), t1("b")));
+            grammar = Seq(grammar, Rep(Dot("t1")));
+            grammar = Not(grammar);
+            grammar = Join(grammar, t1("abcdef"));
+            const expectedResults: StringDict[] = [
+            ];
+            testHasTapes(grammar, ['t1']);
+            testHasVocab(grammar, {t1: 6});
+            testGrammar(grammar, expectedResults);
+        });
+    }
+
+});
+