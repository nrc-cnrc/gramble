import { 
    Count, Grammar,
    Seq, Join, Rep, Epsilon, Filter, Uni, Any, Intersect,
    MatchFrom, Cursor, Vocab,
} from "../src/grammars";

import {
    testSuiteName, logTestSuite,
    VERBOSE_TEST_L2, verbose,
    t1, t2,
    testHasTapes, testGenerate, testHasVocab,
    WARN_ONLY_FOR_TOO_MANY_OUTPUTS
} from './testUtil';

import {
    StringDict, SILENT, VERBOSE_DEBUG, VERBOSE_STATES
} from "../src/util";

// File level control over verbose output
const VERBOSE = VERBOSE_TEST_L2;

function vb(verbosity: number): number {
    return VERBOSE ? verbosity : SILENT;
}

function log(...msgs: string[]) {
    verbose(VERBOSE, ...msgs);
}

const DEFAULT = undefined

describe(`${testSuiteName(module)}`, function() {

    logTestSuite(this.title);

    describe('1. Repeat 0-1 Os: t1:o{0,1}', function() {
        const grammar = Rep(t1("o"), 0, 1);
        testHasTapes(grammar, ["t1"]);
        const expectedResults: StringDict[] = [
            {},
            {t1: 'o'},
        ];
        testGenerate(grammar, expectedResults);
    });

    describe('2. Repeat 1-4 Os: t1:o{1,4}', function() {
        const grammar = Rep(t1("o"), 1, 4);
        const expectedResults: StringDict[] = [
            {t1: 'o'},
            {t1: 'oo'},
            {t1: 'ooo'},
            {t1: 'oooo'},
        ];
        testGenerate(grammar, expectedResults);
    });

    describe('3. Repeat 1-4 empty strings: t1:{1,4}', function() {
        const grammar = Rep(t1(""), 1, 4);
        const expectedResults: StringDict[] = [
            {}
        ];
        testGenerate(grammar, expectedResults);
    });

    describe('4. t1:o{1,4} + t2:foo', function() {
        const grammar = Seq(Rep(t1("o"), 1, 4), t2("foo"));
        const expectedResults: StringDict[] = [
            {t1: 'o', t2: 'foo'},
            {t1: 'oo', t2: 'foo'},
            {t1: 'ooo', t2: 'foo'},
            {t1: 'oooo', t2: 'foo'},
        ];
        testGenerate(grammar, expectedResults);
    });

    describe('5. t2:foo + t1:o{1,4}', function() {
        const grammar = Seq(t2("foo"), Rep(t1("o"), 1, 4));
        //testHasVocab(grammar, {t1: 1, t2: 2});
        const expectedResults: StringDict[] = [
            {t1: 'o', t2: 'foo'},
            {t1: 'oo', t2: 'foo'},
            {t1: 'ooo', t2: 'foo'},
            {t1: 'oooo', t2: 'foo'},
        ];
        testGenerate(grammar, expectedResults);
    });

    describe('6. Hello with 1-4 Os: t1:hell+t1:o{1,4}', function() {
        const grammar = Seq(t1("hell"), Rep(t1("o"), 1, 4));
        const expectedResults: StringDict[] = [
            {t1: 'hello'},
            {t1: 'helloo'},
            {t1: 'hellooo'},
            {t1: 'helloooo'},
        ];
        testGenerate(grammar, expectedResults);
    });

    describe('7. Hello with 0-1 Os: t1:hell+t1:o{0,1}', function() {
        const grammar = Seq(t1("hell"), Rep(t1("o"), 0, 1));
        const expectedResults: StringDict[] = [
            {t1: 'hell'},
            {t1: 'hello'},
        ];
        testGenerate(grammar, expectedResults);
    });

    describe('8. Hello with 1-4 Hs: t1:h{1,4}+t1:ello', function() {
        const grammar = Seq(Rep(t1("h"), 1, 4), t1("ello"));
        const expectedResults: StringDict[] = [
            {t1: 'hello'},
            {t1: 'hhello'},
            {t1: 'hhhello'},
            {t1: 'hhhhello'},
        ];
        testGenerate(grammar, expectedResults);
    });

    describe('9. Hello with 0-1 Hs: t1:h{0,1}+t1:ello', function() {
        const grammar = Seq(Rep(t1("h"), 0, 1), t1("ello"));
        const expectedResults: StringDict[] = [
            {t1: 'ello'},
            {t1: 'hello'},
        ];
        testGenerate(grammar, expectedResults);
    });

    describe('10. Join t1:hhello ⨝ t1:h{1,4}+t1:ello', function() {
        const grammar = Join(t1("hhello"), Seq(Rep(t1("h"), 1, 4), t1("ello")));
        const expectedResults: StringDict[] = [
            {t1: 'hhello'}
        ];
        testGenerate(grammar, expectedResults);
    });

    describe('11. Join t1:h{1,4}+t1:ello ⨝ hhello', function() {
        const grammar = Join(Seq(Rep(t1("h"), 1, 4), t1("ello")), t1("hhello"));
        const expectedResults: StringDict[] = [
            {t1: 'hhello'}
        ];
        testGenerate(grammar, expectedResults);
    });

    describe('12. Join t1:h{1,4}+t1:ello ⨝ the same', function() {
        const grammar = Join(Seq(Rep(t1("h"), 1, 4), t1("ello")),
                             Seq(Rep(t1("h"), 1, 4), t1("ello")));
        const expectedResults: StringDict[] = [
            {t1: 'hello'},
            {t1: 'hhello'},
            {t1: 'hhhello'},
            {t1: 'hhhhello'},
        ];
        testGenerate(grammar, expectedResults);
    });
    
    describe('13. Join t1:h{1,4} + t2:world ⨝ the same', function() {
        const grammar = Join(Seq(Rep(t1("h"), 1, 4), t2("world")),
                             Seq(Rep(t1("h"), 1, 4), t2("world")));
        const expectedResults: StringDict[] = [
            {t1: 'h', t2: 'world'},
            {t1: 'hh', t2: 'world'},
            {t1: 'hhh', t2: 'world'},
            {t1: 'hhhh', t2: 'world'},
        ];
        testGenerate(grammar, expectedResults);
    });

    describe('14. Join t1:h{1,4}+t1:ello + t2:world ⨝ the same', function() {
        const grammar = Join(Seq(Rep(t1("h"), 1, 4), t1("ello"), t2("world")),
                             Seq(Rep(t1("h"), 1, 4), t1("ello"), t2("world")));
        const expectedResults: StringDict[] = [
            {t1: 'hello', t2: 'world'},
            {t1: 'hhello', t2: 'world'},
            {t1: 'hhhello', t2: 'world'},
            {t1: 'hhhhello', t2: 'world'},
        ];
        testGenerate(grammar, expectedResults);
    });
    
    describe('15. Join t1:h{1,4} + t2:world + t1:ello ⨝ the same', function() {
        const grammar = Join(Seq(Rep(t1("h"), 1, 4), t2("world"), t1("ello")),
                             Seq(Rep(t1("h"), 1, 4), t2("world"), t1("ello")));
        const expectedResults: StringDict[] = [
            {t1: 'hello', t2: 'world'},
            {t1: 'hhello', t2: 'world'},
            {t1: 'hhhello', t2: 'world'},
            {t1: 'hhhhello', t2: 'world'},
        ];
        testGenerate(grammar, expectedResults);
    });
    
    describe('16. Filter t1:na{0,2} [ε]', function() {
        const grammar = Filter(Rep(t1("na"), 0, 2), Epsilon());
        const expectedResults: StringDict[] = [
            {},
            {t1: 'na'},
            {t1: 'nana'},
        ];
        testGenerate(grammar, expectedResults);
    });

    
    describe('17. Filter ε [t1:na{0,2}]', function() {
        const grammar = Filter(Epsilon(), Rep(t1("na"), 0, 2));
        const expectedResults: StringDict[] = [
            {}
        ];
        testGenerate(grammar, expectedResults);
    });

    
    describe('18. Join t1:na{0,2} ⨝ ε', function() {
        const grammar = Join(Rep(t1("na"), 0, 2), Epsilon());
        const expectedResults: StringDict[] = [
            {},
            {t1: 'na'},
            {t1: 'nana'},
        ];
        testGenerate(grammar, expectedResults);
    });

    describe('19. Join ε ⨝ t1:na{0,2}', function() {
        const grammar = Join(Epsilon(), Rep(t1("na"), 0, 2));
        const expectedResults: StringDict[] = [
            {},
            {t1: 'na'},
            {t1: 'nana'},
        ];
        testGenerate(grammar, expectedResults);
    });

    describe('20. t1:na{1,4}', function() {
        const grammar = Rep(t1("na"), 1, 4);
        const expectedResults: StringDict[] = [
            {t1: 'na'},
            {t1: 'nana'},
            {t1: 'nanana'},
            {t1: 'nananana'},
        ];
        testGenerate(grammar, expectedResults);
    });

    describe('21. t1:na{0,2}', function() {
        const grammar = Rep(t1("na"), 0, 2);
        const expectedResults: StringDict[] = [
            {},
            {t1: 'na'},
            {t1: 'nana'},
        ];
        testGenerate(grammar, expectedResults);
    });

    describe('22. t1:na{0}', function() {
        const grammar = Rep(t1("na"), 0, 0);
        const expectedResults: StringDict[] = [
            {}
        ];
        testGenerate(grammar, expectedResults);
    });

    describe('23. Repeat with min > max: t1:na{4,3}', function() {
        const grammar = Rep(t1("na"), 4, 3);
        const expectedResults: StringDict[] = [
        ];
        testGenerate(grammar, expectedResults);
    });

    describe('24. Repeat with negative min: t1:na{-3,2}', function() {
        const grammar = Rep(t1("na"), -3, 2);
        const expectedResults: StringDict[] = [
            {},
            {t1: 'na'},
            {t1: 'nana'},
        ];
        testGenerate(grammar, expectedResults);
    });

    describe('25. Repeat with 1-unlimited Os: t1:o+', function() {
        let grammar: Grammar = Rep(t1("o"), 1);
        grammar = Count({t1:5}, grammar);
        const expectedResults: StringDict[] = [
            {t1: 'o'},
            {t1: 'oo'},
            {t1: 'ooo'},
            {t1: 'oooo'},
            {t1: 'ooooo'},
        ];
        testGenerate(grammar, expectedResults);
    });

    describe('26. Repeat with unlimited Os: t1:o*', function() {
        let grammar: Grammar = Rep(t1("o"));
        grammar = Count({t1:5}, grammar);
        const expectedResults: StringDict[] = [
            {},
            {t1: 'o'},
            {t1: 'oo'},
            {t1: 'ooo'},
            {t1: 'oooo'},
            {t1: 'ooooo'},
        ];
        testGenerate(grammar, expectedResults);
    });

    describe('27. t1:h* + t1:i', function() {
        let grammar: Grammar = Seq(Rep(t1("h")), t1("i"));
        grammar = Count({t1:6}, grammar);
        const expectedResults: StringDict[] = [
            {t1: 'i'},
            {t1: 'hi'},
            {t1: 'hhi'},
            {t1: 'hhhi'},
            {t1: 'hhhhi'},
            {t1: 'hhhhhi'},
        ];
        testGenerate(grammar, expectedResults);
    });
    
    describe('28. t1:h + t1:i*', function() {
        let grammar: Grammar = Seq(t1("h"), Rep(t1("i")));
        grammar = Count({t1:6}, grammar);
        const expectedResults: StringDict[] = [
            {t1: 'h'},
            {t1: 'hi'},
            {t1: 'hii'},
            {t1: 'hiii'},
            {t1: 'hiiii'},
            {t1: 'hiiiii'},
        ];
        testGenerate(grammar, expectedResults);
    });
    
    describe('29. (t1:h + t1:i)*', function() {
        let grammar: Grammar = Rep(Seq(t1("h"), t1("i")));
        grammar = Count({t1:6}, grammar);
        const expectedResults: StringDict[] = [
            {},
            {t1: 'hi'},
            {t1: 'hihi'},
            {t1: 'hihihi'},
        ];
        testGenerate(grammar, expectedResults);
    });

    
    describe('30. (t1:h + t2:i)*', function() {
        let grammar: Grammar = Rep(Seq(t1("h"), t2("i")));
        grammar = Count({t1:3,t2:3}, grammar);
        const expectedResults: StringDict[] = [
            {},
            {t1: 'h', t2: 'i'},
            {t1: 'hh', t2: 'ii'},
            {t1: 'hhh', t2: 'iii'},
        ];
        testGenerate(grammar, expectedResults);
    });

    describe('31a. (t1:h | t2:i)*', function() {
        let grammar: Grammar = Rep(Uni(t1("h"), t2("i")));
        grammar = Count({t1:1,t2:1}, grammar);
        const expectedResults: StringDict[] = [
            {},
            {t1: 'h'},
            {t1: 'h', t2:'i'},
            {t2: 'i'},
        ];
        testGenerate(grammar, expectedResults,
                    DEFAULT, DEFAULT, DEFAULT, DEFAULT,
                    WARN_ONLY_FOR_TOO_MANY_OUTPUTS);
    });

    describe('31b. (t1:h | t2:i)* (count 2)', function() {
        let grammar: Grammar = Rep(Uni(t1("h"), t2("i")));
        grammar = Count({t1:2,t2:2}, grammar);
        const expectedResults: StringDict[] = [
            {},
            {t1: 'h'},           {t1: 'hh'},           
            {t1: 'h', t2:'i'},   {t1: 'h', t2:'ii'},   
            {t1: 'hh', t2:'i'},  {t1: 'hh', t2:'ii'},  
            {t2: 'i'},           {t2: 'ii'},         
        ];
<<<<<<< HEAD
        testGrammar(grammar, expectedResults,
                    VERBOSE_DEBUG, DEFAULT, DEFAULT, DEFAULT,
                    WARN_ONLY_FOR_TOO_MANY_OUTPUTS);
    });
    
    describe('31c. (t1:h | t2:i)* (count 3)', function() {
        let grammar: Grammar = Rep(Uni(t1("h"), t2("i")));
        grammar = Count({t1:3,t2:3}, grammar);
        const expectedResults: StringDict[] = [
            {},
            {t1: 'h'},           {t1: 'hh'},           {t1: 'hhh'},
            {t1: 'h', t2:'i'},   {t1: 'h', t2:'ii'},   {t1: 'h', t2:'iii'},
            {t1: 'hh', t2:'i'},  {t1: 'hh', t2:'ii'},  {t1: 'hh', t2:'iii'},
            {t1: 'hhh', t2:'i'}, {t1: 'hhh', t2:'ii'}, {t1: 'hhh', t2:'iii'},
            {t2: 'i'},           {t2: 'ii'},           {t2: 'iii'},
        ];
        testGrammar(grammar, expectedResults,
                    SILENT, DEFAULT, DEFAULT, DEFAULT,
=======
        testGenerate(grammar, expectedResults,
                    DEFAULT, DEFAULT, DEFAULT, DEFAULT,
>>>>>>> 90d042d1
                    WARN_ONLY_FOR_TOO_MANY_OUTPUTS);
    });

    describe('32. (t1:a+t2:a | t1:b+t2:b)*', function() {
        let grammar: Grammar = Rep(Uni(Seq(t1("a"), t2("a")), 
                                       Seq(t1("b"), t2("b"))));
        grammar = Count({t1:2,t2:2}, grammar);
        const expectedResults: StringDict[] = [
            {},
            {t1: 'a', t2: 'a'},
            {t1: 'b', t2: 'b'},
            {t1: 'aa', t2: 'aa'},
            {t1: 'ab', t2: 'ab'},
            {t1: 'ba', t2: 'ba'},
            {t1: 'bb', t2: 'bb'},
        ];
        testGenerate(grammar, expectedResults);
    });

    describe('33. Filter t1:h [t2:h*]', function() {
        const grammar = Filter(t1("h"), Rep(t2("h")));
        testHasTapes(grammar, ['t1', 't2']);
        const expectedResults: StringDict[] = [
            {t1: 'h'}
        ];
        testGenerate(grammar, expectedResults);
    });
    
    describe('34. Filter t1:h [(t1:h|t2:h)*]', function() {
        const grammar = Filter(t1("h"),
                               Rep(Uni(t1("h"), t2("h"))));
        testHasTapes(grammar, ['t1', 't2']);
        const expectedResults: StringDict[] = [
            {t1: 'h'}
        ];
        testGenerate(grammar, expectedResults);
    });

    describe('35. t1:h + ε*', function() {
        const grammar = Seq(t1("h"), Rep(Epsilon()));
        testHasTapes(grammar, ['t1']);
        const expectedResults: StringDict[] = [
            {t1: 'h'}
        ];
        testGenerate(grammar, expectedResults);
    });

    describe('36. (t1:h + t2:""){0,4}', function() {
        const grammar = Rep(Seq(t1("h"), t2("")), 0, 4);
        testHasTapes(grammar, ['t1', 't2']);
        const expectedResults: StringDict[] = [
            {},
            {t1: 'h'},
            {t1: 'hh'},
            {t1: 'hhh'},
            {t1: 'hhhh'},
        ];
        testGenerate(grammar, expectedResults);
    });

    describe('37. (t2:"" + t1:h){0,4}', function() {
        const grammar = Rep(Seq(t2(""), t1("h")), 0, 4);
        testHasTapes(grammar, ['t1', 't2']);
        const expectedResults: StringDict[] = [
            {},
            {t1: 'h'},
            {t1: 'hh'},
            {t1: 'hhh'},
            {t1: 'hhhh'},
        ];
        testGenerate(grammar, expectedResults);
    });

    describe('38. Nested repetition: (t1:ba{1,2}){2,3}', function() {
        const grammar = Rep(Rep(t1("ba"), 1, 2), 2, 3);
        const expectedResults: StringDict[] = [
            {t1: 'baba'},
            {t1: 'bababa'},
            {t1: 'babababa'},
            {t1: 'bababababa'},
            {t1: 'babababababa'},
        ];
<<<<<<< HEAD
        testGrammar(grammar, expectedResults, VERBOSE_DEBUG);
=======
        testGenerate(grammar, expectedResults);
>>>>>>> 90d042d1
    });

    describe('39. (t1:h+t2:h){2}', function() {
        const grammar = Rep(Seq(t1("h"), t2("h")), 2, 2);
        const expectedResults: StringDict[] = [
            {t1: 'hh', t2: 'hh'}
        ];
        testGenerate(grammar, expectedResults);
    });

    describe('40. Filter (t1:h+t2:h){2} [t1:hh+t2:hh]', function() {
        const grammar = Filter(Rep(Seq(t1("h"), t2("h")), 2, 2),
                               Seq(t1("hh"), t2("hh")));
        const expectedResults: StringDict[] = [
            {t1: 'hh', t2: 'hh'}
        ];
        testGenerate(grammar, expectedResults);
    });

    describe('41. Filter t1:hh+t2:hh [(t1:h+t2:h){2}]', function() {
        const grammar = Filter(Seq(t1("hh"), t2("hh")),
                               Rep(Seq(t1("h"), t2("h")), 2, 2));
        const expectedResults: StringDict[] = [
            {t1: 'hh', t2: 'hh'}
        ];
        testGenerate(grammar, expectedResults);
    });

    
    describe('42. Filter (t1:h+t2:h)* [t1:hh+t2:hh] ', function() {
        const grammar = Filter(Rep(Seq(t1("h"), t2("h"))),
                               Seq(t1("hh"), t2("hh")));
        const expectedResults: StringDict[] = [
            {t1: 'hh', t2: 'hh'}
        ];
        testGenerate(grammar, expectedResults);
    });

    describe('43. Filter t1:hh+t2:hh [(t1:h+t2:h)*]', function() {
        const grammar = Filter(Seq(t1("hh"), t2("hh")),
                               Rep(Seq(t1("h"), t2("h"))));
        const expectedResults: StringDict[] = [
            {t1: 'hh', t2: 'hh'}
        ];
        testGenerate(grammar, expectedResults);
    });
    
    describe('44. Rep(Any): t1:hi + t1:.{0,3}', function() {
        const grammar = Seq(t1("hi"), Rep(Any("t1"), 0, 3));
        const expectedResults: StringDict[] = [
            {t1: 'hi'},
            {t1: 'hii'},   {t1: 'hih'},
            {t1: 'hihh'},  {t1: 'hihi'},
            {t1: 'hiih'},  {t1: 'hiii'},
            {t1: 'hihhh'}, {t1: 'hihhi'},
            {t1: 'hihih'}, {t1: 'hihii'},
            {t1: 'hiihh'}, {t1: 'hiihi'},
            {t1: 'hiiih'}, {t1: 'hiiii'},
        ];
        testGenerate(grammar, expectedResults);
    });

    describe('45. Rep(Any): t1:.{0,3} + t1:hi', function() {
        const grammar = Seq(Rep(Any("t1"), 0, 3), t1("hi"));
        const expectedResults: StringDict[] = [
            {t1: 'hi'},
            {t1: 'hhi'},   {t1: 'ihi'},
            {t1: 'hhhi'},  {t1: 'hihi'},
            {t1: 'ihhi'},  {t1: 'iihi'},
            {t1: 'hhhhi'}, {t1: 'hhihi'},
            {t1: 'hihhi'}, {t1: 'hiihi'},
            {t1: 'ihhhi'}, {t1: 'ihihi'},
            {t1: 'iihhi'}, {t1: 'iiihi'},
        ];
        testGenerate(grammar, expectedResults);
    });
    
    describe('46. Rep(Any): t1:.{0,1} + t1:hi + t1:.{0,1}', function() {
        const grammar = Seq(Rep(Any("t1"), 0, 1),
                            t1("hi"),
                            Rep(Any("t1"), 0, 1));
        const expectedResults: StringDict[] = [
            {t1: 'hi'},
            {t1: 'hih'},  {t1: 'hii'},
            {t1: 'hhi'},  {t1: 'ihi'},
            {t1: 'hhih'}, {t1: 'hhii'},
            {t1: 'ihih'}, {t1: 'ihii'},
        ];
        testGenerate(grammar, expectedResults);
    });

    describe('47. Join t1:hi ⨝ t1:.{0,1}', function() {
        const grammar = Join(t1("h"), Rep(Any("t1"), 0, 1));
        const expectedResults: StringDict[] = [
            {t1: 'h'}
        ];
        testGenerate(grammar, expectedResults);
    });
    
    describe('48. Filter t1:.{0,2} [ε]', function() {
        const grammar = Filter(Rep(Any("t1"), 0, 2), Epsilon());
        const expectedResults: StringDict[] = [
            {}
        ];
        testGenerate(grammar, expectedResults);
    });
    
    describe('49. Filter ε [t1:.{0,2}]', function() {
        const grammar = Filter(Epsilon(), Rep(Any("t1"), 0, 2));
        const expectedResults: StringDict[] = [
            {}
        ];
        testGenerate(grammar, expectedResults);
    });
    
    describe('50. Join t1:.{0,2} ⨝ ε', function() {
        const grammar = Join(Rep(Any("t1"), 0, 2), Epsilon());
        const expectedResults: StringDict[] = [
            {}
        ];
        testGenerate(grammar, expectedResults);
    });
    
    describe('51. Join ε ⨝ t1:.{0,2}', function() {
        const grammar = Join(Epsilon(), Rep(Any("t1"), 0, 2));
        const expectedResults: StringDict[] = [
            {}
        ];
        testGenerate(grammar, expectedResults);
    });

    describe('52. Filter t1:hello [t1:he+t1:.*]', function() {
        const grammar = Filter(t1("hello"), Seq(t1("he"), Rep(Any("t1"))));
        const expectedResults: StringDict[] = [
            {t1: 'hello'}
        ];
        testGenerate(grammar, expectedResults);
    });

    describe('53. Filter t1:hello [t1:.*+t1:lo]', function() {
        const grammar = Filter(t1("hello"), Seq(Rep(Any("t1")), t1("lo")));
        const expectedResults: StringDict[] = [
            {t1: 'hello'}
        ];
        testGenerate(grammar, expectedResults);
    });

    describe('54. Filter t1:hello [t1:.*+t1:e+t1:.*]', function() {
        const grammar = Filter(t1("hello"),
                               Seq(Rep(Any("t1")), t1("e"), Rep(Any("t1"))));
        const expectedResults: StringDict[] = [
            {t1: 'hello'}
        ];
        testGenerate(grammar, expectedResults);
    });

    describe('55. Filter t1:hello [t1:.*+t1:l+t1:.*]', function() {
        const grammar = Filter(t1("hello"),
                               Seq(Rep(Any("t1")), t1("l"), Rep(Any("t1"))));
        const expectedResults: StringDict[] = [
            {t1: 'hello'}
        ];
        testGenerate(grammar, expectedResults);
    });

    describe('56. Filter t1:hello with [t1:.*+t1:h+t1:.*]', function() {
        const grammar = Filter(t1("hello"),
                               Seq(Rep(Any("t1")), t1("h"), Rep(Any("t1"))));
        const expectedResults: StringDict[] = [
            {t1: 'hello'}
        ];
        testGenerate(grammar, expectedResults);
    });

    describe('57. Filter t1:hello with [t1:.*+t1:o+t1:.*]', function() {
        const grammar = Filter(t1("hello"),
                               Seq(Rep(Any("t1")), t1("h"), Rep(Any("t1"))));
        const expectedResults: StringDict[] = [
            {t1: 'hello'}
        ];
        testGenerate(grammar, expectedResults);
    });

    // More joining of repeats

    describe('58a. Join t1:a + t2:bbb ⨝ (t1:"" + t2:b){3} + t1:a', function() {
        const grammar = Join(Seq(t1("a"), t2("bbb")), 
                             Seq(Rep(Seq(t1(""), t2("b")), 3, 3), t1("a")));
        testHasTapes(grammar, ["t1", "t2"]);
        const expectedResults: StringDict[] = [
            {t1: 'a', t2: 'bbb'},
        ];
        testGenerate(grammar, expectedResults);
    }); 

    describe('58b. Join t1:a + t2:bbb ⨝ (t1:"" + t2:b){0,4} + t1:a', function() {
        const grammar = Join(Seq(t1("a"), t2("bbb")), 
                             Seq(Rep(Seq(t1(""), t2("b")), 0, 4), t1("a")));
        testHasTapes(grammar, ["t1", "t2"]);
        const expectedResults: StringDict[] = [
            {t1: 'a', t2: 'bbb'},
        ];
        testGenerate(grammar, expectedResults);
    }); 

    describe('58c. Join (t1:"" + t2:b){3} + t1:a ⨝ t1:a + t2:bbb', function() {
        const grammar = Join(Seq(Rep(Seq(t1(""), t2("b")), 3, 3), t1("a")),
                             Seq(t1("a"), t2("bbb")));
        testHasTapes(grammar, ["t1", "t2"]);
        const expectedResults: StringDict[] = [
            {t1: 'a', t2: 'bbb'},
        ];
        testGenerate(grammar, expectedResults);
    }); 

    describe('58d. Join (t1:"" + t2:b){0,4} + t1:a ⨝ t1:a + t2:bbb', function() {
        const grammar = Join(Seq(Rep(Seq(t1(""), t2("b")), 0, 4), t1("a")),
                             Seq(t1("a"), t2("bbb")));
        testHasTapes(grammar, ["t1", "t2"]);
        const expectedResults: StringDict[] = [
            {t1: 'a', t2: 'bbb'},
        ];
        testGenerate(grammar, expectedResults);
    }); 

    // Repeats of Nullable Matches

    describe('59. (t2:e+M(t1>t2,ε|t1:h)){2} (vocab hx/hex)', function() {
        const fromGrammar: Grammar = Uni(Epsilon(), t1("h"));
        const matchGrammar: Grammar = MatchFrom(fromGrammar, "t1", "t2");
        const grammar: Grammar = Rep(Seq(t2("e"), matchGrammar), 2, 2);
        let grammarWithVocab: Grammar = Seq(grammar, Vocab({t1: "hx", t2: "hex"}));
        grammarWithVocab = Count({t1: 3, t2: 3}, grammarWithVocab);
        grammarWithVocab = Cursor(["t1", "t2"], grammarWithVocab);
        testHasTapes(grammarWithVocab, ['t1', 't2']);
        testHasVocab(grammarWithVocab, {t1: 2, t2: 3});
        const expectedResults: StringDict[] = [
            {t2: 'ee'},
            {t1: 'h', t2: 'ehe'},
            {t1: 'h', t2: 'eeh'},
        ];
        testGenerate(grammarWithVocab, expectedResults);
    });

    describe('59a-1. Join (t2:e+M(t1>t2,ε|t1:h)){2} ⨝ t2:ee ' +
             '(vocab hx/hex)', function() {
        const fromGrammar: Grammar = Uni(Epsilon(), t1("h"));
        const matchGrammar: Grammar = MatchFrom(fromGrammar, "t1", "t2");
        const grammar: Grammar = Rep(Seq(t2("e"), matchGrammar), 2, 2);
        const joinGrammar: Grammar = Join(grammar, t2("ee"));
        let grammarWithVocab: Grammar = Seq(joinGrammar,
                                            Vocab({t1: "hx", t2: "hex"}));
        grammarWithVocab = Cursor(["t1", "t2"], grammarWithVocab);
        testHasTapes(grammarWithVocab, ['t1', 't2']);
        testHasVocab(grammarWithVocab, {t1: 2, t2: 3});
        const expectedResults: StringDict[] = [
            {t2: 'ee'},
        ];
        testGenerate(grammarWithVocab, expectedResults);
    });

    describe('59a-2. Join (t2:e+M(t1>t2,ε|t1:h)){2} ⨝ t1:h + t2:eeh ' +
             '(vocab hx/hex)', function() {
        const fromGrammar: Grammar = Uni(Epsilon(), t1("h"));
        const matchGrammar: Grammar = MatchFrom(fromGrammar, "t1", "t2");
        const grammar: Grammar = Rep(Seq(t2("e"), matchGrammar), 2, 2);
        const joinGrammar: Grammar = Join(grammar, Seq(t1("h"), t2("eeh")));
        let grammarWithVocab: Grammar = Seq(joinGrammar,
                                            Vocab({t1: "hx", t2: "hex"}));
        grammarWithVocab = Cursor(["t1", "t2"], grammarWithVocab);
        testHasTapes(grammarWithVocab, ['t1', 't2']);
        testHasVocab(grammarWithVocab, {t1: 2, t2: 3});
        const expectedResults: StringDict[] = [
            {t1: 'h', t2: 'eeh'},
        ];
        testGenerate(grammarWithVocab, expectedResults);
    });

    describe('59a-3. Join (t2:e+M(t1>t2,ε|t1:h)){2} ⨝ t1:h + t2:ehe ' +
             '(vocab hx/hex)', function() {
        const fromGrammar: Grammar = Uni(Epsilon(), t1("h"));
        const matchGrammar: Grammar = MatchFrom(fromGrammar, "t1", "t2");
        const grammar: Grammar = Rep(Seq(t2("e"), matchGrammar), 2, 2);
        const joinGrammar: Grammar = Join(grammar, Seq(t1("h"), t2("ehe")));
        let grammarWithVocab: Grammar = Seq(joinGrammar,
                                            Vocab({t1: "hx", t2: "hex"}));
        grammarWithVocab = Cursor(["t1", "t2"], grammarWithVocab);
        testHasTapes(grammarWithVocab, ['t1', 't2']);
        testHasVocab(grammarWithVocab, {t1: 2, t2: 3});
        const expectedResults: StringDict[] = [
            {t1: 'h', t2: 'ehe'},
        ];
        testGenerate(grammarWithVocab, expectedResults);
    });

    describe('59b-1. Join t2:ee ⨝ (t2:e+M(t1>t2,ε|t1:h)){2} ' +
             '(vocab hx/hex)', function() {
        const fromGrammar: Grammar = Uni(Epsilon(), t1("h"));
        const matchGrammar: Grammar = MatchFrom(fromGrammar, "t1", "t2");
        const grammar: Grammar = Rep(Seq(t2("e"), matchGrammar), 2, 2);
        const joinGrammar: Grammar = Join(t2("ee"), grammar);
        let grammarWithVocab: Grammar = Seq(joinGrammar,
                                            Vocab({t1: "hx", t2: "hex"}));
        grammarWithVocab = Cursor(["t1", "t2"], grammarWithVocab);
        testHasTapes(grammarWithVocab, ['t1', 't2']);
        testHasVocab(grammarWithVocab, {t1: 2, t2: 3});
        const expectedResults: StringDict[] = [
            {t2: 'ee'},
        ];
        testGenerate(grammarWithVocab, expectedResults);
    });

    describe('59b-2. Join t1:h + t2:eeh ⨝ (t2:e+M(t1>t2,ε|t1:h)){2} ' +
             '(vocab hx/hex)', function() {
        const fromGrammar: Grammar = Uni(Epsilon(), t1("h"));
        const matchGrammar: Grammar = MatchFrom(fromGrammar, "t1", "t2");
        const grammar: Grammar = Rep(Seq(t2("e"), matchGrammar), 2, 2);
        const joinGrammar: Grammar = Join(Seq(t1("h"), t2("eeh")), grammar);
        let grammarWithVocab: Grammar = Seq(joinGrammar,
                                            Vocab({t1: "hx", t2: "hex"}));
        grammarWithVocab = Cursor(["t1", "t2"], grammarWithVocab);
        testHasTapes(grammarWithVocab, ['t1', 't2']);
        testHasVocab(grammarWithVocab, {t1: 2, t2: 3});
        const expectedResults: StringDict[] = [
            {t1: 'h', t2: 'eeh'},
        ];
        testGenerate(grammarWithVocab, expectedResults);
    });

    describe('59b-3. Join t1:h + t2:ehe ⨝ (t2:e+M(t1>t2,ε|t1:h)){2} ' +
             '(vocab hx/hex)', function() {
        const fromGrammar: Grammar = Uni(Epsilon(), t1("h"));
        const matchGrammar: Grammar = MatchFrom(fromGrammar, "t1", "t2");
        const grammar: Grammar = Rep(Seq(t2("e"), matchGrammar), 2, 2);
        const joinGrammar: Grammar = Join(Seq(t1("h"), t2("ehe")), grammar);
        let grammarWithVocab: Grammar = Seq(joinGrammar,
                                            Vocab({t1: "hx", t2: "hex"}));
        grammarWithVocab = Cursor(["t1", "t2"], grammarWithVocab);
        testHasTapes(grammarWithVocab, ['t1', 't2']);
        testHasVocab(grammarWithVocab, {t1: 2, t2: 3});
        const expectedResults: StringDict[] = [
            {t1: 'h', t2: 'ehe'},
        ];
        testGenerate(grammarWithVocab, expectedResults);
    });

    describe('59c-1. Filter (t2:e+M(t1>t2,ε|t1:h)){2} [t2:ee] ' +
             '(vocab hx/hex)', function() {
        const fromGrammar: Grammar = Uni(Epsilon(), t1("h"));
        const matchGrammar: Grammar = MatchFrom(fromGrammar, "t1", "t2");
        const grammar: Grammar = Rep(Seq(t2("e"), matchGrammar), 2, 2);
        const filterGrammar: Grammar = Filter(grammar, t2("ee"));
        let grammarWithVocab: Grammar = Seq(filterGrammar,
                                            Vocab({t1: "hx", t2: "hex"}));
        grammarWithVocab = Cursor(["t1", "t2"], grammarWithVocab);
        testHasTapes(grammarWithVocab, ['t1', 't2']);
        testHasVocab(grammarWithVocab, {t1: 2, t2: 3});
        const expectedResults: StringDict[] = [
            {t2: 'ee'},
        ];
        testGenerate(grammarWithVocab, expectedResults);
    });

    describe('59c-2. Filter (t2:e+M(t1>t2,ε|t1:h)){2} [t1:h + t2:eeh] ' +
             '(vocab hx/hex)', function() {
        const fromGrammar: Grammar = Uni(Epsilon(), t1("h"));
        const matchGrammar: Grammar = MatchFrom(fromGrammar, "t1", "t2");
        const grammar: Grammar = Rep(Seq(t2("e"), matchGrammar), 2, 2);
        const filterGrammar: Grammar = Filter(grammar, Seq(t1("h"), t2("eeh")));
        let grammarWithVocab: Grammar = Seq(filterGrammar,
                                            Vocab({t1: "hx", t2: "hex"}));
        grammarWithVocab = Cursor(["t1", "t2"], grammarWithVocab);
        testHasTapes(grammarWithVocab, ['t1', 't2']);
        testHasVocab(grammarWithVocab, {t1: 2, t2: 3});
        const expectedResults: StringDict[] = [
            {t1: 'h', t2: 'eeh'},
        ];
        testGenerate(grammarWithVocab, expectedResults);
    });

    describe('59c-3. Filter (t2:e+M(t1>t2,ε|t1:h)){2} [t1:h + t2:ehe] ' +
             '(vocab hx/hex)', function() {
        const fromGrammar: Grammar = Uni(Epsilon(), t1("h"));
        const matchGrammar: Grammar = MatchFrom(fromGrammar, "t1", "t2");
        const grammar: Grammar = Rep(Seq(t2("e"), matchGrammar), 2, 2);
        const filterGrammar: Grammar = Filter(grammar, Seq(t1("h"), t2("ehe")));
        let grammarWithVocab: Grammar = Seq(filterGrammar,
                                            Vocab({t1: "hx", t2: "hex"}));
        grammarWithVocab = Cursor(["t1", "t2"], grammarWithVocab);
        testHasTapes(grammarWithVocab, ['t1', 't2']);
        testHasVocab(grammarWithVocab, {t1: 2, t2: 3});
        const expectedResults: StringDict[] = [
            {t1: 'h', t2: 'ehe'},
        ];
        testGenerate(grammarWithVocab, expectedResults);
    });

    describe('59d-1. Intersect (t2:e+M(t1>t2,ε|t1:h)){2} & t2:ee ' +
             '(vocab hx/hex)', function() {
        const fromGrammar: Grammar = Uni(Epsilon(), t1("h"));
        const matchGrammar: Grammar = MatchFrom(fromGrammar, "t1", "t2");
        const grammar: Grammar = Rep(Seq(t2("e"), matchGrammar), 2, 2);
        const interGrammar: Grammar = Intersect(grammar, t2("ee"));
        let grammarWithVocab: Grammar = Seq(interGrammar,
                                            Vocab({t1: "hx", t2: "hex"}));
        grammarWithVocab = Cursor(["t1", "t2"], grammarWithVocab);
        testHasTapes(grammarWithVocab, ['t1', 't2']);
        testHasVocab(grammarWithVocab, {t1: 2, t2: 3});
        const expectedResults: StringDict[] = [
            {t2: 'ee'},
        ];
        testGenerate(grammarWithVocab, expectedResults);
    });

    describe('59d-2. Intersect (t2:e+M(t1>t2,ε|t1:h)){2} & t1:h + t2:eeh ' +
             '(vocab hx/hex)', function() {
        const fromGrammar: Grammar = Uni(Epsilon(), t1("h"));
        const matchGrammar: Grammar = MatchFrom(fromGrammar, "t1", "t2");
        const grammar: Grammar = Rep(Seq(t2("e"), matchGrammar), 2, 2);
        const interGrammar: Grammar = Intersect(grammar, Seq(t1("h"), t2("eeh")));
        let grammarWithVocab: Grammar = Seq(interGrammar,
                                            Vocab({t1: "hx", t2: "hex"}));
        grammarWithVocab = Cursor(["t1", "t2"], grammarWithVocab);
        testHasTapes(grammarWithVocab, ['t1', 't2']);
        testHasVocab(grammarWithVocab, {t1: 2, t2: 3});
        const expectedResults: StringDict[] = [
            {t1: 'h', t2: 'eeh'},
        ];
        testGenerate(grammarWithVocab, expectedResults);
    });

    describe('59d-3. Intersect (t2:e+M(t1>t2,ε|t1:h)){2} & t1:h + t2:ehe ' +
             '(vocab hx/hex)', function() {
        const fromGrammar: Grammar = Uni(Epsilon(), t1("h"));
        const matchGrammar: Grammar = MatchFrom(fromGrammar, "t1", "t2");
        const grammar: Grammar = Rep(Seq(t2("e"), matchGrammar), 2, 2);
        const interGrammar: Grammar = Intersect(grammar, Seq(t1("h"), t2("ehe")));
        let grammarWithVocab: Grammar = Seq(interGrammar,
                                            Vocab({t1: "hx", t2: "hex"}));
        grammarWithVocab = Cursor(["t1", "t2"], grammarWithVocab);
        testHasTapes(grammarWithVocab, ['t1', 't2']);
        testHasVocab(grammarWithVocab, {t1: 2, t2: 3});
        const expectedResults: StringDict[] = [
            {t1: 'h', t2: 'ehe'},
        ];
        testGenerate(grammarWithVocab, expectedResults);
    });

    describe('59e-1. Intersect t2:ee & (t2:e+M(t1>t2,ε|t1:h)){2} ' +
             '(vocab hx/hex)', function() {
        const fromGrammar: Grammar = Uni(Epsilon(), t1("h"));
        const matchGrammar: Grammar = MatchFrom(fromGrammar, "t1", "t2");
        const grammar: Grammar = Rep(Seq(t2("e"), matchGrammar), 2, 2);
        const interGrammar: Grammar = Intersect(t2("ee"), grammar);
        let grammarWithVocab: Grammar = Seq(interGrammar,
                                            Vocab({t1: "hx", t2: "hex"}));
        grammarWithVocab = Cursor(["t1", "t2"], grammarWithVocab);
        testHasTapes(grammarWithVocab, ['t1', 't2']);
        testHasVocab(grammarWithVocab, {t1: 2, t2: 3});
        const expectedResults: StringDict[] = [
            {t2: 'ee'},
        ];
        testGenerate(grammarWithVocab, expectedResults);
    });

    describe('59e-2. Intersect t1:h + t2:eeh & (t2:e+M(t1>t2,ε|t1:h)){2} ' +
             '(vocab hx/hex)', function() {
        const fromGrammar: Grammar = Uni(Epsilon(), t1("h"));
        const matchGrammar: Grammar = MatchFrom(fromGrammar, "t1", "t2");
        const grammar: Grammar = Rep(Seq(t2("e"), matchGrammar), 2, 2);
        const interGrammar: Grammar = Intersect(Seq(t1("h"), t2("eeh")), grammar);
        let grammarWithVocab: Grammar = Seq(interGrammar,
                                            Vocab({t1: "hx", t2: "hex"}));
        grammarWithVocab = Cursor(["t1", "t2"], grammarWithVocab);
        testHasTapes(grammarWithVocab, ['t1', 't2']);
        testHasVocab(grammarWithVocab, {t1: 2, t2: 3});
        const expectedResults: StringDict[] = [
            {t1: 'h', t2: 'eeh'},
        ];
        testGenerate(grammarWithVocab, expectedResults);
    });

    describe('59e-3. Intersect t1:h + t2:ehe & (t2:e+M(t1>t2,ε|t1:h)){2} ' +
             '(vocab hx/hex)', function() {
        const fromGrammar: Grammar = Uni(Epsilon(), t1("h"));
        const matchGrammar: Grammar = MatchFrom(fromGrammar, "t1", "t2");
        const grammar: Grammar = Rep(Seq(t2("e"), matchGrammar), 2, 2);
        const interGrammar: Grammar = Intersect(Seq(t1("h"), t2("ehe")), grammar);
        let grammarWithVocab: Grammar = Seq(interGrammar,
                                            Vocab({t1: "hx", t2: "hex"}));
        grammarWithVocab = Cursor(["t1", "t2"], grammarWithVocab);
        testHasTapes(grammarWithVocab, ['t1', 't2']);
        testHasVocab(grammarWithVocab, {t1: 2, t2: 3});
        const expectedResults: StringDict[] = [
            {t1: 'h', t2: 'ehe'},
        ];
        testGenerate(grammarWithVocab, expectedResults);
    });

    describe('60. (t2:e+M(t1>t2,ε|t1:h)){2} + t1:x (vocab hx/hex)', function() {
        const fromGrammar: Grammar = Uni(Epsilon(), t1("h"));
        const matchGrammar: Grammar = MatchFrom(fromGrammar, "t1", "t2");
        const grammar: Grammar = Seq(Rep(Seq(t2("e"), matchGrammar), 2, 2), t1("x"));
        let grammarWithVocab: Grammar = Seq(grammar, Vocab({t1: "hx", t2: "hex"}));
        grammarWithVocab = Count({t1: 3, t2: 3}, grammarWithVocab);
        grammarWithVocab = Cursor(["t2", "t1"], grammarWithVocab);
        testHasTapes(grammarWithVocab, ['t1', 't2']);
        testHasVocab(grammarWithVocab, {t1: 2, t2: 3});
        const expectedResults: StringDict[] = [
            {t1: 'x', t2: 'ee'},
            {t1: 'hx', t2: 'ehe'},
            {t1: 'hx', t2: 'eeh'},
        ];
<<<<<<< HEAD
        testGrammar(grammarWithVocab, expectedResults, VERBOSE_DEBUG);
=======
        testGenerate(grammarWithVocab, expectedResults);
>>>>>>> 90d042d1
    });

    describe('60a-1. Join (t2:e+M(t1>t2,ε|t1:h)){2} + t1:x ⨝ t1:x + t2:ee ' +
             '(vocab hx/hex)', function() {
        const fromGrammar: Grammar = Uni(Epsilon(), t1("h"));
        const matchGrammar: Grammar = MatchFrom(fromGrammar, "t1", "t2");
        const grammar: Grammar = Seq(Rep(Seq(t2("e"), matchGrammar), 2, 2),
                                     t1("x"));
        const joinGrammar: Grammar = Join(grammar, Seq(t1("x"), t2("ee")));
        let grammarWithVocab: Grammar = Seq(joinGrammar,
                                            Vocab({t1: "hx", t2: "hex"}));
        grammarWithVocab = Cursor(["t1", "t2"], grammarWithVocab);
        testHasTapes(grammarWithVocab, ['t1', 't2']);
        testHasVocab(grammarWithVocab, {t1: 2, t2: 3});
        const expectedResults: StringDict[] = [
            {t1: 'x', t2: 'ee'},
        ];
        testGenerate(grammarWithVocab, expectedResults,
                    DEFAULT, DEFAULT, DEFAULT, DEFAULT,
                    WARN_ONLY_FOR_TOO_MANY_OUTPUTS);
    });

    describe('60a-2. Join (t2:e+M(t1>t2,ε|t1:h)){2} + t1:x ⨝ t1:hx + t2:eeh ' +
             '(vocab hx/hex)', function() {
        const fromGrammar: Grammar = Uni(Epsilon(), t1("h"));
        const matchGrammar: Grammar = MatchFrom(fromGrammar, "t1", "t2");
        const grammar: Grammar = Seq(Rep(Seq(t2("e"), matchGrammar), 2, 2),
                                     t1("x"));
        const joinGrammar: Grammar = Join(grammar, Seq(t1("hx"), t2("eeh")));
        let grammarWithVocab: Grammar = Seq(joinGrammar,
                                            Vocab({t1: "hx", t2: "hex"}));
        grammarWithVocab = Cursor(["t1", "t2"], grammarWithVocab);
        testHasTapes(grammarWithVocab, ['t1', 't2']);
        testHasVocab(grammarWithVocab, {t1: 2, t2: 3});
        const expectedResults: StringDict[] = [
            {t1: 'hx', t2: 'eeh'},
        ];
        testGenerate(grammarWithVocab, expectedResults);
    });

    describe('60a-3. Join (t2:e+M(t1>t2,ε|t1:h)){2} + t1:x ⨝ t1:hx + t2:ehe ' +
             '(vocab hx/hex)', function() {
        const fromGrammar: Grammar = Uni(Epsilon(), t1("h"));
        const matchGrammar: Grammar = MatchFrom(fromGrammar, "t1", "t2");
        const grammar: Grammar = Seq(Rep(Seq(t2("e"), matchGrammar), 2, 2),
                                     t1("x"));
        const joinGrammar: Grammar = Join(grammar, Seq(t1("hx"), t2("ehe")));
        let grammarWithVocab: Grammar = Seq(joinGrammar,
                                            Vocab({t1: "hx", t2: "hex"}));
        grammarWithVocab = Cursor(["t1", "t2"], grammarWithVocab);
        testHasTapes(grammarWithVocab, ['t1', 't2']);
        testHasVocab(grammarWithVocab, {t1: 2, t2: 3});
        const expectedResults: StringDict[] = [
            {t1: 'hx', t2: 'ehe'},
        ];
        testGenerate(grammarWithVocab, expectedResults);
    });

    describe('60b-1. Join t1:x + t2:ee ⨝ (t2:e+M(t1>t2,ε|t1:h)){2} + t1:x ' +
             '(vocab hx/hex)', function() {
        const fromGrammar: Grammar = Uni(Epsilon(), t1("h"));
        const matchGrammar: Grammar = MatchFrom(fromGrammar, "t1", "t2");
        const grammar: Grammar = Seq(Rep(Seq(t2("e"), matchGrammar), 2, 2),
                                     t1("x"));
        const joinGrammar: Grammar = Join(Seq(t1("x"), t2("ee")), grammar);
        let grammarWithVocab: Grammar = Seq(joinGrammar,
                                            Vocab({t1: "hx", t2: "hex"}));
        grammarWithVocab = Cursor(["t1", "t2"], grammarWithVocab);
        testHasTapes(grammarWithVocab, ['t1', 't2']);
        testHasVocab(grammarWithVocab, {t1: 2, t2: 3});
        const expectedResults: StringDict[] = [
            {t1: 'x', t2: 'ee'},
        ];
        testGenerate(grammarWithVocab, expectedResults);
    });

    describe('60b-2. Join t1:hx + t2:eeh ⨝ (t2:e+M(t1>t2,ε|t1:h)){2} + t1:x ' +
             '(vocab hx/hex)', function() {
        const fromGrammar: Grammar = Uni(Epsilon(), t1("h"));
        const matchGrammar: Grammar = MatchFrom(fromGrammar, "t1", "t2");
        const grammar: Grammar = Seq(Rep(Seq(t2("e"), matchGrammar), 2, 2),
                                     t1("x"));
        const joinGrammar: Grammar = Join(Seq(t1("hx"), t2("eeh")), grammar);
        let grammarWithVocab: Grammar = Seq(joinGrammar,
                                            Vocab({t1: "hx", t2: "hex"}));
        grammarWithVocab = Cursor(["t1", "t2"], grammarWithVocab);
        testHasTapes(grammarWithVocab, ['t1', 't2']);
        testHasVocab(grammarWithVocab, {t1: 2, t2: 3});
        const expectedResults: StringDict[] = [
            {t1: 'hx', t2: 'eeh'},
        ];
        testGenerate(grammarWithVocab, expectedResults);
    });

    describe('60b-3. Join t1:hx + t2:ehe ⨝ (t2:e+M(t1>t2,ε|t1:h)){2} + t1:x ' +
             '(vocab hx/hex)', function() {
        const fromGrammar: Grammar = Uni(Epsilon(), t1("h"));
        const matchGrammar: Grammar = MatchFrom(fromGrammar, "t1", "t2");
        const grammar: Grammar = Seq(Rep(Seq(t2("e"), matchGrammar), 2, 2),
                                     t1("x"));
        const joinGrammar: Grammar = Join(Seq(t1("hx"), t2("ehe")), grammar);
        let grammarWithVocab: Grammar = Seq(joinGrammar,
                                            Vocab({t1: "hx", t2: "hex"}));
        grammarWithVocab = Cursor(["t1", "t2"], grammarWithVocab);
        testHasTapes(grammarWithVocab, ['t1', 't2']);
        testHasVocab(grammarWithVocab, {t1: 2, t2: 3});
        const expectedResults: StringDict[] = [
            {t1: 'hx', t2: 'ehe'},
        ];
        testGenerate(grammarWithVocab, expectedResults);
    });

    describe('60c-1. Filter (t2:e+M(t1>t2,ε|t1:h)){2} + t1:x [t1:x + t2:ee] ' +
             '(vocab hx/hex)', function() {
        const fromGrammar: Grammar = Uni(Epsilon(), t1("h"));
        const matchGrammar: Grammar = MatchFrom(fromGrammar, "t1", "t2");
        const grammar: Grammar = Seq(Rep(Seq(t2("e"), matchGrammar), 2, 2),
                                     t1("x"));
        const filterGrammar: Grammar = Filter(grammar, Seq(t1("x"), t2("ee")));
        let grammarWithVocab: Grammar = Seq(filterGrammar,
                                            Vocab({t1: "hx", t2: "hex"}));
        grammarWithVocab = Cursor(["t1", "t2"], grammarWithVocab);
        testHasTapes(grammarWithVocab, ['t1', 't2']);
        testHasVocab(grammarWithVocab, {t1: 2, t2: 3});
        const expectedResults: StringDict[] = [
            {t1: 'x', t2: 'ee'},
        ];
        testGenerate(grammarWithVocab, expectedResults);
    });

    describe('60c-2. Filter (t2:e+M(t1>t2,ε|t1:h)){2} + t1:x [t1:hx + t2:eeh] ' +
             '(vocab hx/hex)', function() {
        const fromGrammar: Grammar = Uni(Epsilon(), t1("h"));
        const matchGrammar: Grammar = MatchFrom(fromGrammar, "t1", "t2");
        const grammar: Grammar = Seq(Rep(Seq(t2("e"), matchGrammar), 2, 2),
                                     t1("x"));
        const filterGrammar: Grammar = Filter(grammar, Seq(t1("hx"), t2("eeh")));
        let grammarWithVocab: Grammar = Seq(filterGrammar,
                                            Vocab({t1: "hx", t2: "hex"}));
        grammarWithVocab = Cursor(["t1", "t2"], grammarWithVocab);
        testHasTapes(grammarWithVocab, ['t1', 't2']);
        testHasVocab(grammarWithVocab, {t1: 2, t2: 3});
        const expectedResults: StringDict[] = [
            {t1: 'hx', t2: 'eeh'},
        ];
        testGenerate(grammarWithVocab, expectedResults);
    });

    describe('60c-3. Filter (t2:e+M(t1>t2,ε|t1:h)){2} + t1:x [t1:hx + t2:ehe] ' +
             '(vocab hx/hex)', function() {
        const fromGrammar: Grammar = Uni(Epsilon(), t1("h"));
        const matchGrammar: Grammar = MatchFrom(fromGrammar, "t1", "t2");
        const grammar: Grammar = Seq(Rep(Seq(t2("e"), matchGrammar), 2, 2),
                                     t1("x"));
        const filterGrammar: Grammar = Filter(grammar, Seq(t1("hx"), t2("ehe")));
        let grammarWithVocab: Grammar = Seq(filterGrammar,
                                            Vocab({t1: "hx", t2: "hex"}));
        grammarWithVocab = Cursor(["t1", "t2"], grammarWithVocab);
        testHasTapes(grammarWithVocab, ['t1', 't2']);
        testHasVocab(grammarWithVocab, {t1: 2, t2: 3});
        const expectedResults: StringDict[] = [
            {t1: 'hx', t2: 'ehe'},
        ];
        testGenerate(grammarWithVocab, expectedResults);
    });

    describe('60d-1. Intersect (t2:e+M(t1>t2,ε|t1:h)){2} + t1:x & t1:x + t2:ee ' +
             '(vocab hx/hex)', function() {
        const fromGrammar: Grammar = Uni(Epsilon(), t1("h"));
        const matchGrammar: Grammar = MatchFrom(fromGrammar, "t1", "t2");
        const grammar: Grammar = Seq(Rep(Seq(t2("e"), matchGrammar), 2, 2),
                                     t1("x"));
        const interGrammar: Grammar = Intersect(grammar, Seq(t1("x"), t2("ee")));
        let grammarWithVocab: Grammar = Seq(interGrammar,
                                            Vocab({t1: "hx", t2: "hex"}));
        grammarWithVocab = Cursor(["t1", "t2"], grammarWithVocab);
        testHasTapes(grammarWithVocab, ['t1', 't2']);
        testHasVocab(grammarWithVocab, {t1: 2, t2: 3});
        const expectedResults: StringDict[] = [
            {t1: 'x', t2: 'ee'},
        ];
        testGenerate(grammarWithVocab, expectedResults,
                    DEFAULT, DEFAULT, DEFAULT, DEFAULT,
                    WARN_ONLY_FOR_TOO_MANY_OUTPUTS);
    });

    describe('60d-2. Intersect (t2:e+M(t1>t2,ε|t1:h)){2} + t1:x & t1:hx + t2:eeh ' +
             '(vocab hx/hex)', function() {
        const fromGrammar: Grammar = Uni(Epsilon(), t1("h"));
        const matchGrammar: Grammar = MatchFrom(fromGrammar, "t1", "t2");
        const grammar: Grammar = Seq(Rep(Seq(t2("e"), matchGrammar), 2, 2),
                                     t1("x"));
        const interGrammar: Grammar = Intersect(grammar, Seq(t1("hx"), t2("eeh")));
        let grammarWithVocab: Grammar = Seq(interGrammar,
                                            Vocab({t1: "hx", t2: "hex"}));
        grammarWithVocab = Cursor(["t1", "t2"], grammarWithVocab);
        testHasTapes(grammarWithVocab, ['t1', 't2']);
        testHasVocab(grammarWithVocab, {t1: 2, t2: 3});
        const expectedResults: StringDict[] = [
            {t1: 'hx', t2: 'eeh'},
        ];
        testGenerate(grammarWithVocab, expectedResults);
    });

    describe('60d-3. Intersect (t2:e+M(t1>t2,ε|t1:h)){2} + t1:x & t1:hx + t2:ehe ' +
             '(vocab hx/hex)', function() {
        const fromGrammar: Grammar = Uni(Epsilon(), t1("h"));
        const matchGrammar: Grammar = MatchFrom(fromGrammar, "t1", "t2");
        const grammar: Grammar = Seq(Rep(Seq(t2("e"), matchGrammar), 2, 2),
                                     t1("x"));
        const interGrammar: Grammar = Intersect(grammar, Seq(t1("hx"), t2("ehe")));
        let grammarWithVocab: Grammar = Seq(interGrammar,
                                            Vocab({t1: "hx", t2: "hex"}));
        grammarWithVocab = Cursor(["t1", "t2"], grammarWithVocab);
        testHasTapes(grammarWithVocab, ['t1', 't2']);
        testHasVocab(grammarWithVocab, {t1: 2, t2: 3});
        const expectedResults: StringDict[] = [
            {t1: 'hx', t2: 'ehe'},
        ];
        testGenerate(grammarWithVocab, expectedResults);
    });

    describe('60e-1. Intersect t1:x + t2:ee & (t2:e+M(t1>t2,ε|t1:h)){2} + t1:x ' +
             '(vocab hx/hex)', function() {
        const fromGrammar: Grammar = Uni(Epsilon(), t1("h"));
        const matchGrammar: Grammar = MatchFrom(fromGrammar, "t1", "t2");
        const grammar: Grammar = Seq(Rep(Seq(t2("e"), matchGrammar), 2, 2),
                                     t1("x"));
        const interGrammar: Grammar = Intersect(Seq(t1("x"), t2("ee")), grammar);
        let grammarWithVocab: Grammar = Seq(interGrammar,
                                            Vocab({t1: "hx", t2: "hex"}));
        grammarWithVocab = Cursor(["t1", "t2"], grammarWithVocab);
        testHasTapes(grammarWithVocab, ['t1', 't2']);
        testHasVocab(grammarWithVocab, {t1: 2, t2: 3});
        const expectedResults: StringDict[] = [
            {t1: 'x', t2: 'ee'},
        ];
        testGenerate(grammarWithVocab, expectedResults);
    });

    describe('60e-2. Intersect t1:hx + t2:eeh & (t2:e+M(t1>t2,ε|t1:h)){2} + t1:x ' +
             '(vocab hx/hex)', function() {
        const fromGrammar: Grammar = Uni(Epsilon(), t1("h"));
        const matchGrammar: Grammar = MatchFrom(fromGrammar, "t1", "t2");
        const grammar: Grammar = Seq(Rep(Seq(t2("e"), matchGrammar), 2, 2),
                                     t1("x"));
        const interGrammar: Grammar = Intersect(Seq(t1("hx"), t2("eeh")), grammar);
        let grammarWithVocab: Grammar = Seq(interGrammar,
                                            Vocab({t1: "hx", t2: "hex"}));
        grammarWithVocab = Cursor(["t1", "t2"], grammarWithVocab);
        testHasTapes(grammarWithVocab, ['t1', 't2']);
        testHasVocab(grammarWithVocab, {t1: 2, t2: 3});
        const expectedResults: StringDict[] = [
            {t1: 'hx', t2: 'eeh'},
        ];
        testGenerate(grammarWithVocab, expectedResults);
    });

    describe('60e-3. Intersect t1:hx + t2:ehe & (t2:e+M(t1>t2,ε|t1:h)){2} + t1:x ' +
             '(vocab hx/hex)', function() {
        const fromGrammar: Grammar = Uni(Epsilon(), t1("h"));
        const matchGrammar: Grammar = MatchFrom(fromGrammar, "t1", "t2");
        const grammar: Grammar = Seq(Rep(Seq(t2("e"), matchGrammar), 2, 2),
                                     t1("x"));
        const interGrammar: Grammar = Intersect(Seq(t1("hx"), t2("ehe")), grammar);
        let grammarWithVocab: Grammar = Seq(interGrammar,
                                            Vocab({t1: "hx", t2: "hex"}));
        grammarWithVocab = Cursor(["t1", "t2"], grammarWithVocab);
        testHasTapes(grammarWithVocab, ['t1', 't2']);
        testHasVocab(grammarWithVocab, {t1: 2, t2: 3});
        const expectedResults: StringDict[] = [
            {t1: 'hx', t2: 'ehe'},
        ];
        testGenerate(grammarWithVocab, expectedResults);
    });

    describe('61. (t2:e+M(t1>t2,ε|t1:h)){2} + t2:x (vocab hx/hex)', function() {
        const fromGrammar: Grammar = Uni(Epsilon(), t1("h"));
        const matchGrammar: Grammar = MatchFrom(fromGrammar, "t1", "t2");
        const grammar: Grammar = Seq(Rep(Seq(t2("e"), matchGrammar), 2, 2), t2("x"));
        let grammarWithVocab: Grammar = Seq(grammar, Vocab({t1: "hx", t2: "hex"}));
        grammarWithVocab = Count({t1: 4, t2: 4}, grammarWithVocab);
        grammarWithVocab = Cursor(["t2", "t1"], grammarWithVocab);
        testHasTapes(grammarWithVocab, ['t1', 't2']);
        testHasVocab(grammarWithVocab, {t1: 2, t2: 3});
        const expectedResults: StringDict[] = [
            {t2: 'eex'},
            {t1: 'h', t2: 'ehex'},
            {t1: 'h', t2: 'eehx'},
        ];
        testGenerate(grammarWithVocab, expectedResults);
    });

    describe('61a-1. Join (t2:e+M(t1>t2,ε|t1:h)){2} + t2:x ⨝ t2:eex ' +
             '(vocab hx/hex)', function() {
        const fromGrammar: Grammar = Uni(Epsilon(), t1("h"));
        const matchGrammar: Grammar = MatchFrom(fromGrammar, "t1", "t2");
        const grammar: Grammar = Seq(Rep(Seq(t2("e"), matchGrammar), 2, 2),
                                     t2("x"));
        const joinGrammar: Grammar = Join(grammar, t2("eex"))
        let grammarWithVocab: Grammar = Seq(joinGrammar,
                                            Vocab({t1: "hx", t2: "hex"}));
        grammarWithVocab = Cursor(["t1", "t2"], grammarWithVocab);
        testHasTapes(grammarWithVocab, ['t1', 't2']);
        testHasVocab(grammarWithVocab, {t1: 2, t2: 3});
        const expectedResults: StringDict[] = [
            {t2: 'eex'},
        ];
        testGenerate(grammarWithVocab, expectedResults);
    });

    describe('61a-2. Join (t2:e+M(t1>t2,ε|t1:h)){2} + t2:x ⨝ t1:h + t2:eehx ' +
             '(vocab hx/hex)', function() {
        const fromGrammar: Grammar = Uni(Epsilon(), t1("h"));
        const matchGrammar: Grammar = MatchFrom(fromGrammar, "t1", "t2");
        const grammar: Grammar = Seq(Rep(Seq(t2("e"), matchGrammar), 2, 2),
                                     t2("x"));
        const joinGrammar: Grammar = Join(grammar, Seq(t1("h"), t2("eehx")));
        let grammarWithVocab: Grammar = Seq(joinGrammar,
                                            Vocab({t1: "hx", t2: "hex"}));
        grammarWithVocab = Cursor(["t1", "t2"], grammarWithVocab);
        testHasTapes(grammarWithVocab, ['t1', 't2']);
        testHasVocab(grammarWithVocab, {t1: 2, t2: 3});
        const expectedResults: StringDict[] = [
            {t1: 'h', t2: 'eehx'},
        ];
        testGenerate(grammarWithVocab, expectedResults);
    });

    describe('61a-3. Join (t2:e+M(t1>t2,ε|t1:h)){2} + t2:x ⨝ t1:h + t2:ehex ' +
             '(vocab hx/hex)', function() {
        const fromGrammar: Grammar = Uni(Epsilon(), t1("h"));
        const matchGrammar: Grammar = MatchFrom(fromGrammar, "t1", "t2");
        const grammar: Grammar = Seq(Rep(Seq(t2("e"), matchGrammar), 2, 2),
                                     t2("x"));
        const joinGrammar: Grammar = Join(grammar, Seq(t1("h"), t2("ehex")));
        let grammarWithVocab: Grammar = Seq(joinGrammar,
                                            Vocab({t1: "hx", t2: "hex"}));
        grammarWithVocab = Cursor(["t1", "t2"], grammarWithVocab);
        testHasTapes(grammarWithVocab, ['t1', 't2']);
        testHasVocab(grammarWithVocab, {t1: 2, t2: 3});
        const expectedResults: StringDict[] = [
            {t1: 'h', t2: 'ehex'},
        ];
        testGenerate(grammarWithVocab, expectedResults);
    });

    describe('61b-1. Join t2:eex ⨝ (t2:e+M(t1>t2,ε|t1:h)){2} + t2:x ' +
             '(vocab hx/hex)', function() {
        const fromGrammar: Grammar = Uni(Epsilon(), t1("h"));
        const matchGrammar: Grammar = MatchFrom(fromGrammar, "t1", "t2");
        const grammar: Grammar = Seq(Rep(Seq(t2("e"), matchGrammar), 2, 2),
                                     t2("x"));
        const joinGrammar: Grammar = Join(t2("eex"), grammar);
        let grammarWithVocab: Grammar = Seq(joinGrammar,
                                            Vocab({t1: "hx", t2: "hex"}));
        grammarWithVocab = Cursor(["t1", "t2"], grammarWithVocab);
        testHasTapes(grammarWithVocab, ['t1', 't2']);
        testHasVocab(grammarWithVocab, {t1: 2, t2: 3});
        const expectedResults: StringDict[] = [
            {t2: 'eex'},
        ];
        testGenerate(grammarWithVocab, expectedResults);
    });

    describe('61b-2. Join t1:h + t2:eehx ⨝ (t2:e+M(t1>t2,ε|t1:h)){2} + t2:x ' +
             '(vocab hx/hex)', function() {
        const fromGrammar: Grammar = Uni(Epsilon(), t1("h"));
        const matchGrammar: Grammar = MatchFrom(fromGrammar, "t1", "t2");
        const grammar: Grammar = Seq(Rep(Seq(t2("e"), matchGrammar), 2, 2),
                                     t2("x"));
        const joinGrammar: Grammar = Join(Seq(t1("h"), t2("eehx")), grammar);
        let grammarWithVocab: Grammar = Seq(joinGrammar,
                                            Vocab({t1: "hx", t2: "hex"}));
        grammarWithVocab = Cursor(["t1", "t2"], grammarWithVocab);
        testHasTapes(grammarWithVocab, ['t1', 't2']);
        testHasVocab(grammarWithVocab, {t1: 2, t2: 3});
        const expectedResults: StringDict[] = [
            {t1: 'h', t2: 'eehx'},
        ];
        testGenerate(grammarWithVocab, expectedResults);
    });

    describe('61b-3. Join t1:h + t2:ehex ⨝ (t2:e+M(t1>t2,ε|t1:h)){2} + t2:x ' +
            '(vocab hx/hex)', function() {
        const fromGrammar: Grammar = Uni(Epsilon(), t1("h"));
        const matchGrammar: Grammar = MatchFrom(fromGrammar, "t1", "t2");
        const grammar: Grammar = Seq(Rep(Seq(t2("e"), matchGrammar), 2, 2),
                                     t2("x"));
        const joinGrammar: Grammar = Join(Seq(t1("h"), t2("ehex")), grammar);
        let grammarWithVocab: Grammar = Seq(joinGrammar,
                                            Vocab({t1: "hx", t2: "hex"}));
        grammarWithVocab = Cursor(["t1", "t2"], grammarWithVocab);
        testHasTapes(grammarWithVocab, ['t1', 't2']);
        testHasVocab(grammarWithVocab, {t1: 2, t2: 3});
        const expectedResults: StringDict[] = [
            {t1: 'h', t2: 'ehex'},
        ];
        testGenerate(grammarWithVocab, expectedResults);
    });

    describe('61c-1. Filter (t2:e+M(t1>t2,ε|t1:h)){2} + t2:x [t2:eex] ' +
             '(vocab hx/hex)', function() {
        const fromGrammar: Grammar = Uni(Epsilon(), t1("h"));
        const matchGrammar: Grammar = MatchFrom(fromGrammar, "t1", "t2");
        const grammar: Grammar = Seq(Rep(Seq(t2("e"), matchGrammar), 2, 2),
                                     t2("x"));
        const filterGrammar: Grammar = Filter(grammar, t2("eex"));
        let grammarWithVocab: Grammar = Seq(filterGrammar,
                                            Vocab({t1: "hx", t2: "hex"}));
        grammarWithVocab = Cursor(["t1", "t2"], grammarWithVocab);
        testHasTapes(grammarWithVocab, ['t1', 't2']);
        testHasVocab(grammarWithVocab, {t1: 2, t2: 3});
        const expectedResults: StringDict[] = [
            {t2: 'eex'},
        ];
        testGenerate(grammarWithVocab, expectedResults);
    });

    describe('61c-2. Filter (t2:e+M(t1>t2,ε|t1:h)){2} + t2:x [t1:h + t2:eehx] ' +
             '(vocab hx/hex)', function() {
        const fromGrammar: Grammar = Uni(Epsilon(), t1("h"));
        const matchGrammar: Grammar = MatchFrom(fromGrammar, "t1", "t2");
        const grammar: Grammar = Seq(Rep(Seq(t2("e"), matchGrammar), 2, 2),
                                     t2("x"));
        const filterGrammar: Grammar = Filter(grammar, Seq(t1("h"), t2("eehx")));
        let grammarWithVocab: Grammar = Seq(filterGrammar,
                                            Vocab({t1: "hx", t2: "hex"}));
        grammarWithVocab = Cursor(["t1", "t2"], grammarWithVocab);
        testHasTapes(grammarWithVocab, ['t1', 't2']);
        testHasVocab(grammarWithVocab, {t1: 2, t2: 3});
        const expectedResults: StringDict[] = [
            {t1: 'h', t2: 'eehx'},
        ];
        testGenerate(grammarWithVocab, expectedResults);
    });

    describe('61c-3. Filter (t2:e+M(t1>t2,ε|t1:h)){2} + t2:x [t1:h + t2:ehex] ' +
             '(vocab hx/hex)', function() {
        const fromGrammar: Grammar = Uni(Epsilon(), t1("h"));
        const matchGrammar: Grammar = MatchFrom(fromGrammar, "t1", "t2");
        const grammar: Grammar = Seq(Rep(Seq(t2("e"), matchGrammar), 2, 2),
                                     t2("x"));
        const filterGrammar: Grammar = Filter(grammar, Seq(t1("h"), t2("ehex")));
        let grammarWithVocab: Grammar = Seq(filterGrammar,
                                            Vocab({t1: "hx", t2: "hex"}));
        grammarWithVocab = Cursor(["t1", "t2"], grammarWithVocab);
        testHasTapes(grammarWithVocab, ['t1', 't2']);
        testHasVocab(grammarWithVocab, {t1: 2, t2: 3});
        const expectedResults: StringDict[] = [
            {t1: 'h', t2: 'ehex'},
        ];
        testGenerate(grammarWithVocab, expectedResults);
    });

    describe('61d-1. Intersect (t2:e+M(t1>t2,ε|t1:h)){2} + t2:x & t2:eex ' +
             '(vocab hx/hex)', function() {
        const fromGrammar: Grammar = Uni(Epsilon(), t1("h"));
        const matchGrammar: Grammar = MatchFrom(fromGrammar, "t1", "t2");
        const grammar: Grammar = Seq(Rep(Seq(t2("e"), matchGrammar), 2, 2),
                                     t2("x"));
        const interGrammar: Grammar = Intersect(grammar, t2("eex"));
        let grammarWithVocab: Grammar = Seq(interGrammar,
                                            Vocab({t1: "hx", t2: "hex"}));
        grammarWithVocab = Cursor(["t1", "t2"], grammarWithVocab);
        testHasTapes(grammarWithVocab, ['t1', 't2']);
        testHasVocab(grammarWithVocab, {t1: 2, t2: 3});
        const expectedResults: StringDict[] = [
            {t2: 'eex'},
        ];
        testGenerate(grammarWithVocab, expectedResults);
    });

    describe('61d-2. Intersect (t2:e+M(t1>t2,ε|t1:h)){2} + t2:x & t1:h + t2:eehx ' +
             '(vocab hx/hex)', function() {
        const fromGrammar: Grammar = Uni(Epsilon(), t1("h"));
        const matchGrammar: Grammar = MatchFrom(fromGrammar, "t1", "t2");
        const grammar: Grammar = Seq(Rep(Seq(t2("e"), matchGrammar), 2, 2),
                                     t2("x"));
        const interGrammar: Grammar = Intersect(grammar, Seq(t1("h"), t2("eehx")));
        let grammarWithVocab: Grammar = Seq(interGrammar,
                                            Vocab({t1: "hx", t2: "hex"}));
        grammarWithVocab = Cursor(["t1", "t2"], grammarWithVocab);
        testHasTapes(grammarWithVocab, ['t1', 't2']);
        testHasVocab(grammarWithVocab, {t1: 2, t2: 3});
        const expectedResults: StringDict[] = [
            {t1: 'h', t2: 'eehx'},
        ];
        testGenerate(grammarWithVocab, expectedResults);
    });

    describe('61d-3. Intersect (t2:e+M(t1>t2,ε|t1:h)){2} + t2:x & t1:h + t2:ehex ' +
             '(vocab hx/hex)', function() {
        const fromGrammar: Grammar = Uni(Epsilon(), t1("h"));
        const matchGrammar: Grammar = MatchFrom(fromGrammar, "t1", "t2");
        const grammar: Grammar = Seq(Rep(Seq(t2("e"), matchGrammar), 2, 2),
                                     t2("x"));
        const interGrammar: Grammar = Intersect(grammar, Seq(t1("h"), t2("ehex")));
        let grammarWithVocab: Grammar = Seq(interGrammar,
                                            Vocab({t1: "hx", t2: "hex"}));
        grammarWithVocab = Cursor(["t1", "t2"], grammarWithVocab);
        testHasTapes(grammarWithVocab, ['t1', 't2']);
        testHasVocab(grammarWithVocab, {t1: 2, t2: 3});
        const expectedResults: StringDict[] = [
            {t1: 'h', t2: 'ehex'},
        ];
        testGenerate(grammarWithVocab, expectedResults);
    });

    describe('61e-1. Intersect t2:eex & (t2:e+M(t1>t2,ε|t1:h)){2} + t2:x ' + 
             '(vocab hx/hex)', function() {
        const fromGrammar: Grammar = Uni(Epsilon(), t1("h"));
        const matchGrammar: Grammar = MatchFrom(fromGrammar, "t1", "t2");
        const grammar: Grammar = Seq(Rep(Seq(t2("e"), matchGrammar), 2, 2),
                                     t2("x"));
        const interGrammar: Grammar = Intersect(t2("eex"), grammar);
        let grammarWithVocab: Grammar = Seq(interGrammar,
                                            Vocab({t1: "hx", t2: "hex"}));
        grammarWithVocab = Cursor(["t1", "t2"], grammarWithVocab);
        testHasTapes(grammarWithVocab, ['t1', 't2']);
        testHasVocab(grammarWithVocab, {t1: 2, t2: 3});
        const expectedResults: StringDict[] = [
            {t2: 'eex'},
        ];
        testGenerate(grammarWithVocab, expectedResults);
    });

    describe('61e-2. Intersect t1:h + t2:eehx & (t2:e+M(t1>t2,ε|t1:h)){2} + t2:x ' +
             '(vocab hx/hex)', function() {
        const fromGrammar: Grammar = Uni(Epsilon(), t1("h"));
        const matchGrammar: Grammar = MatchFrom(fromGrammar, "t1", "t2");
        const grammar: Grammar = Seq(Rep(Seq(t2("e"), matchGrammar), 2, 2),
                                     t2("x"));
        const interGrammar: Grammar = Intersect(Seq(t1("h"), t2("eehx")), grammar);
        let grammarWithVocab: Grammar = Seq(interGrammar,
                                            Vocab({t1: "hx", t2: "hex"}));
        grammarWithVocab = Cursor(["t1", "t2"], grammarWithVocab);
        testHasTapes(grammarWithVocab, ['t1', 't2']);
        testHasVocab(grammarWithVocab, {t1: 2, t2: 3});
        const expectedResults: StringDict[] = [
            {t1: 'h', t2: 'eehx'},
        ];
        testGenerate(grammarWithVocab, expectedResults);
    });

    describe('61e-3. Intersect t1:h + t2:ehex & (t2:e+M(t1>t2,ε|t1:h)){2} + t2:x ' +
             '(vocab hx/hex)', function() {
        const fromGrammar: Grammar = Uni(Epsilon(), t1("h"));
        const matchGrammar: Grammar = MatchFrom(fromGrammar, "t1", "t2");
        const grammar: Grammar = Seq(Rep(Seq(t2("e"), matchGrammar), 2, 2),
                                     t2("x"));
        const interGrammar: Grammar = Intersect(Seq(t1("h"), t2("ehex")), grammar);
        let grammarWithVocab: Grammar = Seq(interGrammar,
                                            Vocab({t1: "hx", t2: "hex"}));
        grammarWithVocab = Cursor(["t1", "t2"], grammarWithVocab);
        testHasTapes(grammarWithVocab, ['t1', 't2']);
        testHasVocab(grammarWithVocab, {t1: 2, t2: 3});
        const expectedResults: StringDict[] = [
            {t1: 'h', t2: 'ehex'},
        ];
        testGenerate(grammarWithVocab, expectedResults);
    });

    describe('62. (t2:e+M(t1>t2,ε|t1:h)){2} + same (vocab hx/hex)', function() {
        const fromGrammar: Grammar = Uni(Epsilon(), t1("h"));
        const matchGrammar: Grammar = MatchFrom(fromGrammar, "t1", "t2");
        const grammar: Grammar = Rep(Seq(t2("e"), matchGrammar), 2, 2);
        const grammar2: Grammar = Seq(grammar, grammar);
        let grammarWithVocab: Grammar = Seq(grammar2, Vocab({t1: "hx", t2: "hex"}));
        grammarWithVocab = Count({t1: 2, t2: 6}, grammarWithVocab);
        grammarWithVocab = Cursor(["t2", "t1"], grammarWithVocab);
        testHasTapes(grammarWithVocab, ['t1', 't2']);
        testHasVocab(grammarWithVocab, {t1: 2, t2: 3});
        const expectedResults: StringDict[] = [
            {t2: 'eeee'},
            {t1: 'h', t2: 'eeeeh'},   {t1: 'h', t2: 'eeehe'},
            {t1: 'h', t2: 'eehee'},   {t1: 'h', t2: 'eheee'},
            {t1: 'hh', t2: 'eeeheh'}, {t1: 'hh', t2: 'eeheeh'},
            {t1: 'hh', t2: 'eehehe'}, {t1: 'hh', t2: 'eheeeh'},
            {t1: 'hh', t2: 'eheehe'}, {t1: 'hh', t2: 'ehehee'},
        ];
        testGenerate(grammarWithVocab, expectedResults,
                    DEFAULT, DEFAULT, DEFAULT, DEFAULT,
                    WARN_ONLY_FOR_TOO_MANY_OUTPUTS);
    });

    describe('62a-1. Join (t2:e+M(t1>t2,ε|t1:h)){2} + same ⨝ t2:eeee ' + 
             '(vocab hx/hex)', function() {
        const fromGrammar: Grammar = Uni(Epsilon(), t1("h"));
        const matchGrammar: Grammar = MatchFrom(fromGrammar, "t1", "t2");
        const grammar: Grammar = Rep(Seq(t2("e"), matchGrammar), 2, 2);
        const grammar2: Grammar = Seq(grammar, grammar);
        const joinGrammar: Grammar = Join(grammar2, t2("eeee"));
        let grammarWithVocab: Grammar = Seq(joinGrammar,
                                            Vocab({t1: "hx", t2: "hex"}));
        grammarWithVocab = Cursor(["t1", "t2"], grammarWithVocab);
        testHasTapes(grammarWithVocab, ['t1', 't2']);
        testHasVocab(grammarWithVocab, {t1: 2, t2: 3});
        const expectedResults: StringDict[] = [
            {t2: 'eeee'},
        ];
        testGenerate(grammarWithVocab, expectedResults);
    });

    describe('62a-2. Join (t2:e+M(t1>t2,ε|t1:h)){2} + same ⨝ t1:hh + t2:eeheeh ' + 
             '(vocab hx/hex)', function() {
        const fromGrammar: Grammar = Uni(Epsilon(), t1("h"));
        const matchGrammar: Grammar = MatchFrom(fromGrammar, "t1", "t2");
        const grammar: Grammar = Rep(Seq(t2("e"), matchGrammar), 2, 2);
        const grammar2: Grammar = Seq(grammar, grammar);
        const joinGrammar: Grammar = Join(grammar2, Seq(t1("hh"), t2("eeheeh")));
        let grammarWithVocab: Grammar = Seq(joinGrammar,
                                            Vocab({t1: "hx", t2: "hex"}));
        grammarWithVocab = Cursor(["t1", "t2"], grammarWithVocab);
        testHasTapes(grammarWithVocab, ['t1', 't2']);
        testHasVocab(grammarWithVocab, {t1: 2, t2: 3});
        const expectedResults: StringDict[] = [
            {t1: 'hh', t2: 'eeheeh'},
        ];
        testGenerate(grammarWithVocab, expectedResults);
    });

    describe('62a-3. Join (t2:e+M(t1>t2,ε|t1:h)){2} + same ⨝ t1:hh + t2:eheehe ' +
             '(vocab hx/hex)', function() {
        const fromGrammar: Grammar = Uni(Epsilon(), t1("h"));
        const matchGrammar: Grammar = MatchFrom(fromGrammar, "t1", "t2");
        const grammar: Grammar = Rep(Seq(t2("e"), matchGrammar), 2, 2);
        const grammar2: Grammar = Seq(grammar, grammar);
        const joinGrammar: Grammar = Join(grammar2, Seq(t1("hh"), t2("eheehe")));
        let grammarWithVocab: Grammar = Seq(joinGrammar,
                                            Vocab({t1: "hx", t2: "hex"}));
        grammarWithVocab = Cursor(["t1", "t2"], grammarWithVocab);
        testHasTapes(grammarWithVocab, ['t1', 't2']);
        testHasVocab(grammarWithVocab, {t1: 2, t2: 3});
        const expectedResults: StringDict[] = [
            {t1: 'hh', t2: 'eheehe'},
        ];
        testGenerate(grammarWithVocab, expectedResults);
    });

    describe('62a-4. Join (t2:e+M(t1>t2,ε|t1:h)){2} + same ⨝ (t2:ee)* ' +
             '(vocab hx/hex)', function() {
        const fromGrammar: Grammar = Uni(Epsilon(), t1("h"));
        const matchGrammar: Grammar = MatchFrom(fromGrammar, "t1", "t2");
        const grammar: Grammar = Rep(Seq(t2("e"), matchGrammar), 2, 2);
        const grammar2: Grammar = Seq(grammar, grammar);
        const joinGrammar: Grammar = Join(grammar2, Rep(t2("ee")));
        let grammarWithVocab: Grammar = Seq(joinGrammar,
                                            Vocab({t1: "hx", t2: "hex"}));
        grammarWithVocab = Cursor(["t1", "t2"], grammarWithVocab);
        testHasTapes(grammarWithVocab, ['t1', 't2']);
        testHasVocab(grammarWithVocab, {t1: 2, t2: 3});
        const expectedResults: StringDict[] = [
            {t2: 'eeee'},
        ];
        testGenerate(grammarWithVocab, expectedResults);
    });

    describe('62a-5. Join (t2:e+M(t1>t2,ε|t1:h)){2} + same ⨝ (t1:h+t2:eeh)* ' +
             '(vocab hx/hex)', function() {
        const fromGrammar: Grammar = Uni(Epsilon(), t1("h"));
        const matchGrammar: Grammar = MatchFrom(fromGrammar, "t1", "t2");
        const grammar: Grammar = Rep(Seq(t2("e"), matchGrammar), 2, 2);
        const grammar2: Grammar = Seq(grammar, grammar);
        const joinGrammar: Grammar = Join(grammar2, Rep(Seq(t1("h"), t2("eeh"))));
        let grammarWithVocab: Grammar = Seq(joinGrammar,
                                            Vocab({t1: "hx", t2: "hex"}));
        grammarWithVocab = Cursor(["t1", "t2"], grammarWithVocab);
        testHasTapes(grammarWithVocab, ['t1', 't2']);
        testHasVocab(grammarWithVocab, {t1: 2, t2: 3});
        const expectedResults: StringDict[] = [
            {t1: 'hh', t2: 'eeheeh'},
        ];
        testGenerate(grammarWithVocab, expectedResults);
    });

    describe('62a-6. Join (t2:e+M(t1>t2,ε|t1:h)){2} + same ⨝ (t1:h+t2:ehe)* ' + 
             '(vocab hx/hex)', function() {
        const fromGrammar: Grammar = Uni(Epsilon(), t1("h"));
        const matchGrammar: Grammar = MatchFrom(fromGrammar, "t1", "t2");
        const grammar: Grammar = Rep(Seq(t2("e"), matchGrammar), 2, 2);
        const grammar2: Grammar = Seq(grammar, grammar);
        const joinGrammar: Grammar = Join(grammar2, Rep(Seq(t1("h"), t2("ehe"))));
        let grammarWithVocab: Grammar = Seq(joinGrammar, 
                                            Vocab({t1: "hx", t2: "hex"}));
        grammarWithVocab = Cursor(["t1", "t2"], grammarWithVocab);
        testHasTapes(grammarWithVocab, ['t1', 't2']);
        testHasVocab(grammarWithVocab, {t1: 2, t2: 3});
        const expectedResults: StringDict[] = [
            {t1: 'hh', t2: 'eheehe'},
        ];
        testGenerate(grammarWithVocab, expectedResults);
    });

    describe('62b-1. Join t2:eeee ⨝ (t2:e+M(t1>t2,ε|t1:h)){2} + same ' + 
             '(vocab hx/hex)', function() {
        const fromGrammar: Grammar = Uni(Epsilon(), t1("h"));
        const matchGrammar: Grammar = MatchFrom(fromGrammar, "t1", "t2");
        const grammar: Grammar = Rep(Seq(t2("e"), matchGrammar), 2, 2);
        const grammar2: Grammar = Seq(grammar, grammar);
        const joinGrammar: Grammar = Join(t2("eeee"), grammar2);
        let grammarWithVocab: Grammar = Seq(joinGrammar,
                                            Vocab({t1: "hx", t2: "hex"}));
        grammarWithVocab = Cursor(["t1", "t2"], grammarWithVocab);
        testHasTapes(grammarWithVocab, ['t1', 't2']);
        testHasVocab(grammarWithVocab, {t1: 2, t2: 3});
        const expectedResults: StringDict[] = [
            {t2: 'eeee'},
        ];
        testGenerate(grammarWithVocab, expectedResults);
    });

    describe('62b-2. Join t1:hh + t2:eeheeh ⨝ (t2:e+M(t1>t2,ε|t1:h)){2} + same ' + 
             '(vocab hx/hex)', function() {
        const fromGrammar: Grammar = Uni(Epsilon(), t1("h"));
        const matchGrammar: Grammar = MatchFrom(fromGrammar, "t1", "t2");
        const grammar: Grammar = Rep(Seq(t2("e"), matchGrammar), 2, 2);
        const grammar2: Grammar = Seq(grammar, grammar);
        const joinGrammar: Grammar = Join(Seq(t1("hh"), t2("eeheeh")), grammar2);
        let grammarWithVocab: Grammar = Seq(joinGrammar,
                                            Vocab({t1: "hx", t2: "hex"}));
        grammarWithVocab = Cursor(["t1", "t2"], grammarWithVocab);
        testHasTapes(grammarWithVocab, ['t1', 't2']);
        testHasVocab(grammarWithVocab, {t1: 2, t2: 3});
        const expectedResults: StringDict[] = [
            {t1: 'hh', t2: 'eeheeh'},
        ];
        testGenerate(grammarWithVocab, expectedResults);
    });

    describe('62b-3. Join t1:hh + t2:eheehe ⨝ (t2:e+M(t1>t2,ε|t1:h)){2} + same ' +
             '(vocab hx/hex)', function() {
        const fromGrammar: Grammar = Uni(Epsilon(), t1("h"));
        const matchGrammar: Grammar = MatchFrom(fromGrammar, "t1", "t2");
        const grammar: Grammar = Rep(Seq(t2("e"), matchGrammar), 2, 2);
        const grammar2: Grammar = Seq(grammar, grammar);
        const joinGrammar: Grammar = Join(Seq(t1("hh"), t2("eheehe")), grammar2);
        let grammarWithVocab: Grammar = Seq(joinGrammar,
                                            Vocab({t1: "hx", t2: "hex"}));
        grammarWithVocab = Cursor(["t1", "t2"], grammarWithVocab);
        testHasTapes(grammarWithVocab, ['t1', 't2']);
        testHasVocab(grammarWithVocab, {t1: 2, t2: 3});
        const expectedResults: StringDict[] = [
            {t1: 'hh', t2: 'eheehe'},
        ];
        testGenerate(grammarWithVocab, expectedResults);
    });

    describe('62b-4. Join (t2:ee)* ⨝ (t2:e+M(t1>t2,ε|t1:h)){2} + same ' + 
             '(vocab hx/hex)', function() {
        const fromGrammar: Grammar = Uni(Epsilon(), t1("h"));
        const matchGrammar: Grammar = MatchFrom(fromGrammar, "t1", "t2");
        const grammar: Grammar = Rep(Seq(t2("e"), matchGrammar), 2, 2);
        const grammar2: Grammar = Seq(grammar, grammar);
        const joinGrammar: Grammar = Join(Rep(t2("ee")), grammar2);
        let grammarWithVocab: Grammar = Seq(joinGrammar,
                                            Vocab({t1: "hx", t2: "hex"}));
        grammarWithVocab = Cursor(["t1", "t2"], grammarWithVocab);
        testHasTapes(grammarWithVocab, ['t1', 't2']);
        testHasVocab(grammarWithVocab, {t1: 2, t2: 3});
        const expectedResults: StringDict[] = [
            {t2: 'eeee'},
        ];
        testGenerate(grammarWithVocab, expectedResults);
    });

    describe('62b-5. Join (t1:h+t2:eeh)* ⨝ (t2:e+M(t1>t2,ε|t1:h)){2} + same ' +
             '(vocab hx/hex)', function() {
        const fromGrammar: Grammar = Uni(Epsilon(), t1("h"));
        const matchGrammar: Grammar = MatchFrom(fromGrammar, "t1", "t2");
        const grammar: Grammar = Rep(Seq(t2("e"), matchGrammar), 2, 2);
        const grammar2: Grammar = Seq(grammar, grammar);
        const joinGrammar: Grammar = Join(Rep(Seq(t1("h"), t2("eeh"))), grammar2);
        let grammarWithVocab: Grammar = Seq(joinGrammar,
                                            Vocab({t1: "hx", t2: "hex"}));
        grammarWithVocab = Cursor(["t1", "t2"], grammarWithVocab);
        testHasTapes(grammarWithVocab, ['t1', 't2']);
        testHasVocab(grammarWithVocab, {t1: 2, t2: 3});
        const expectedResults: StringDict[] = [
            {t1: 'hh', t2: 'eeheeh'},
        ];
        testGenerate(grammarWithVocab, expectedResults);
    });

    describe('62b-6. Join (t1:h+t2:ehe)* ⨝ (t2:e+M(t1>t2,ε|t1:h)){2} + same ' +
             '(vocab hx/hex)', function() {
        const fromGrammar: Grammar = Uni(Epsilon(), t1("h"));
        const matchGrammar: Grammar = MatchFrom(fromGrammar, "t1", "t2");
        const grammar: Grammar = Rep(Seq(t2("e"), matchGrammar), 2, 2);
        const grammar2: Grammar = Seq(grammar, grammar);
        const joinGrammar: Grammar = Join(Rep(Seq(t1("h"), t2("ehe"))), grammar2);
        let grammarWithVocab: Grammar = Seq(joinGrammar,
                                            Vocab({t1: "hx", t2: "hex"}));
        grammarWithVocab = Cursor(["t1", "t2"], grammarWithVocab);
        testHasTapes(grammarWithVocab, ['t1', 't2']);
        testHasVocab(grammarWithVocab, {t1: 2, t2: 3});
        const expectedResults: StringDict[] = [
            {t1: 'hh', t2: 'eheehe'},
        ];
        testGenerate(grammarWithVocab, expectedResults);
    });

    describe('62c-1. Filter (t2:e+M(t1>t2,ε|t1:h)){2} + same [t2:eeee] ' +
             '(vocab hx/hex)', function() {
        const fromGrammar: Grammar = Uni(Epsilon(), t1("h"));
        const matchGrammar: Grammar = MatchFrom(fromGrammar, "t1", "t2");
        const grammar: Grammar = Rep(Seq(t2("e"), matchGrammar), 2, 2);
        const grammar2: Grammar = Seq(grammar, grammar);
        const filterGrammar: Grammar = Filter(grammar2, t2("eeee"));
        let grammarWithVocab: Grammar = Seq(filterGrammar,
                                            Vocab({t1: "hx", t2: "hex"}));
        grammarWithVocab = Cursor(["t1", "t2"], grammarWithVocab);
        testHasTapes(grammarWithVocab, ['t1', 't2']);
        testHasVocab(grammarWithVocab, {t1: 2, t2: 3});
        const expectedResults: StringDict[] = [
            {t2: 'eeee'},
        ];
        testGenerate(grammarWithVocab, expectedResults);
    });

    describe('62c-2. Filter (t2:e+M(t1>t2,ε|t1:h)){2} + same [t1:hh + t2:eeheeh] ' +
             '(vocab hx/hex)', function() {
        const fromGrammar: Grammar = Uni(Epsilon(), t1("h"));
        const matchGrammar: Grammar = MatchFrom(fromGrammar, "t1", "t2");
        const grammar: Grammar = Rep(Seq(t2("e"), matchGrammar), 2, 2);
        const grammar2: Grammar = Seq(grammar, grammar);
        const filterGrammar: Grammar = Filter(grammar2,
                                              Seq(t1("hh"), t2("eeheeh")));
        let grammarWithVocab: Grammar = Seq(filterGrammar,
                                            Vocab({t1: "hx", t2: "hex"}));
        grammarWithVocab = Cursor(["t1", "t2"], grammarWithVocab);
        testHasTapes(grammarWithVocab, ['t1', 't2']);
        testHasVocab(grammarWithVocab, {t1: 2, t2: 3});
        const expectedResults: StringDict[] = [
            {t1: 'hh', t2: 'eeheeh'},
        ];
        testGenerate(grammarWithVocab, expectedResults);
    });

    describe('62c-3. Filter (t2:e+M(t1>t2,ε|t1:h)){2} + same [t1:hh + t2:eheehe] ' +
             '(vocab hx/hex)', function() {
        const fromGrammar: Grammar = Uni(Epsilon(), t1("h"));
        const matchGrammar: Grammar = MatchFrom(fromGrammar, "t1", "t2");
        const grammar: Grammar = Rep(Seq(t2("e"), matchGrammar), 2, 2);
        const grammar2: Grammar = Seq(grammar, grammar);
        const filterGrammar: Grammar = Filter(grammar2,
                                              Seq(t1("hh"), t2("eheehe")));
        let grammarWithVocab: Grammar = Seq(filterGrammar,
                                            Vocab({t1: "hx", t2: "hex"}));
        grammarWithVocab = Cursor(["t1", "t2"], grammarWithVocab);
        testHasTapes(grammarWithVocab, ['t1', 't2']);
        testHasVocab(grammarWithVocab, {t1: 2, t2: 3});
        const expectedResults: StringDict[] = [
            {t1: 'hh', t2: 'eheehe'},
        ];
        testGenerate(grammarWithVocab, expectedResults);
    });

    describe('62c-4. Filter (t2:e+M(t1>t2,ε|t1:h)){2} + same [(t2:ee)*] ' +
             '(vocab hx/hex)', function() {
        const fromGrammar: Grammar = Uni(Epsilon(), t1("h"));
        const matchGrammar: Grammar = MatchFrom(fromGrammar, "t1", "t2");
        const grammar: Grammar = Rep(Seq(t2("e"), matchGrammar), 2, 2);
        const grammar2: Grammar = Seq(grammar, grammar);
        const filterGrammar: Grammar = Filter(grammar2, Rep(t2("ee")));
        let grammarWithVocab: Grammar = Seq(filterGrammar,
                                            Vocab({t1: "hx", t2: "hex"}));
        grammarWithVocab = Cursor(["t1", "t2"], grammarWithVocab);
        testHasTapes(grammarWithVocab, ['t1', 't2']);
        testHasVocab(grammarWithVocab, {t1: 2, t2: 3});
        const expectedResults: StringDict[] = [
            {t2: 'eeee'},
        ];
        testGenerate(grammarWithVocab, expectedResults);
    });

    describe('62c-5. Filter (t2:e+M(t1>t2,ε|t1:h)){2} + same [(t1:h+t2:eeh)*] ' +
             '(vocab hx/hex)', function() {
        const fromGrammar: Grammar = Uni(Epsilon(), t1("h"));
        const matchGrammar: Grammar = MatchFrom(fromGrammar, "t1", "t2");
        const grammar: Grammar = Rep(Seq(t2("e"), matchGrammar), 2, 2);
        const grammar2: Grammar = Seq(grammar, grammar);
        const filterGrammar: Grammar = Filter(grammar2,
                                              Rep(Seq(t1("h"), t2("eeh"))));
        let grammarWithVocab: Grammar = Seq(filterGrammar,
                                            Vocab({t1: "hx", t2: "hex"}));
        grammarWithVocab = Cursor(["t1", "t2"], grammarWithVocab);
        testHasTapes(grammarWithVocab, ['t1', 't2']);
        testHasVocab(grammarWithVocab, {t1: 2, t2: 3});
        const expectedResults: StringDict[] = [
            {t1: 'hh', t2: 'eeheeh'},
        ];
        testGenerate(grammarWithVocab, expectedResults);
    });

    describe('62c-6. Filter (t2:e+M(t1>t2,ε|t1:h)){2} + same [(t1:h+t2:ehe)*] ' +
             '(vocab hx/hex)', function() {
        const fromGrammar: Grammar = Uni(Epsilon(), t1("h"));
        const matchGrammar: Grammar = MatchFrom(fromGrammar, "t1", "t2");
        const grammar: Grammar = Rep(Seq(t2("e"), matchGrammar), 2, 2);
        const grammar2: Grammar = Seq(grammar, grammar);
        const filterGrammar: Grammar = Filter(grammar2,
                                              Rep(Seq(t1("h"), t2("ehe"))));
        let grammarWithVocab: Grammar = Seq(filterGrammar,
                                            Vocab({t1: "hx", t2: "hex"}));
        grammarWithVocab = Cursor(["t1", "t2"], grammarWithVocab);
        testHasTapes(grammarWithVocab, ['t1', 't2']);
        testHasVocab(grammarWithVocab, {t1: 2, t2: 3});
        const expectedResults: StringDict[] = [
            {t1: 'hh', t2: 'eheehe'},
        ];
        testGenerate(grammarWithVocab, expectedResults);
    });

    describe('62d-1. Intersect (t2:e+M(t1>t2,ε|t1:h)){2} + same & t2:eeee ' +
             '(vocab hx/hex)', function() {
        const fromGrammar: Grammar = Uni(Epsilon(), t1("h"));
        const matchGrammar: Grammar = MatchFrom(fromGrammar, "t1", "t2");
        const grammar: Grammar = Rep(Seq(t2("e"), matchGrammar), 2, 2);
        const grammar2: Grammar = Seq(grammar, grammar);
        const interGrammar: Grammar = Intersect(grammar2, t2("eeee"));
        let grammarWithVocab: Grammar = Seq(interGrammar,
                                            Vocab({t1: "hx", t2: "hex"}));
        grammarWithVocab = Cursor(["t1", "t2"], grammarWithVocab);
        testHasTapes(grammarWithVocab, ['t1', 't2']);
        testHasVocab(grammarWithVocab, {t1: 2, t2: 3});
        const expectedResults: StringDict[] = [
            {t2: 'eeee'},
        ];
        testGenerate(grammarWithVocab, expectedResults);
    });

    describe('62d-2. Intersect (t2:e+M(t1>t2,ε|t1:h)){2} + same & t1:hh + t2:eeheeh ' +
             '(vocab hx/hex)', function() {
        const fromGrammar: Grammar = Uni(Epsilon(), t1("h"));
        const matchGrammar: Grammar = MatchFrom(fromGrammar, "t1", "t2");
        const grammar: Grammar = Rep(Seq(t2("e"), matchGrammar), 2, 2);
        const grammar2: Grammar = Seq(grammar, grammar);
        const interGrammar: Grammar = Intersect(grammar2,
                                                Seq(t1("hh"), t2("eeheeh")));
        let grammarWithVocab: Grammar = Seq(interGrammar,
                                            Vocab({t1: "hx", t2: "hex"}));
        grammarWithVocab = Cursor(["t1", "t2"], grammarWithVocab);
        testHasTapes(grammarWithVocab, ['t1', 't2']);
        testHasVocab(grammarWithVocab, {t1: 2, t2: 3});
        const expectedResults: StringDict[] = [
            {t1: 'hh', t2: 'eeheeh'},
        ];
        testGenerate(grammarWithVocab, expectedResults);
    });

    describe('62d-3. Intersect (t2:e+M(t1>t2,ε|t1:h)){2} + same & t1:hh + t2:eheehe ' +
             '(vocab hx/hex)', function() {
        const fromGrammar: Grammar = Uni(Epsilon(), t1("h"));
        const matchGrammar: Grammar = MatchFrom(fromGrammar, "t1", "t2");
        const grammar: Grammar = Rep(Seq(t2("e"), matchGrammar), 2, 2);
        const grammar2: Grammar = Seq(grammar, grammar);
        const interGrammar: Grammar = Intersect(grammar2,
                                                Seq(t1("hh"), t2("eheehe")));
        let grammarWithVocab: Grammar = Seq(interGrammar,
                                            Vocab({t1: "hx", t2: "hex"}));
        grammarWithVocab = Cursor(["t1", "t2"], grammarWithVocab);
        testHasTapes(grammarWithVocab, ['t1', 't2']);
        testHasVocab(grammarWithVocab, {t1: 2, t2: 3});
        const expectedResults: StringDict[] = [
            {t1: 'hh', t2: 'eheehe'},
        ];
        testGenerate(grammarWithVocab, expectedResults);
    });

    describe('62d-4. Intersect (t2:e+M(t1>t2,ε|t1:h)){2} + same & (t2:ee)* ' +
             '(vocab hx/hex)', function() {
        const fromGrammar: Grammar = Uni(Epsilon(), t1("h"));
        const matchGrammar: Grammar = MatchFrom(fromGrammar, "t1", "t2");
        const grammar: Grammar = Rep(Seq(t2("e"), matchGrammar), 2, 2);
        const grammar2: Grammar = Seq(grammar, grammar);
        const interGrammar: Grammar = Intersect(grammar2, Rep(t2("ee")));
        let grammarWithVocab: Grammar = Seq(interGrammar,
                                            Vocab({t1: "hx", t2: "hex"}));
        grammarWithVocab = Cursor(["t1", "t2"], grammarWithVocab);
        testHasTapes(grammarWithVocab, ['t1', 't2']);
        testHasVocab(grammarWithVocab, {t1: 2, t2: 3});
        const expectedResults: StringDict[] = [
            {t2: 'eeee'},
        ];
        testGenerate(grammarWithVocab, expectedResults);
    });

    describe('62d-5. Intersect (t2:e+M(t1>t2,ε|t1:h)){2} + same & (t1:h+t2:eeh)* ' +
             '(vocab hx/hex)', function() {
        const fromGrammar: Grammar = Uni(Epsilon(), t1("h"));
        const matchGrammar: Grammar = MatchFrom(fromGrammar, "t1", "t2");
        const grammar: Grammar = Rep(Seq(t2("e"), matchGrammar), 2, 2);
        const grammar2: Grammar = Seq(grammar, grammar);
        const interGrammar: Grammar = Intersect(grammar2,
                                                Rep(Seq(t1("h"), t2("eeh"))));
        let grammarWithVocab: Grammar = Seq(interGrammar,
                                            Vocab({t1: "hx", t2: "hex"}));
        grammarWithVocab = Cursor(["t1", "t2"], grammarWithVocab);
        testHasTapes(grammarWithVocab, ['t1', 't2']);
        testHasVocab(grammarWithVocab, {t1: 2, t2: 3});
        const expectedResults: StringDict[] = [
            {t1: 'hh', t2: 'eeheeh'},
        ];
        testGenerate(grammarWithVocab, expectedResults);
    });

    describe('62d-6. Intersect (t2:e+M(t1>t2,ε|t1:h)){2} + same & (t1:h+t2:ehe)* ' +
             '(vocab hx/hex)', function() {
        const fromGrammar: Grammar = Uni(Epsilon(), t1("h"));
        const matchGrammar: Grammar = MatchFrom(fromGrammar, "t1", "t2");
        const grammar: Grammar = Rep(Seq(t2("e"), matchGrammar), 2, 2);
        const grammar2: Grammar = Seq(grammar, grammar);
        const interGrammar: Grammar = Intersect(grammar2,
                                                Rep(Seq(t1("h"), t2("ehe"))));
        let grammarWithVocab: Grammar = Seq(interGrammar,
                                            Vocab({t1: "hx", t2: "hex"}));
        grammarWithVocab = Cursor(["t1", "t2"], grammarWithVocab);
        testHasTapes(grammarWithVocab, ['t1', 't2']);
        testHasVocab(grammarWithVocab, {t1: 2, t2: 3});
        const expectedResults: StringDict[] = [
            {t1: 'hh', t2: 'eheehe'},
        ];
        testGenerate(grammarWithVocab, expectedResults);
    });

    describe('62e-1. Intersect t2:eeee & (t2:e+M(t1>t2,ε|t1:h)){2} + same ' +
             '(vocab hx/hex)', function() {
        const fromGrammar: Grammar = Uni(Epsilon(), t1("h"));
        const matchGrammar: Grammar = MatchFrom(fromGrammar, "t1", "t2");
        const grammar: Grammar = Rep(Seq(t2("e"), matchGrammar), 2, 2);
        const grammar2: Grammar = Seq(grammar, grammar);
        const interGrammar: Grammar = Intersect(t2("eeee"), grammar2);
        let grammarWithVocab: Grammar = Seq(interGrammar,
                                            Vocab({t1: "hx", t2: "hex"}));
        grammarWithVocab = Cursor(["t1", "t2"], grammarWithVocab);
        testHasTapes(grammarWithVocab, ['t1', 't2']);
        testHasVocab(grammarWithVocab, {t1: 2, t2: 3});
        const expectedResults: StringDict[] = [
            {t2: 'eeee'},
        ];
        testGenerate(grammarWithVocab, expectedResults);
    });

    describe('62e-2. Intersect t1:hh + t2:eeheeh & (t2:e+M(t1>t2,ε|t1:h)){2} + same ' +
             '(vocab hx/hex)', function() {
        const fromGrammar: Grammar = Uni(Epsilon(), t1("h"));
        const matchGrammar: Grammar = MatchFrom(fromGrammar, "t1", "t2");
        const grammar: Grammar = Rep(Seq(t2("e"), matchGrammar), 2, 2);
        const grammar2: Grammar = Seq(grammar, grammar);
        const interGrammar: Grammar = Intersect(Seq(t1("hh"), t2("eeheeh")),
                                                grammar2);
        let grammarWithVocab: Grammar = Seq(interGrammar,
                                            Vocab({t1: "hx", t2: "hex"}));
        grammarWithVocab = Cursor(["t1", "t2"], grammarWithVocab);
        testHasTapes(grammarWithVocab, ['t1', 't2']);
        testHasVocab(grammarWithVocab, {t1: 2, t2: 3});
        const expectedResults: StringDict[] = [
            {t1: 'hh', t2: 'eeheeh'},
        ];
        testGenerate(grammarWithVocab, expectedResults);
    });

    describe('62e-3. Intersect t1:hh + t2:eheehe & (t2:e+M(t1>t2,ε|t1:h)){2} + same ' +
             '(vocab hx/hex)', function() {
        const fromGrammar: Grammar = Uni(Epsilon(), t1("h"));
        const matchGrammar: Grammar = MatchFrom(fromGrammar, "t1", "t2");
        const grammar: Grammar = Rep(Seq(t2("e"), matchGrammar), 2, 2);
        const grammar2: Grammar = Seq(grammar, grammar);
        const interGrammar: Grammar = Intersect(Seq(t1("hh"), t2("eheehe")),
                                                grammar2);
        let grammarWithVocab: Grammar = Seq(interGrammar,
                                            Vocab({t1: "hx", t2: "hex"}));
        grammarWithVocab = Cursor(["t1", "t2"], grammarWithVocab);
        testHasTapes(grammarWithVocab, ['t1', 't2']);
        testHasVocab(grammarWithVocab, {t1: 2, t2: 3});
        const expectedResults: StringDict[] = [
            {t1: 'hh', t2: 'eheehe'},
        ];
        testGenerate(grammarWithVocab, expectedResults);
    });

    describe('62e-4. Intersect (t2:ee)* & (t2:e+M(t1>t2,ε|t1:h)){2} + same ' +
             '(vocab hx/hex)', function() {
        const fromGrammar: Grammar = Uni(Epsilon(), t1("h"));
        const matchGrammar: Grammar = MatchFrom(fromGrammar, "t1", "t2");
        const grammar: Grammar = Rep(Seq(t2("e"), matchGrammar), 2, 2);
        const grammar2: Grammar = Seq(grammar, grammar);
        const interGrammar: Grammar = Intersect(Rep(t2("ee")), grammar2);
        let grammarWithVocab: Grammar = Seq(interGrammar,
                                            Vocab({t1: "hx", t2: "hex"}));
        grammarWithVocab = Cursor(["t1", "t2"], grammarWithVocab);
        testHasTapes(grammarWithVocab, ['t1', 't2']);
        testHasVocab(grammarWithVocab, {t1: 2, t2: 3});
        const expectedResults: StringDict[] = [
            {t2: 'eeee'},
        ];
        testGenerate(grammarWithVocab, expectedResults);
    });

    describe('62e-5. Intersect (t1:h+t2:eeh)* & (t2:e+M(t1>t2,ε|t1:h)){2} + same ' +
             '(vocab hx/hex)', function() {
        const fromGrammar: Grammar = Uni(Epsilon(), t1("h"));
        const matchGrammar: Grammar = MatchFrom(fromGrammar, "t1", "t2");
        const grammar: Grammar = Rep(Seq(t2("e"), matchGrammar), 2, 2);
        const grammar2: Grammar = Seq(grammar, grammar);
        const interGrammar: Grammar = Intersect(Rep(Seq(t1("h"), t2("eeh"))),
                                                grammar2);
        let grammarWithVocab: Grammar = Seq(interGrammar,
                                            Vocab({t1: "hx", t2: "hex"}));
        grammarWithVocab = Cursor(["t1", "t2"], grammarWithVocab);
        testHasTapes(grammarWithVocab, ['t1', 't2']);
        testHasVocab(grammarWithVocab, {t1: 2, t2: 3});
        const expectedResults: StringDict[] = [
            {t1: 'hh', t2: 'eeheeh'},
        ];
        testGenerate(grammarWithVocab, expectedResults);
    });

    describe('62e-6. Intersect (t1:h+t2:ehe)* & (t2:e+M(t1>t2,ε|t1:h)){2} + same ' +
             '(vocab hx/hex)', function() {
        const fromGrammar: Grammar = Uni(Epsilon(), t1("h"));
        const matchGrammar: Grammar = MatchFrom(fromGrammar, "t1", "t2");
        const grammar: Grammar = Rep(Seq(t2("e"), matchGrammar), 2, 2);
        const grammar2: Grammar = Seq(grammar, grammar);
        const interGrammar: Grammar = Intersect(Rep(Seq(t1("h"), t2("ehe"))),
                                                grammar2);
        let grammarWithVocab: Grammar = Seq(interGrammar,
                                            Vocab({t1: "hx", t2: "hex"}));
        grammarWithVocab = Cursor(["t1", "t2"], grammarWithVocab);
        testHasTapes(grammarWithVocab, ['t1', 't2']);
        testHasVocab(grammarWithVocab, {t1: 2, t2: 3});
        const expectedResults: StringDict[] = [
            {t1: 'hh', t2: 'eheehe'},
        ];
        testGenerate(grammarWithVocab, expectedResults);
    });

    describe('63. ((t2:e+M(t1>t2,ε|t1:h)){2}){2} (vocab hx/hex)', function() {
        const fromGrammar: Grammar = Uni(Epsilon(), t1("h"));
        const matchGrammar: Grammar = MatchFrom(fromGrammar, "t1", "t2");
        const grammar: Grammar = Rep(Seq(t2("e"), matchGrammar), 2, 2);
        const grammar2: Grammar = Rep(grammar, 2, 2);
        let grammarWithVocab: Grammar = Seq(grammar2, Vocab({t1: "hx", t2: "hex"}));
        grammarWithVocab = Count({t1: 2, t2: 6}, grammarWithVocab);
        grammarWithVocab = Cursor(["t2", "t1"], grammarWithVocab);
        testHasTapes(grammarWithVocab, ['t1', 't2']);
        testHasVocab(grammarWithVocab, {t1: 2, t2: 3});
        const expectedResults: StringDict[] = [
            {t2: 'eeee'},
            {t1: 'h', t2: 'eeeeh'},   {t1: 'h', t2: 'eeehe'},
            {t1: 'h', t2: 'eehee'},   {t1: 'h', t2: 'eheee'},
            {t1: 'hh', t2: 'eeeheh'}, {t1: 'hh', t2: 'eeheeh'},
            {t1: 'hh', t2: 'eehehe'}, {t1: 'hh', t2: 'eheeeh'},
            {t1: 'hh', t2: 'eheehe'}, {t1: 'hh', t2: 'ehehee'},
        ];
        testGenerate(grammarWithVocab, expectedResults,
                    DEFAULT, DEFAULT, DEFAULT, DEFAULT,
                    WARN_ONLY_FOR_TOO_MANY_OUTPUTS);
    });

    describe('63a-1. Join ((t2:e+M(t1>t2,ε|t1:h)){2}){2} ⨝ (t2:ee)* ' +
             '(vocab hx/hex)', function() {
        const fromGrammar: Grammar = Uni(Epsilon(), t1("h"));
        const matchGrammar: Grammar = MatchFrom(fromGrammar, "t1", "t2");
        const grammar: Grammar = Rep(Seq(t2("e"), matchGrammar), 2, 2);
        const grammar2: Grammar = Rep(grammar, 2, 2);
        const joinGrammar: Grammar = Join(grammar2, Rep(t2("ee")));
        let grammarWithVocab: Grammar = Seq(joinGrammar,
                                            Vocab({t1: "hx", t2: "hex"}));
        grammarWithVocab = Cursor(["t1", "t2"], grammarWithVocab);
        testHasTapes(grammarWithVocab, ['t1', 't2']);
        testHasVocab(grammarWithVocab, {t1: 2, t2: 3});
        const expectedResults: StringDict[] = [
            {t2: 'eeee'},
        ];
        testGenerate(grammarWithVocab, expectedResults);
    });

    describe('63a-2. Join ((t2:e+M(t1>t2,ε|t1:h)){2}){2} ⨝ (t1:h+t2:eeh)* ' +
             '(vocab hx/hex)', function() {
        const fromGrammar: Grammar = Uni(Epsilon(), t1("h"));
        const matchGrammar: Grammar = MatchFrom(fromGrammar, "t1", "t2");
        const grammar: Grammar = Rep(Seq(t2("e"), matchGrammar), 2, 2);
        const grammar2: Grammar = Rep(grammar, 2, 2);
        const joinGrammar: Grammar = Join(grammar2, Rep(Seq(t1("h"), t2("eeh"))));
        let grammarWithVocab: Grammar = Seq(joinGrammar,
                                            Vocab({t1: "hx", t2: "hex"}));
        grammarWithVocab = Cursor(["t1", "t2"], grammarWithVocab);
        testHasTapes(grammarWithVocab, ['t1', 't2']);
        testHasVocab(grammarWithVocab, {t1: 2, t2: 3});
        const expectedResults: StringDict[] = [
            {t1: 'hh', t2: 'eeheeh'},
        ];
        testGenerate(grammarWithVocab, expectedResults);
    });

    describe('63a-3. Join ((t2:e+M(t1>t2,ε|t1:h)){2}){2} ⨝ (t1:h+t2:ehe)* ' +
             '(vocab hx/hex)', function() {
        const fromGrammar: Grammar = Uni(Epsilon(), t1("h"));
        const matchGrammar: Grammar = MatchFrom(fromGrammar, "t1", "t2");
        const grammar: Grammar = Rep(Seq(t2("e"), matchGrammar), 2, 2);
        const grammar2: Grammar = Rep(grammar, 2, 2);
        const joinGrammar: Grammar = Join(grammar2, Rep(Seq(t1("h"), t2("ehe"))));
        let grammarWithVocab: Grammar = Seq(joinGrammar,
                                            Vocab({t1: "hx", t2: "hex"}));
        grammarWithVocab = Cursor(["t1", "t2"], grammarWithVocab);
        testHasTapes(grammarWithVocab, ['t1', 't2']);
        testHasVocab(grammarWithVocab, {t1: 2, t2: 3});
        const expectedResults: StringDict[] = [
            {t1: 'hh', t2: 'eheehe'},
        ];
        testGenerate(grammarWithVocab, expectedResults);
    });

    describe('63b-1. Join (t2:ee)* ⨝ ((t2:e+M(t1>t2,ε|t1:h)){2}){2} ' +
             '(vocab hx/hex)', function() {
        const fromGrammar: Grammar = Uni(Epsilon(), t1("h"));
        const matchGrammar: Grammar = MatchFrom(fromGrammar, "t1", "t2");
        const grammar: Grammar = Rep(Seq(t2("e"), matchGrammar), 2, 2);
        const grammar2: Grammar = Rep(grammar, 2, 2);
        const joinGrammar: Grammar = Join(Rep(t2("ee")), grammar2);
        let grammarWithVocab: Grammar = Seq(joinGrammar,
                                            Vocab({t1: "hx", t2: "hex"}));
        grammarWithVocab = Cursor(["t1", "t2"], grammarWithVocab);
        testHasTapes(grammarWithVocab, ['t1', 't2']);
        testHasVocab(grammarWithVocab, {t1: 2, t2: 3});
        const expectedResults: StringDict[] = [
            {t2: 'eeee'},
        ];
        testGenerate(grammarWithVocab, expectedResults);
    });

    describe('63b-2. Join (t1:h+t2:eeh)* ⨝ ((t2:e+M(t1>t2,ε|t1:h)){2}){2} ' +
             '(vocab hx/hex)', function() {
        const fromGrammar: Grammar = Uni(Epsilon(), t1("h"));
        const matchGrammar: Grammar = MatchFrom(fromGrammar, "t1", "t2");
        const grammar: Grammar = Rep(Seq(t2("e"), matchGrammar), 2, 2);
        const grammar2: Grammar = Rep(grammar, 2, 2);
        const joinGrammar: Grammar = Join(Rep(Seq(t1("h"), t2("eeh"))),
                                          grammar2);
        let grammarWithVocab: Grammar = Seq(joinGrammar, 
                                            Vocab({t1: "hx", t2: "hex"}));
        grammarWithVocab = Cursor(["t1", "t2"], grammarWithVocab);
        testHasTapes(grammarWithVocab, ['t1', 't2']);
        testHasVocab(grammarWithVocab, {t1: 2, t2: 3});
        const expectedResults: StringDict[] = [
            {t1: 'hh', t2: 'eeheeh'},
        ];
        testGenerate(grammarWithVocab, expectedResults);
    });

    describe('63b-3. Join (t1:h+t2:ehe)* ⨝ ((t2:e+M(t1>t2,ε|t1:h)){2}){2} ' +
             '(vocab hx/hex)', function() {
        const fromGrammar: Grammar = Uni(Epsilon(), t1("h"));
        const matchGrammar: Grammar = MatchFrom(fromGrammar, "t1", "t2");
        const grammar: Grammar = Rep(Seq(t2("e"), matchGrammar), 2, 2);
        const grammar2: Grammar = Rep(grammar, 2, 2);
        const joinGrammar: Grammar = Join(Rep(Seq(t1("h"), t2("ehe"))),
                                          grammar2);
        let grammarWithVocab: Grammar = Seq(joinGrammar,
                                            Vocab({t1: "hx", t2: "hex"}));
        grammarWithVocab = Cursor(["t1", "t2"], grammarWithVocab);
        testHasTapes(grammarWithVocab, ['t1', 't2']);
        testHasVocab(grammarWithVocab, {t1: 2, t2: 3});
        const expectedResults: StringDict[] = [
            {t1: 'hh', t2: 'eheehe'},
        ];
        testGenerate(grammarWithVocab, expectedResults);
    });

    describe('63c-1. Filter ((t2:e+M(t1>t2,ε|t1:h)){2}){2} [(t2:ee)*] ' +
             '(vocab hx/hex)', function() {
        const fromGrammar: Grammar = Uni(Epsilon(), t1("h"));
        const matchGrammar: Grammar = MatchFrom(fromGrammar, "t1", "t2");
        const grammar: Grammar = Rep(Seq(t2("e"), matchGrammar), 2, 2);
        const grammar2: Grammar = Rep(grammar, 2, 2);
        const filterGrammar: Grammar = Filter(grammar2, Rep(t2("ee")));
        let grammarWithVocab: Grammar = Seq(filterGrammar,
                                            Vocab({t1: "hx", t2: "hex"}));
        grammarWithVocab = Cursor(["t1", "t2"], grammarWithVocab);
        testHasTapes(grammarWithVocab, ['t1', 't2']);
        testHasVocab(grammarWithVocab, {t1: 2, t2: 3});
        const expectedResults: StringDict[] = [
            {t2: 'eeee'},
        ];
        testGenerate(grammarWithVocab, expectedResults);
    });

    describe('63c-2. Filter ((t2:e+M(t1>t2,ε|t1:h)){2}){2} [(t1:h+t2:eeh)*] ' +
             '(vocab hx/hex)', function() {
        const fromGrammar: Grammar = Uni(Epsilon(), t1("h"));
        const matchGrammar: Grammar = MatchFrom(fromGrammar, "t1", "t2");
        const grammar: Grammar = Rep(Seq(t2("e"), matchGrammar), 2, 2);
        const grammar2: Grammar = Rep(grammar, 2, 2);
        const filterGrammar: Grammar = Filter(grammar2,
                                              Rep(Seq(t1("h"), t2("eeh"))));
        let grammarWithVocab: Grammar = Seq(filterGrammar,
                                            Vocab({t1: "hx", t2: "hex"}));
        grammarWithVocab = Cursor(["t1", "t2"], grammarWithVocab);
        testHasTapes(grammarWithVocab, ['t1', 't2']);
        testHasVocab(grammarWithVocab, {t1: 2, t2: 3});
        const expectedResults: StringDict[] = [
            {t1: 'hh', t2: 'eeheeh'},
        ];
        testGenerate(grammarWithVocab, expectedResults);
    });

    describe('63c-3. Filter ((t2:e+M(t1>t2,ε|t1:h)){2}){2} [(t1:h+t2:ehe)*] ' +
             '(vocab hx/hex)', function() {
        const fromGrammar: Grammar = Uni(Epsilon(), t1("h"));
        const matchGrammar: Grammar = MatchFrom(fromGrammar, "t1", "t2");
        const grammar: Grammar = Rep(Seq(t2("e"), matchGrammar), 2, 2);
        const grammar2: Grammar = Rep(grammar, 2, 2);
        const filterGrammar: Grammar = Filter(grammar2,
                                              Rep(Seq(t1("h"), t2("ehe"))));
        let grammarWithVocab: Grammar = Seq(filterGrammar,
                                            Vocab({t1: "hx", t2: "hex"}));
        grammarWithVocab = Cursor(["t1", "t2"], grammarWithVocab);
        testHasTapes(grammarWithVocab, ['t1', 't2']);
        testHasVocab(grammarWithVocab, {t1: 2, t2: 3});
        const expectedResults: StringDict[] = [
            {t1: 'hh', t2: 'eheehe'},
        ];
        testGenerate(grammarWithVocab, expectedResults);
    });

    describe('63d-1. Intersect ((t2:e+M(t1>t2,ε|t1:h)){2}){2} & (t2:ee)* ' +
             '(vocab hx/hex)', function() {
        const fromGrammar: Grammar = Uni(Epsilon(), t1("h"));
        const matchGrammar: Grammar = MatchFrom(fromGrammar, "t1", "t2");
        const grammar: Grammar = Rep(Seq(t2("e"), matchGrammar), 2, 2);
        const grammar2: Grammar = Rep(grammar, 2, 2);
        const interGrammar: Grammar = Intersect(grammar2, Rep(t2("ee")));
        let grammarWithVocab: Grammar = Seq(interGrammar,
                                            Vocab({t1: "hx", t2: "hex"}));
        grammarWithVocab = Cursor(["t1", "t2"], grammarWithVocab);
        testHasTapes(grammarWithVocab, ['t1', 't2']);
        testHasVocab(grammarWithVocab, {t1: 2, t2: 3});
        const expectedResults: StringDict[] = [
            {t2: 'eeee'},
        ];
        testGenerate(grammarWithVocab, expectedResults);
    });

    describe('63d-2. Intersect ((t2:e+M(t1>t2,ε|t1:h)){2}){2} & (t1:h+t2:eeh)* ' +
             '(vocab hx/hex)', function() {
        const fromGrammar: Grammar = Uni(Epsilon(), t1("h"));
        const matchGrammar: Grammar = MatchFrom(fromGrammar, "t1", "t2");
        const grammar: Grammar = Rep(Seq(t2("e"), matchGrammar), 2, 2);
        const grammar2: Grammar = Rep(grammar, 2, 2);
        const interGrammar: Grammar = Intersect(grammar2,
                                                Rep(Seq(t1("h"), t2("eeh"))));
        let grammarWithVocab: Grammar = Seq(interGrammar,
                                            Vocab({t1: "hx", t2: "hex"}));
        grammarWithVocab = Cursor(["t1", "t2"], grammarWithVocab);
        testHasTapes(grammarWithVocab, ['t1', 't2']);
        testHasVocab(grammarWithVocab, {t1: 2, t2: 3});
        const expectedResults: StringDict[] = [
            {t1: 'hh', t2: 'eeheeh'},
        ];
        testGenerate(grammarWithVocab, expectedResults);
    });

    describe('63d-3. Intersect ((t2:e+M(t1>t2,ε|t1:h)){2}){2} & (t1:h+t2:ehe)* ' +
             '(vocab hx/hex)', function() {
        const fromGrammar: Grammar = Uni(Epsilon(), t1("h"));
        const matchGrammar: Grammar = MatchFrom(fromGrammar, "t1", "t2");
        const grammar: Grammar = Rep(Seq(t2("e"), matchGrammar), 2, 2);
        const grammar2: Grammar = Rep(grammar, 2, 2);
        const interGrammar: Grammar = Intersect(grammar2,
                                                Rep(Seq(t1("h"), t2("ehe"))));
        let grammarWithVocab: Grammar = Seq(interGrammar,
                                            Vocab({t1: "hx", t2: "hex"}));
        grammarWithVocab = Cursor(["t1", "t2"], grammarWithVocab);
        testHasTapes(grammarWithVocab, ['t1', 't2']);
        testHasVocab(grammarWithVocab, {t1: 2, t2: 3});
        const expectedResults: StringDict[] = [
            {t1: 'hh', t2: 'eheehe'},
        ];
        testGenerate(grammarWithVocab, expectedResults);
    });

    describe('63e-1. Intersect (t2:ee)* & ((t2:e+M(t1>t2,ε|t1:h)){2}){2} ' +
             '(vocab hx/hex)', function() {
        const fromGrammar: Grammar = Uni(Epsilon(), t1("h"));
        const matchGrammar: Grammar = MatchFrom(fromGrammar, "t1", "t2");
        const grammar: Grammar = Rep(Seq(t2("e"), matchGrammar), 2, 2);
        const grammar2: Grammar = Rep(grammar, 2, 2);
        const interGrammar: Grammar = Intersect(Rep(t2("ee")), grammar2);
        let grammarWithVocab: Grammar = Seq(interGrammar,
                                            Vocab({t1: "hx", t2: "hex"}));
        grammarWithVocab = Cursor(["t1", "t2"], grammarWithVocab);
        testHasTapes(grammarWithVocab, ['t1', 't2']);
        testHasVocab(grammarWithVocab, {t1: 2, t2: 3});
        const expectedResults: StringDict[] = [
            {t2: 'eeee'},
        ];
        testGenerate(grammarWithVocab, expectedResults);
    });

    describe('63e-2. Intersect (t1:h+t2:eeh)* & ((t2:e+M(t1>t2,ε|t1:h)){2}){2} ' +
            '(vocab hx/hex)', function() {
        const fromGrammar: Grammar = Uni(Epsilon(), t1("h"));
        const matchGrammar: Grammar = MatchFrom(fromGrammar, "t1", "t2");
        const grammar: Grammar = Rep(Seq(t2("e"), matchGrammar), 2, 2);
        const grammar2: Grammar = Rep(grammar, 2, 2);
        const interGrammar: Grammar = Intersect(Rep(Seq(t1("h"), t2("eeh"))),
                                                grammar2);
        let grammarWithVocab: Grammar = Seq(interGrammar,
                                            Vocab({t1: "hx", t2: "hex"}));
        grammarWithVocab = Cursor(["t1", "t2"], grammarWithVocab);
        testHasTapes(grammarWithVocab, ['t1', 't2']);
        testHasVocab(grammarWithVocab, {t1: 2, t2: 3});
        const expectedResults: StringDict[] = [
            {t1: 'hh', t2: 'eeheeh'},
        ];
        testGenerate(grammarWithVocab, expectedResults);
    });

    describe('63e-3. Intersect (t1:h+t2:ehe)* & ((t2:e+M(t1>t2,ε|t1:h)){2}){2} ' +
             '(vocab hx/hex)', function() {
        const fromGrammar: Grammar = Uni(Epsilon(), t1("h"));
        const matchGrammar: Grammar = MatchFrom(fromGrammar, "t1", "t2");
        const grammar: Grammar = Rep(Seq(t2("e"), matchGrammar), 2, 2);
        const grammar2: Grammar = Rep(grammar, 2, 2);
        const interGrammar: Grammar = Intersect(Rep(Seq(t1("h"), t2("ehe"))),
                                                grammar2);
        let grammarWithVocab: Grammar = Seq(interGrammar,
                                            Vocab({t1: "hx", t2: "hex"}));
        grammarWithVocab = Cursor(["t1", "t2"], grammarWithVocab);
        testHasTapes(grammarWithVocab, ['t1', 't2']);
        testHasVocab(grammarWithVocab, {t1: 2, t2: 3});
        const expectedResults: StringDict[] = [
            {t1: 'hh', t2: 'eheehe'},
        ];
        testGenerate(grammarWithVocab, expectedResults);
    });

    describe('64. ((t2:e+M(t1>t2,ε|t1:h)){2})* (vocab hx/hex)', function() {
        const fromGrammar: Grammar = Uni(Epsilon(), t1("h"));
        const matchGrammar: Grammar = MatchFrom(fromGrammar, "t1", "t2");
        const grammar: Grammar = Rep(Seq(t2("e"), matchGrammar), 2, 2);
        const grammarStar: Grammar = Rep(grammar);
        let grammarWithVocab: Grammar = Seq(grammarStar, Vocab({t1: "hx", t2: "hex"}));
        grammarWithVocab = Count({t1: 2, t2: 6}, grammarWithVocab);
        grammarWithVocab = Cursor(["t2", "t1"], grammarWithVocab);
        testHasTapes(grammarWithVocab, ['t1', 't2']);
        testHasVocab(grammarWithVocab, {t1: 2, t2: 3});
        const expectedResults: StringDict[] = [
            {},
            {t2: 'ee'},
            {t2: 'eeee'},
            {t2: 'eeeeee'},
            {t1: 'h', t2: 'eeh'},     {t1: 'h', t2: 'ehe'},
            {t1: 'h', t2: 'eeeeh'},   {t1: 'h', t2: 'eeehe'},
            {t1: 'h', t2: 'eehee'},   {t1: 'h', t2: 'eheee'},
            {t1: 'hh', t2: 'eheh'},   {t1: 'hh', t2: 'eeeheh'},
            {t1: 'hh', t2: 'eeheeh'}, {t1: 'hh', t2: 'eehehe'},
            {t1: 'hh', t2: 'eheeeh'}, {t1: 'hh', t2: 'eheehe'},
            {t1: 'hh', t2: 'ehehee'},
        ];
        testGenerate(grammarWithVocab, expectedResults,
                    DEFAULT, DEFAULT, DEFAULT, DEFAULT,
                    WARN_ONLY_FOR_TOO_MANY_OUTPUTS);
    });

    describe('64a-1. Join ((t2:e+M(t1>t2,ε|t1:h)){2})* ⨝ (t2:ee){2} ' +
             '(vocab hx/hex)', function() {
        const fromGrammar: Grammar = Uni(Epsilon(), t1("h"));
        const matchGrammar: Grammar = MatchFrom(fromGrammar, "t1", "t2");
        const grammar: Grammar = Rep(Seq(t2("e"), matchGrammar), 2, 2);
        const grammarStar: Grammar = Rep(grammar);
        const joinGrammar: Grammar = Join(grammarStar, Rep(t2("ee"), 2, 2));
        let grammarWithVocab: Grammar = Seq(joinGrammar,
                                            Vocab({t1: "hx", t2: "hex"}));
        grammarWithVocab = Cursor(["t1", "t2"], grammarWithVocab);
        testHasTapes(grammarWithVocab, ['t1', 't2']);
        testHasVocab(grammarWithVocab, {t1: 2, t2: 3});
        const expectedResults: StringDict[] = [
            {t2: 'eeee'},
        ];
        testGenerate(grammarWithVocab, expectedResults);
    });

    describe('64a-2. Join ((t2:e+M(t1>t2,ε|t1:h)){2})* ⨝ (t1:h+t2:eeh){2} ' +
            '(vocab hx/hex)', function() {
        const fromGrammar: Grammar = Uni(Epsilon(), t1("h"));
        const matchGrammar: Grammar = MatchFrom(fromGrammar, "t1", "t2");
        const grammar: Grammar = Rep(Seq(t2("e"), matchGrammar), 2, 2);
        const grammarStar: Grammar = Rep(grammar);
        const joinGrammar: Grammar = Join(grammarStar,
                                          Rep(Seq(t1("h"), t2("eeh")), 2, 2));
        let grammarWithVocab: Grammar = Seq(joinGrammar,
                                            Vocab({t1: "hx", t2: "hex"}));
        grammarWithVocab = Cursor(["t1", "t2"], grammarWithVocab);
        testHasTapes(grammarWithVocab, ['t1', 't2']);
        testHasVocab(grammarWithVocab, {t1: 2, t2: 3});
        const expectedResults: StringDict[] = [
            {t1: 'hh', t2: 'eeheeh'},
        ];
        testGenerate(grammarWithVocab, expectedResults);
    });

    describe('64a-3. Join ((t2:e+M(t1>t2,ε|t1:h)){2})* ⨝ (t1:h+t2:ehe){2} ' +
             '(vocab hx/hex)', function() {
        const fromGrammar: Grammar = Uni(Epsilon(), t1("h"));
        const matchGrammar: Grammar = MatchFrom(fromGrammar, "t1", "t2");
        const grammar: Grammar = Rep(Seq(t2("e"), matchGrammar), 2, 2);
        const grammarStar: Grammar = Rep(grammar);
        const joinGrammar: Grammar = Join(grammarStar,
                                          Rep(Seq(t1("h"), t2("ehe")), 2, 2));
        let grammarWithVocab: Grammar = Seq(joinGrammar,
                                            Vocab({t1: "hx", t2: "hex"}));
        grammarWithVocab = Cursor(["t1", "t2"], grammarWithVocab);
        testHasTapes(grammarWithVocab, ['t1', 't2']);
        testHasVocab(grammarWithVocab, {t1: 2, t2: 3});
        const expectedResults: StringDict[] = [
            {t1: 'hh', t2: 'eheehe'},
        ];
        testGenerate(grammarWithVocab, expectedResults);
    });

    describe('64b-1. Join (t2:ee){2} ⨝ ((t2:e+M(t1>t2,ε|t1:h)){2})* ' +
             '(vocab hx/hex)', function() {
        const fromGrammar: Grammar = Uni(Epsilon(), t1("h"));
        const matchGrammar: Grammar = MatchFrom(fromGrammar, "t1", "t2");
        const grammar: Grammar = Rep(Seq(t2("e"), matchGrammar), 2, 2);
        const grammarStar: Grammar = Rep(grammar);
        const joinGrammar: Grammar = Join(Rep(t2("ee"), 2, 2), grammarStar);
        let grammarWithVocab: Grammar = Seq(joinGrammar,
                                            Vocab({t1: "hx", t2: "hex"}));
        grammarWithVocab = Cursor(["t1", "t2"], grammarWithVocab);
        testHasTapes(grammarWithVocab, ['t1', 't2']);
        testHasVocab(grammarWithVocab, {t1: 2, t2: 3});
        const expectedResults: StringDict[] = [
            {t2: 'eeee'},
        ];
        testGenerate(grammarWithVocab, expectedResults);
    });

    describe('64b-2. Join (t1:h+t2:eeh){2} ⨝ ((t2:e+M(t1>t2,ε|t1:h)){2})* ' +
             '(vocab hx/hex)', function() {
        const fromGrammar: Grammar = Uni(Epsilon(), t1("h"));
        const matchGrammar: Grammar = MatchFrom(fromGrammar, "t1", "t2");
        const grammar: Grammar = Rep(Seq(t2("e"), matchGrammar), 2, 2);
        const grammarStar: Grammar = Rep(grammar);
        const joinGrammar: Grammar = Join(Rep(Seq(t1("h"), t2("eeh")), 2, 2),
                                          grammarStar);
        let grammarWithVocab: Grammar = Seq(joinGrammar,
                                            Vocab({t1: "hx", t2: "hex"}));
        grammarWithVocab = Cursor(["t1", "t2"], grammarWithVocab);
        testHasTapes(grammarWithVocab, ['t1', 't2']);
        testHasVocab(grammarWithVocab, {t1: 2, t2: 3});
        const expectedResults: StringDict[] = [
            {t1: 'hh', t2: 'eeheeh'},
        ];
        testGenerate(grammarWithVocab, expectedResults);
    });

    describe('64b-3. Join (t1:h+t2:ehe){2} ⨝ ((t2:e+M(t1>t2,ε|t1:h)){2})* ' +
             '(vocab hx/hex)', function() {
        const fromGrammar: Grammar = Uni(Epsilon(), t1("h"));
        const matchGrammar: Grammar = MatchFrom(fromGrammar, "t1", "t2");
        const grammar: Grammar = Rep(Seq(t2("e"), matchGrammar), 2, 2);
        const grammarStar: Grammar = Rep(grammar);
        const joinGrammar: Grammar = Join(Rep(Seq(t1("h"), t2("ehe")), 2, 2),
                                          grammarStar);
        let grammarWithVocab: Grammar = Seq(joinGrammar,
                                            Vocab({t1: "hx", t2: "hex"}));
        grammarWithVocab = Cursor(["t1", "t2"], grammarWithVocab);
        testHasTapes(grammarWithVocab, ['t1', 't2']);
        testHasVocab(grammarWithVocab, {t1: 2, t2: 3});
        const expectedResults: StringDict[] = [
            {t1: 'hh', t2: 'eheehe'},
        ];
        testGenerate(grammarWithVocab, expectedResults);
    });

    describe('64c-1. Filter ((t2:e+M(t1>t2,ε|t1:h)){2})* [(t2:ee){2}] ' +
             '(vocab hx/hex)', function() {
        const fromGrammar: Grammar = Uni(Epsilon(), t1("h"));
        const matchGrammar: Grammar = MatchFrom(fromGrammar, "t1", "t2");
        const grammar: Grammar = Rep(Seq(t2("e"), matchGrammar), 2, 2);
        const grammarStar: Grammar = Rep(grammar);
        const filterGrammar: Grammar = Filter(grammarStar, Rep(t2("ee"), 2, 2));
        let grammarWithVocab: Grammar = Seq(filterGrammar,
                                            Vocab({t1: "hx", t2: "hex"}));
        grammarWithVocab = Cursor(["t1", "t2"], grammarWithVocab);
        testHasTapes(grammarWithVocab, ['t1', 't2']);
        testHasVocab(grammarWithVocab, {t1: 2, t2: 3});
        const expectedResults: StringDict[] = [
            {t2: 'eeee'},
        ];
        testGenerate(grammarWithVocab, expectedResults);
    });

    describe('64c-2. Filter ((t2:e+M(t1>t2,ε|t1:h)){2})* [(t1:h+t2:eeh){2}] ' +
             '(vocab hx/hex)', function() {
        const fromGrammar: Grammar = Uni(Epsilon(), t1("h"));
        const matchGrammar: Grammar = MatchFrom(fromGrammar, "t1", "t2");
        const grammar: Grammar = Rep(Seq(t2("e"), matchGrammar), 2, 2);
        const grammarStar: Grammar = Rep(grammar);
        const filterGrammar: Grammar = Filter(grammarStar,
                                              Rep(Seq(t1("h"), t2("eeh")), 2, 2));
        let grammarWithVocab: Grammar = Seq(filterGrammar,
                                            Vocab({t1: "hx", t2: "hex"}));
        grammarWithVocab = Cursor(["t1", "t2"], grammarWithVocab);
        testHasTapes(grammarWithVocab, ['t1', 't2']);
        testHasVocab(grammarWithVocab, {t1: 2, t2: 3});
        const expectedResults: StringDict[] = [
            {t1: 'hh', t2: 'eeheeh'},
        ];
        testGenerate(grammarWithVocab, expectedResults);
    });

    describe('64c-3. Filter ((t2:e+M(t1>t2,ε|t1:h)){2})* [(t1:h+t2:ehe){2}] ' +
             '(vocab hx/hex)', function() {
        const fromGrammar: Grammar = Uni(Epsilon(), t1("h"));
        const matchGrammar: Grammar = MatchFrom(fromGrammar, "t1", "t2");
        const grammar: Grammar = Rep(Seq(t2("e"), matchGrammar), 2, 2);
        const grammarStar: Grammar = Rep(grammar);
        const filterGrammar: Grammar = Filter(grammarStar,
                                              Rep(Seq(t1("h"), t2("ehe")), 2, 2));
        let grammarWithVocab: Grammar = Seq(filterGrammar,
                                            Vocab({t1: "hx", t2: "hex"}));
        grammarWithVocab = Cursor(["t1", "t2"], grammarWithVocab);
        testHasTapes(grammarWithVocab, ['t1', 't2']);
        testHasVocab(grammarWithVocab, {t1: 2, t2: 3});
        const expectedResults: StringDict[] = [
            {t1: 'hh', t2: 'eheehe'},
        ];
        testGenerate(grammarWithVocab, expectedResults);
    });

    describe('64d-1. Intersect ((t2:e+M(t1>t2,ε|t1:h)){2})* & (t2:ee){2} ' +
             '(vocab hx/hex)', function() {
        const fromGrammar: Grammar = Uni(Epsilon(), t1("h"));
        const matchGrammar: Grammar = MatchFrom(fromGrammar, "t1", "t2");
        const grammar: Grammar = Rep(Seq(t2("e"), matchGrammar), 2, 2);
        const grammarStar: Grammar = Rep(grammar);
        const interGrammar: Grammar = Intersect(grammarStar, Rep(t2("ee"), 2, 2));
        let grammarWithVocab: Grammar = Seq(interGrammar,
                                            Vocab({t1: "hx", t2: "hex"}));
        grammarWithVocab = Cursor(["t1", "t2"], grammarWithVocab);
        testHasTapes(grammarWithVocab, ['t1', 't2']);
        testHasVocab(grammarWithVocab, {t1: 2, t2: 3});
        const expectedResults: StringDict[] = [
            {t2: 'eeee'},
        ];
        testGenerate(grammarWithVocab, expectedResults);
    });

    describe('64d-2. Intersect ((t2:e+M(t1>t2,ε|t1:h)){2})* & (t1:h+t2:eeh){2} ' +
             '(vocab hx/hex)', function() {
        const fromGrammar: Grammar = Uni(Epsilon(), t1("h"));
        const matchGrammar: Grammar = MatchFrom(fromGrammar, "t1", "t2");
        const grammar: Grammar = Rep(Seq(t2("e"), matchGrammar), 2, 2);
        const grammarStar: Grammar = Rep(grammar);
        const interGrammar: Grammar = Intersect(grammarStar,
                                                Rep(Seq(t1("h"), t2("eeh")), 2, 2));
        let grammarWithVocab: Grammar = Seq(interGrammar,
                                            Vocab({t1: "hx", t2: "hex"}));
        grammarWithVocab = Cursor(["t1", "t2"], grammarWithVocab);
        testHasTapes(grammarWithVocab, ['t1', 't2']);
        testHasVocab(grammarWithVocab, {t1: 2, t2: 3});
        const expectedResults: StringDict[] = [
            {t1: 'hh', t2: 'eeheeh'},
        ];
        testGenerate(grammarWithVocab, expectedResults);
    });

    describe('64d-3. Intersect ((t2:e+M(t1>t2,ε|t1:h)){2})* & (t1:h+t2:ehe){2} ' +
             '(vocab hx/hex)', function() {
        const fromGrammar: Grammar = Uni(Epsilon(), t1("h"));
        const matchGrammar: Grammar = MatchFrom(fromGrammar, "t1", "t2");
        const grammar: Grammar = Rep(Seq(t2("e"), matchGrammar), 2, 2);
        const grammarStar: Grammar = Rep(grammar);
        const interGrammar: Grammar = Intersect(grammarStar,
                                                Rep(Seq(t1("h"), t2("ehe")), 2, 2));
        let grammarWithVocab: Grammar = Seq(interGrammar,
                                            Vocab({t1: "hx", t2: "hex"}));
        grammarWithVocab = Cursor(["t1", "t2"], grammarWithVocab);
        testHasTapes(grammarWithVocab, ['t1', 't2']);
        testHasVocab(grammarWithVocab, {t1: 2, t2: 3});
        const expectedResults: StringDict[] = [
            {t1: 'hh', t2: 'eheehe'},
        ];
        testGenerate(grammarWithVocab, expectedResults);
    });

    describe('64e-1. Intersect (t2:ee){2} & ((t2:e+M(t1>t2,ε|t1:h)){2})* ' +
             '(vocab hx/hex)', function() {
        const fromGrammar: Grammar = Uni(Epsilon(), t1("h"));
        const matchGrammar: Grammar = MatchFrom(fromGrammar, "t1", "t2");
        const grammar: Grammar = Rep(Seq(t2("e"), matchGrammar), 2, 2);
        const grammarStar: Grammar = Rep(grammar);
        const interGrammar: Grammar = Intersect(Rep(t2("ee"), 2, 2), grammarStar);
        let grammarWithVocab: Grammar = Seq(interGrammar,
                                            Vocab({t1: "hx", t2: "hex"}));
        grammarWithVocab = Cursor(["t1", "t2"], grammarWithVocab);
        testHasTapes(grammarWithVocab, ['t1', 't2']);
        testHasVocab(grammarWithVocab, {t1: 2, t2: 3});
        const expectedResults: StringDict[] = [
            {t2: 'eeee'},
        ];
        testGenerate(grammarWithVocab, expectedResults);
    });

    describe('64e-2. Intersect (t1:h+t2:eeh){2} & ((t2:e+M(t1>t2,ε|t1:h)){2})* ' +
             '(vocab hx/hex)', function() {
        const fromGrammar: Grammar = Uni(Epsilon(), t1("h"));
        const matchGrammar: Grammar = MatchFrom(fromGrammar, "t1", "t2");
        const grammar: Grammar = Rep(Seq(t2("e"), matchGrammar), 2, 2);
        const grammarStar: Grammar = Rep(grammar);
        const interGrammar: Grammar = Intersect(Rep(Seq(t1("h"), t2("eeh")), 2, 2),
                                                grammarStar);
        let grammarWithVocab: Grammar = Seq(interGrammar,
                                            Vocab({t1: "hx", t2: "hex"}));
        grammarWithVocab = Cursor(["t1", "t2"], grammarWithVocab);
        testHasTapes(grammarWithVocab, ['t1', 't2']);
        testHasVocab(grammarWithVocab, {t1: 2, t2: 3});
        const expectedResults: StringDict[] = [
            {t1: 'hh', t2: 'eeheeh'},
        ];
        testGenerate(grammarWithVocab, expectedResults);
    });

    describe('64e-3. Intersect (t1:h+t2:ehe){2} & ((t2:e+M(t1>t2,ε|t1:h)){2})* ' +
             '(vocab hx/hex)', function() {
        const fromGrammar: Grammar = Uni(Epsilon(), t1("h"));
        const matchGrammar: Grammar = MatchFrom(fromGrammar, "t1", "t2");
        const grammar: Grammar = Rep(Seq(t2("e"), matchGrammar), 2, 2);
        const grammarStar: Grammar = Rep(grammar);
        const interGrammar: Grammar = Intersect(Rep(Seq(t1("h"), t2("ehe")), 2, 2),
                                                grammarStar);
        let grammarWithVocab: Grammar = Seq(interGrammar,
                                            Vocab({t1: "hx", t2: "hex"}));
        grammarWithVocab = Cursor(["t1", "t2"], grammarWithVocab);
        testHasTapes(grammarWithVocab, ['t1', 't2']);
        testHasVocab(grammarWithVocab, {t1: 2, t2: 3});
        const expectedResults: StringDict[] = [
            {t1: 'hh', t2: 'eheehe'},
        ];
        testGenerate(grammarWithVocab, expectedResults);
    });

    describe('65. ((t2:e+M(t1>t2,ε|t1:h))*){2} (vocab hx/hex)', function() {
        const fromGrammar: Grammar = Uni(Epsilon(), t1("h"));
        const matchGrammar: Grammar = MatchFrom(fromGrammar, "t1", "t2");
        const grammar: Grammar = Rep(Seq(t2("e"), matchGrammar));
        const grammar2: Grammar = Rep(grammar, 2, 2);
        let grammarWithVocab: Grammar = Seq(grammar2, Vocab({t1: "hx", t2: "hex"}));
        grammarWithVocab = Count({t1: 2, t2: 6}, grammarWithVocab);
        grammarWithVocab = Cursor(["t2", "t1"], grammarWithVocab);
        testHasTapes(grammarWithVocab, ['t1', 't2']);
        testHasVocab(grammarWithVocab, {t1: 2, t2: 3});
        const expectedResults: StringDict[] = [
            {},
            {t2: 'e'},     {t2: 'ee'},    {t2: 'eee'},
            {t2: 'eeee'},  {t2: 'eeeee'}, {t2: 'eeeeee'},
            {t1: 'h', t2: 'eh'},      {t1: 'h', t2: 'eeh'},
            {t1: 'h', t2: 'ehe'},     {t1: 'h', t2: 'eeeh'},
            {t1: 'h', t2: 'eehe'},    {t1: 'h', t2: 'ehee'},
            {t1: 'h', t2: 'eeeeh'},   {t1: 'h', t2: 'eeehe'},
            {t1: 'h', t2: 'eehee'},   {t1: 'h', t2: 'eheee'},
            {t1: 'h', t2: 'eeeeeh'},  {t1: 'h', t2: 'eeeehe'},
            {t1: 'h', t2: 'eeehee'},  {t1: 'h', t2: 'eeheee'},
            {t1: 'h', t2: 'eheeee'},  {t1: 'hh', t2: 'eheh'},
            {t1: 'hh', t2: 'eeheh'},  {t1: 'hh', t2: 'eheeh'},
            {t1: 'hh', t2: 'ehehe'},  {t1: 'hh', t2: 'eeeheh'},
            {t1: 'hh', t2: 'eeheeh'}, {t1: 'hh', t2: 'eehehe'},
            {t1: 'hh', t2: 'eheeeh'}, {t1: 'hh', t2: 'eheehe'},
            {t1: 'hh', t2: 'ehehee'},
        ];
        testGenerate(grammarWithVocab, expectedResults,
                    DEFAULT, DEFAULT, DEFAULT, DEFAULT,
                    WARN_ONLY_FOR_TOO_MANY_OUTPUTS);
    });

    describe('65a-1. Join ((t2:e+M(t1>t2,ε|t1:h))*){2} ⨝ (t2:ee){2} ' +
             '(vocab hx/hex)', function() {
        const fromGrammar: Grammar = Uni(Epsilon(), t1("h"));
        const matchGrammar: Grammar = MatchFrom(fromGrammar, "t1", "t2");
        const grammar: Grammar = Rep(Seq(t2("e"), matchGrammar));
        const grammar2: Grammar = Rep(grammar, 2, 2);
        const joinGrammar: Grammar = Join(grammar2, Rep(t2("ee"), 2, 2));
        let grammarWithVocab: Grammar = Seq(joinGrammar,
                                            Vocab({t1: "hx", t2: "hex"}));
        grammarWithVocab = Cursor(["t1", "t2"], grammarWithVocab);
        testHasTapes(grammarWithVocab, ['t1', 't2']);
        testHasVocab(grammarWithVocab, {t1: 2, t2: 3});
        const expectedResults: StringDict[] = [
            {t2: 'eeee'},
        ];
        testGenerate(grammarWithVocab, expectedResults,
                    DEFAULT, DEFAULT, DEFAULT, DEFAULT,
                    WARN_ONLY_FOR_TOO_MANY_OUTPUTS);
    });

    describe('65a-2. Join ((t2:e+M(t1>t2,ε|t1:h))*){2} ⨝ (t1:h+t2:eeh){2} ' +
             '(vocab hx/hex)', function() {
        const fromGrammar: Grammar = Uni(Epsilon(), t1("h"));
        const matchGrammar: Grammar = MatchFrom(fromGrammar, "t1", "t2");
        const grammar: Grammar = Rep(Seq(t2("e"), matchGrammar));
        const grammar2: Grammar = Rep(grammar, 2, 2);
        const joinGrammar: Grammar = Join(grammar2,
                                          Rep(Seq(t1("h"), t2("eeh")), 2, 2));
        let grammarWithVocab: Grammar = Seq(joinGrammar,
                                            Vocab({t1: "hx", t2: "hex"}));
        grammarWithVocab = Cursor(["t1", "t2"], grammarWithVocab);
        testHasTapes(grammarWithVocab, ['t1', 't2']);
        testHasVocab(grammarWithVocab, {t1: 2, t2: 3});
        const expectedResults: StringDict[] = [
            {t1: 'hh', t2: 'eeheeh'},
        ];
        testGenerate(grammarWithVocab, expectedResults,
                    DEFAULT, DEFAULT, DEFAULT, DEFAULT,
                    WARN_ONLY_FOR_TOO_MANY_OUTPUTS);
    });

    describe('65a-3. Join ((t2:e+M(t1>t2,ε|t1:h))*){2} ⨝ (t1:h+t2:ehe){2} ' +
             '(vocab hx/hex)', function() {
        const fromGrammar: Grammar = Uni(Epsilon(), t1("h"));
        const matchGrammar: Grammar = MatchFrom(fromGrammar, "t1", "t2");
        const grammar: Grammar = Rep(Seq(t2("e"), matchGrammar));
        const grammar2: Grammar = Rep(grammar, 2, 2);
        const joinGrammar: Grammar = Join(grammar2,
                                          Rep(Seq(t1("h"), t2("ehe")), 2, 2));
        let grammarWithVocab: Grammar = Seq(joinGrammar,
                                            Vocab({t1: "hx", t2: "hex"}));
        grammarWithVocab = Cursor(["t1", "t2"], grammarWithVocab);
        testHasTapes(grammarWithVocab, ['t1', 't2']);
        testHasVocab(grammarWithVocab, {t1: 2, t2: 3});
        const expectedResults: StringDict[] = [
            {t1: 'hh', t2: 'eheehe'},
        ];
        testGenerate(grammarWithVocab, expectedResults,
                    DEFAULT, DEFAULT, DEFAULT, DEFAULT,
                    WARN_ONLY_FOR_TOO_MANY_OUTPUTS);
    });

    describe('65b-1. Join (t2:ee){2} ⨝ ((t2:e+M(t1>t2,ε|t1:h))*){2} ' +
             '(vocab hx/hex)', function() {
        const fromGrammar: Grammar = Uni(Epsilon(), t1("h"));
        const matchGrammar: Grammar = MatchFrom(fromGrammar, "t1", "t2");
        const grammar: Grammar = Rep(Seq(t2("e"), matchGrammar));
        const grammar2: Grammar = Rep(grammar, 2, 2);
        const joinGrammar: Grammar = Join(Rep(t2("ee"), 2, 2), grammar2);
        let grammarWithVocab: Grammar = Seq(joinGrammar,
                                            Vocab({t1: "hx", t2: "hex"}));
        grammarWithVocab = Cursor(["t1", "t2"], grammarWithVocab);
        testHasTapes(grammarWithVocab, ['t1', 't2']);
        testHasVocab(grammarWithVocab, {t1: 2, t2: 3});
        const expectedResults: StringDict[] = [
            {t2: 'eeee'},
        ];
        testGenerate(grammarWithVocab, expectedResults,
                    DEFAULT, DEFAULT, DEFAULT, DEFAULT,
                    WARN_ONLY_FOR_TOO_MANY_OUTPUTS);
    });

    describe('65b-2. Join (t1:h+t2:eeh){2} ⨝ ((t2:e+M(t1>t2,ε|t1:h))*){2} ' +
             '(vocab hx/hex)', function() {
        const fromGrammar: Grammar = Uni(Epsilon(), t1("h"));
        const matchGrammar: Grammar = MatchFrom(fromGrammar, "t1", "t2");
        const grammar: Grammar = Rep(Seq(t2("e"), matchGrammar));
        const grammar2: Grammar = Rep(grammar, 2, 2);
        const joinGrammar: Grammar = Join(Rep(Seq(t1("h"), t2("eeh")), 2, 2),
                                          grammar2);
        let grammarWithVocab: Grammar = Seq(joinGrammar,
                                            Vocab({t1: "hx", t2: "hex"}));
        grammarWithVocab = Cursor(["t1", "t2"], grammarWithVocab);
        testHasTapes(grammarWithVocab, ['t1', 't2']);
        testHasVocab(grammarWithVocab, {t1: 2, t2: 3});
        const expectedResults: StringDict[] = [
            {t1: 'hh', t2: 'eeheeh'},
        ];
        testGenerate(grammarWithVocab, expectedResults,
                    DEFAULT, DEFAULT, DEFAULT, DEFAULT,
                    WARN_ONLY_FOR_TOO_MANY_OUTPUTS);
    });

    describe('65b-3. Join (t1:h+t2:ehe){2} ⨝ ((t2:e+M(t1>t2,ε|t1:h))*){2} ' +
             '(vocab hx/hex)', function() {
        const fromGrammar: Grammar = Uni(Epsilon(), t1("h"));
        const matchGrammar: Grammar = MatchFrom(fromGrammar, "t1", "t2");
        const grammar: Grammar = Rep(Seq(t2("e"), matchGrammar));
        const grammar2: Grammar = Rep(grammar, 2, 2);
        const joinGrammar: Grammar = Join(Rep(Seq(t1("h"), t2("ehe")), 2, 2),
                                          grammar2);
        let grammarWithVocab: Grammar = Seq(joinGrammar,
                                            Vocab({t1: "hx", t2: "hex"}));
        grammarWithVocab = Cursor(["t1", "t2"], grammarWithVocab);
        testHasTapes(grammarWithVocab, ['t1', 't2']);
        testHasVocab(grammarWithVocab, {t1: 2, t2: 3});
        const expectedResults: StringDict[] = [
            {t1: 'hh', t2: 'eheehe'},
        ];
        testGenerate(grammarWithVocab, expectedResults,
                    DEFAULT, DEFAULT, DEFAULT, DEFAULT,
                    WARN_ONLY_FOR_TOO_MANY_OUTPUTS);
    });

    describe('65c-1. Filter ((t2:e+M(t1>t2,ε|t1:h))*){2} [(t2:ee){2}] ' +
             '(vocab hx/hex)', function() {
        const fromGrammar: Grammar = Uni(Epsilon(), t1("h"));
        const matchGrammar: Grammar = MatchFrom(fromGrammar, "t1", "t2");
        const grammar: Grammar = Rep(Seq(t2("e"), matchGrammar));
        const grammar2: Grammar = Rep(grammar, 2, 2);
        const filterGrammar: Grammar = Filter(grammar2, Rep(t2("ee"), 2, 2));
        let grammarWithVocab: Grammar = Seq(filterGrammar,
                                            Vocab({t1: "hx", t2: "hex"}));
        grammarWithVocab = Cursor(["t1", "t2"], grammarWithVocab);
        testHasTapes(grammarWithVocab, ['t1', 't2']);
        testHasVocab(grammarWithVocab, {t1: 2, t2: 3});
        const expectedResults: StringDict[] = [
            {t2: 'eeee'},
        ];
        testGenerate(grammarWithVocab, expectedResults,
                    DEFAULT, DEFAULT, DEFAULT, DEFAULT,
                    WARN_ONLY_FOR_TOO_MANY_OUTPUTS);
    });

    describe('65c-2. Filter ((t2:e+M(t1>t2,ε|t1:h))*){2} [(t1:h+t2:eeh){2}] ' +
             '(vocab hx/hex)', function() {
        const fromGrammar: Grammar = Uni(Epsilon(), t1("h"));
        const matchGrammar: Grammar = MatchFrom(fromGrammar, "t1", "t2");
        const grammar: Grammar = Rep(Seq(t2("e"), matchGrammar));
        const grammar2: Grammar = Rep(grammar, 2, 2);
        const filterGrammar: Grammar = Filter(grammar2,
                                              Rep(Seq(t1("h"), t2("eeh")), 2, 2));
        let grammarWithVocab: Grammar = Seq(filterGrammar,
                                            Vocab({t1: "hx", t2: "hex"}));
        grammarWithVocab = Cursor(["t1", "t2"], grammarWithVocab);
        testHasTapes(grammarWithVocab, ['t1', 't2']);
        testHasVocab(grammarWithVocab, {t1: 2, t2: 3});
        const expectedResults: StringDict[] = [
            {t1: 'hh', t2: 'eeheeh'},
        ];
        testGenerate(grammarWithVocab, expectedResults,
                    DEFAULT, DEFAULT, DEFAULT, DEFAULT,
                    WARN_ONLY_FOR_TOO_MANY_OUTPUTS);
    });

    describe('65c-3. Filter ((t2:e+M(t1>t2,ε|t1:h))*){2} [(t1:h+t2:ehe){2}] ' +
             '(vocab hx/hex)', function() {
        const fromGrammar: Grammar = Uni(Epsilon(), t1("h"));
        const matchGrammar: Grammar = MatchFrom(fromGrammar, "t1", "t2");
        const grammar: Grammar = Rep(Seq(t2("e"), matchGrammar));
        const grammar2: Grammar = Rep(grammar, 2, 2);
        const filterGrammar: Grammar = Filter(grammar2,
                                              Rep(Seq(t1("h"), t2("ehe")), 2, 2));
        let grammarWithVocab: Grammar = Seq(filterGrammar,
                                            Vocab({t1: "hx", t2: "hex"}));
        grammarWithVocab = Cursor(["t1", "t2"], grammarWithVocab);
        testHasTapes(grammarWithVocab, ['t1', 't2']);
        testHasVocab(grammarWithVocab, {t1: 2, t2: 3});
        const expectedResults: StringDict[] = [
            {t1: 'hh', t2: 'eheehe'},
        ];
        testGenerate(grammarWithVocab, expectedResults,
                    DEFAULT, DEFAULT, DEFAULT, DEFAULT,
                    WARN_ONLY_FOR_TOO_MANY_OUTPUTS);
    });

    describe('65d-1. Intersect ((t2:e+M(t1>t2,ε|t1:h))*){2} & (t2:ee){2} ' +
             '(vocab hx/hex)', function() {
        const fromGrammar: Grammar = Uni(Epsilon(), t1("h"));
        const matchGrammar: Grammar = MatchFrom(fromGrammar, "t1", "t2");
        const grammar: Grammar = Rep(Seq(t2("e"), matchGrammar));
        const grammar2: Grammar = Rep(grammar, 2, 2);
        const interGrammar: Grammar = Intersect(grammar2, Rep(t2("ee"), 2, 2));
        let grammarWithVocab: Grammar = Seq(interGrammar,
                                            Vocab({t1: "hx", t2: "hex"}));
        grammarWithVocab = Cursor(["t1", "t2"], grammarWithVocab);
        testHasTapes(grammarWithVocab, ['t1', 't2']);
        testHasVocab(grammarWithVocab, {t1: 2, t2: 3});
        const expectedResults: StringDict[] = [
            {t2: 'eeee'},
        ];
        testGenerate(grammarWithVocab, expectedResults,
                    DEFAULT, DEFAULT, DEFAULT, DEFAULT,
                    WARN_ONLY_FOR_TOO_MANY_OUTPUTS);
    });

    describe('65d-2. Intersect ((t2:e+M(t1>t2,ε|t1:h))*){2} & (t1:h+t2:eeh){2} ' +
             '(vocab hx/hex)', function() {
        const fromGrammar: Grammar = Uni(Epsilon(), t1("h"));
        const matchGrammar: Grammar = MatchFrom(fromGrammar, "t1", "t2");
        const grammar: Grammar = Rep(Seq(t2("e"), matchGrammar));
        const grammar2: Grammar = Rep(grammar, 2, 2);
        const interGrammar: Grammar = Intersect(grammar2,
                                                Rep(Seq(t1("h"), t2("eeh")), 2, 2));
        let grammarWithVocab: Grammar = Seq(interGrammar,
                                            Vocab({t1: "hx", t2: "hex"}));
        grammarWithVocab = Cursor(["t1", "t2"], grammarWithVocab);
        testHasTapes(grammarWithVocab, ['t1', 't2']);
        testHasVocab(grammarWithVocab, {t1: 2, t2: 3});
        const expectedResults: StringDict[] = [
            {t1: 'hh', t2: 'eeheeh'},
        ];
        testGenerate(grammarWithVocab, expectedResults,
                    DEFAULT, DEFAULT, DEFAULT, DEFAULT,
                    WARN_ONLY_FOR_TOO_MANY_OUTPUTS);
    });

    describe('65d-3. Intersect ((t2:e+M(t1>t2,ε|t1:h))*){2} & (t1:h+t2:ehe){2} ' +
             '(vocab hx/hex)', function() {
        const fromGrammar: Grammar = Uni(Epsilon(), t1("h"));
        const matchGrammar: Grammar = MatchFrom(fromGrammar, "t1", "t2");
        const grammar: Grammar = Rep(Seq(t2("e"), matchGrammar));
        const grammar2: Grammar = Rep(grammar, 2, 2);
        const interGrammar: Grammar = Intersect(grammar2,
                                                Rep(Seq(t1("h"), t2("ehe")), 2, 2));
        let grammarWithVocab: Grammar = Seq(interGrammar,
                                            Vocab({t1: "hx", t2: "hex"}));
        grammarWithVocab = Cursor(["t1", "t2"], grammarWithVocab);
        testHasTapes(grammarWithVocab, ['t1', 't2']);
        testHasVocab(grammarWithVocab, {t1: 2, t2: 3});
        const expectedResults: StringDict[] = [
            {t1: 'hh', t2: 'eheehe'},
        ];
        testGenerate(grammarWithVocab, expectedResults,
                    DEFAULT, DEFAULT, DEFAULT, DEFAULT,
                    WARN_ONLY_FOR_TOO_MANY_OUTPUTS);
    });

    describe('65e-1. Intersect (t2:ee){2} & ((t2:e+M(t1>t2,ε|t1:h))*){2} ' +
             '(vocab hx/hex)', function() {
        const fromGrammar: Grammar = Uni(Epsilon(), t1("h"));
        const matchGrammar: Grammar = MatchFrom(fromGrammar, "t1", "t2");
        const grammar: Grammar = Rep(Seq(t2("e"), matchGrammar));
        const grammar2: Grammar = Rep(grammar, 2, 2);
        const interGrammar: Grammar = Intersect(Rep(t2("ee"), 2, 2), grammar2);
        let grammarWithVocab: Grammar = Seq(interGrammar,
                                            Vocab({t1: "hx", t2: "hex"}));
        grammarWithVocab = Cursor(["t1", "t2"], grammarWithVocab);
        testHasTapes(grammarWithVocab, ['t1', 't2']);
        testHasVocab(grammarWithVocab, {t1: 2, t2: 3});
        const expectedResults: StringDict[] = [
            {t2: 'eeee'},
        ];
        testGenerate(grammarWithVocab, expectedResults,
                    DEFAULT, DEFAULT, DEFAULT, DEFAULT,
                    WARN_ONLY_FOR_TOO_MANY_OUTPUTS);
    });

    describe('65e-2. Intersect (t1:h+t2:eeh){2} & ((t2:e+M(t1>t2,ε|t1:h))*){2} ' +
             '(vocab hx/hex)', function() {
        const fromGrammar: Grammar = Uni(Epsilon(), t1("h"));
        const matchGrammar: Grammar = MatchFrom(fromGrammar, "t1", "t2");
        const grammar: Grammar = Rep(Seq(t2("e"), matchGrammar));
        const grammar2: Grammar = Rep(grammar, 2, 2);
        const interGrammar: Grammar = Intersect(Rep(Seq(t1("h"), t2("eeh")), 2, 2),
                                                grammar2);
        let grammarWithVocab: Grammar = Seq(interGrammar,
                                            Vocab({t1: "hx", t2: "hex"}));
        grammarWithVocab = Cursor(["t1", "t2"], grammarWithVocab);
        testHasTapes(grammarWithVocab, ['t1', 't2']);
        testHasVocab(grammarWithVocab, {t1: 2, t2: 3});
        const expectedResults: StringDict[] = [
            {t1: 'hh', t2: 'eeheeh'},
        ];
        testGenerate(grammarWithVocab, expectedResults,
                    DEFAULT, DEFAULT, DEFAULT, DEFAULT,
                    WARN_ONLY_FOR_TOO_MANY_OUTPUTS);
    });

    describe('65e-3. Intersect (t1:h+t2:ehe){2} & ((t2:e+M(t1>t2,ε|t1:h))*){2} ' +
             '(vocab hx/hex)', function() {
        const fromGrammar: Grammar = Uni(Epsilon(), t1("h"));
        const matchGrammar: Grammar = MatchFrom(fromGrammar, "t1", "t2");
        const grammar: Grammar = Rep(Seq(t2("e"), matchGrammar));
        const grammar2: Grammar = Rep(grammar, 2, 2);
        const interGrammar: Grammar = Intersect(Rep(Seq(t1("h"), t2("ehe")), 2, 2),
                                                grammar2);
        let grammarWithVocab: Grammar = Seq(interGrammar,
                                            Vocab({t1: "hx", t2: "hex"}));
        grammarWithVocab = Cursor(["t1", "t2"], grammarWithVocab);
        testHasTapes(grammarWithVocab, ['t1', 't2']);
        testHasVocab(grammarWithVocab, {t1: 2, t2: 3});
        const expectedResults: StringDict[] = [
            {t1: 'hh', t2: 'eheehe'},
        ];
        testGenerate(grammarWithVocab, expectedResults,
                    DEFAULT, DEFAULT, DEFAULT, DEFAULT,
                    WARN_ONLY_FOR_TOO_MANY_OUTPUTS);
    });

    // Testing Sequences of Repeats of Nullable Matches

    describe('66a. (t2:e+M(t1>t2,ε|t1:h)){4} (vocab hx/hex)', function() {
        const fromGrammar: Grammar = Uni(Epsilon(), t1("h"));
        const matchGrammar: Grammar = MatchFrom(fromGrammar, "t1", "t2");
        const grammar: Grammar = Rep(Seq(t2("e"), matchGrammar), 4, 4);
        let grammarWithVocab: Grammar = Seq(grammar, Vocab({t1: "hx", t2: "hex"}));
        grammarWithVocab = Count({t1:10,t2:10}, grammarWithVocab);
        grammarWithVocab = Cursor(["t1", "t2"], grammarWithVocab);
        testHasTapes(grammarWithVocab, ['t1', 't2']);
        testHasVocab(grammarWithVocab, {t1: 2, t2: 3});
        const expectedResults: StringDict[] = [
            {t2: 'eeee'},
            {t1: 'h', t2: 'eeeeh'},     {t1: 'h', t2: 'eeehe'},
            {t1: 'h', t2: 'eehee'},     {t1: 'h', t2: 'eheee'},
            {t1: 'hh', t2: 'eeeheh'},   {t1: 'hh', t2: 'eeheeh'},
            {t1: 'hh', t2: 'eehehe'},   {t1: 'hh', t2: 'eheeeh'},
            {t1: 'hh', t2: 'eheehe'},   {t1: 'hh', t2: 'ehehee'},
            {t1: 'hhh', t2: 'eeheheh'}, {t1: 'hhh', t2: 'eheeheh'},
            {t1: 'hhh', t2: 'eheheeh'}, {t1: 'hhh', t2: 'ehehehe'},
            {t1: 'hhhh', t2: 'eheheheh'},
        ];
        testGenerate(grammarWithVocab, expectedResults);
    });

    describe('66b. (t2:e+M(t1>t2,ε|t1:h)){2} + (t2:e+M(t1>t2,ε|t1:h)){2} ' +
             '(vocab hx/hex)', function() {
        const fromGrammar: Grammar = Uni(Epsilon(), t1("h"));
        const matchGrammar: Grammar = MatchFrom(fromGrammar, "t1", "t2");
        const repGrammar: Grammar = Rep(Seq(t2("e"), matchGrammar), 2, 2);
        const grammar: Grammar = Seq(repGrammar, repGrammar);
        let grammarWithVocab: Grammar = Seq(grammar, Vocab({t1: "hx", t2: "hex"}));
        grammarWithVocab = Count({t1:10,t2:10}, grammarWithVocab);
        grammarWithVocab = Cursor(["t1", "t2"], grammarWithVocab);
        testHasTapes(grammarWithVocab, ['t1', 't2']);
        testHasVocab(grammarWithVocab, {t1: 2, t2: 3});
        const expectedResults: StringDict[] = [
            {t2: 'eeee'},
            {t1: 'h', t2: 'eeeeh'},     {t1: 'h', t2: 'eeehe'},
            {t1: 'h', t2: 'eehee'},     {t1: 'h', t2: 'eheee'},
            {t1: 'hh', t2: 'eeeheh'},   {t1: 'hh', t2: 'eeheeh'},
            {t1: 'hh', t2: 'eehehe'},   {t1: 'hh', t2: 'eheeeh'},
            {t1: 'hh', t2: 'eheehe'},   {t1: 'hh', t2: 'ehehee'},
            {t1: 'hhh', t2: 'eeheheh'}, {t1: 'hhh', t2: 'eheeheh'},
            {t1: 'hhh', t2: 'eheheeh'}, {t1: 'hhh', t2: 'ehehehe'},
            {t1: 'hhhh', t2: 'eheheheh'},
        ];
        testGenerate(grammarWithVocab, expectedResults,
                    DEFAULT, DEFAULT, DEFAULT, DEFAULT,
                    WARN_ONLY_FOR_TOO_MANY_OUTPUTS);
    });

    describe('66c. (t2:e+M(t1>t2,ε|t1:h)){2} + (t2:x+M(t1>t2,ε|t1:h)){2} ' +
             '(vocab hx/hex)', function() {
        const fromGrammar: Grammar = Uni(Epsilon(), t1("h"));
        const matchGrammar: Grammar = MatchFrom(fromGrammar, "t1", "t2");
        const rep1Grammar: Grammar = Rep(Seq(t2("e"), matchGrammar), 2, 2);
        const rep2Grammar: Grammar = Rep(Seq(t2("x"), matchGrammar), 2, 2);
        const grammar: Grammar = Seq(rep1Grammar, rep2Grammar);
        let grammarWithVocab: Grammar = Seq(grammar, Vocab({t1: "hx", t2: "hex"}));
        grammarWithVocab = Count({t1:10,t2:10}, grammarWithVocab);
        grammarWithVocab = Cursor(["t1", "t2"], grammarWithVocab);
        testHasTapes(grammarWithVocab, ['t1', 't2']);
        testHasVocab(grammarWithVocab, {t1: 2, t2: 3});
        const expectedResults: StringDict[] = [
            {t2: 'eexx'},
            {t1: 'h', t2: 'eexxh'},     {t1: 'h', t2: 'eexhx'},
            {t1: 'h', t2: 'eehxx'},     {t1: 'h', t2: 'ehexx'},
            {t1: 'hh', t2: 'eexhxh'},   {t1: 'hh', t2: 'eehxxh'},
            {t1: 'hh', t2: 'eehxhx'},   {t1: 'hh', t2: 'ehexxh'},
            {t1: 'hh', t2: 'ehexhx'},   {t1: 'hh', t2: 'ehehxx'},
            {t1: 'hhh', t2: 'eehxhxh'}, {t1: 'hhh', t2: 'ehexhxh'},
            {t1: 'hhh', t2: 'ehehxxh'}, {t1: 'hhh', t2: 'ehehxhx'},
            {t1: 'hhhh', t2: 'ehehxhxh'},
        ];
        testGenerate(grammarWithVocab, expectedResults,
                    DEFAULT, DEFAULT, DEFAULT, DEFAULT,
                    WARN_ONLY_FOR_TOO_MANY_OUTPUTS);
    });

    // Repeats involving Multiple Tapes

    // 8 states
    describe('67. (t1:o+t2:hi){1,4}', function() {
        log(`------${this.title}`);
        const grammar = Rep(Seq(t1("o"), t2("hi")), 1, 4);
        const expectedResults: StringDict[] = [
            {t1: "o".repeat(1), t2: "hi".repeat(1)},
            {t1: "o".repeat(2), t2: "hi".repeat(2)},
            {t1: "o".repeat(3), t2: "hi".repeat(3)},
            {t1: "o".repeat(4), t2: "hi".repeat(4)},
        ];
        testGenerate(grammar, expectedResults, vb(VERBOSE_STATES));
    });

    // 10 states
    describe('68. (t1:no+t2:hi,){5}', function() {
        log(`------${this.title}`);
        const grammar = Rep(Seq(t1("no"), t2("hi,")), 5, 5);
        const expectedResults: StringDict[] = [
            {t1: "no".repeat(5), t2: "hi,".repeat(5)},
        ];
        testGenerate(grammar, expectedResults, vb(VERBOSE_STATES));
    });

    // 10 states
    describe('69. (t1:no+t2:hello,){5}', function() {
        log(`------${this.title}`);
        const grammar = Rep(Seq(t1("no"), t2("hello,")), 5, 5);
        const expectedResults: StringDict[] = [
            {t1: "no".repeat(5), t2: "hello,".repeat(5)},
        ];
        testGenerate(grammar, expectedResults, vb(VERBOSE_STATES));
    });

    // 20 states
    describe('70. (t1:no+t2:hello,){10}', function() {
        log(`------${this.title}`);
        const grammar = Rep(Seq(t1("no"), t2("hello,")), 10, 10);
        const expectedResults: StringDict[] = [
            {t1: "no".repeat(10), t2: "hello,".repeat(10)},
        ];
        testGenerate(grammar, expectedResults, vb(VERBOSE_STATES));
    });

    // 20 states
    describe('71. ((t1:no+t2:hello,){5}){2}', function() {
        log(`------${this.title}`);
        const grammar = Rep(Rep(Seq(t1("no"), t2("hello,")), 5, 5), 2, 2);
        const expectedResults: StringDict[] = [
            {t1: "no".repeat(10), t2: "hello,".repeat(10)},
        ];
        testGenerate(grammar, expectedResults, vb(VERBOSE_STATES));
    });

    // 20 states
    describe('72. ((t1:no+t2:hello,){2}){5}', function() {
        log(`------${this.title}`);
        const grammar = Rep(Rep(Seq(t1("no"), t2("hello,")), 2, 2), 5, 5);
        const expectedResults: StringDict[] = [
            {t1: "no".repeat(10), t2: "hello,".repeat(10)},
        ];
        testGenerate(grammar, expectedResults, vb(VERBOSE_STATES));
    });

    // 50 states
    describe('73. (t1:no+t2:hello,){25}', function() {
        log(`------${this.title}`);
        const grammar = Rep(Seq(t1("no"), t2("hello,")), 25, 25);
        const expectedResults: StringDict[] = [
            {t1: "no".repeat(25), t2: "hello,".repeat(25)},
        ];
        testGenerate(grammar, expectedResults, vb(VERBOSE_STATES));
    });

    // 50 states
    describe('74. ((t1:no+t2:hello,){5}){5}', function() {
        log(`------${this.title}`);
        const grammar = Rep(Rep(Seq(t1("no"), t2("hello,")), 5, 5), 5, 5);
        const expectedResults: StringDict[] = [
            {t1: "no".repeat(25), t2: "hello,".repeat(25)},
        ];
        testGenerate(grammar, expectedResults, vb(VERBOSE_STATES));
    });

    // 50 states
    describe('75. ((t1:hello,+t2:no){5}){5}', function() {
        log(`------${this.title}`);
        const grammar = Rep(Rep(Seq(t1("hello,"), t2("no")), 5, 5), 5, 5);
        const expectedResults: StringDict[] = [
            {t1: "hello,".repeat(25), t2: "no".repeat(25)},
        ];
        testGenerate(grammar, expectedResults, vb(VERBOSE_STATES));
    });
});
<|MERGE_RESOLUTION|>--- conflicted
+++ resolved
@@ -1,3274 +1,3245 @@
-import { 
-    Count, Grammar,
-    Seq, Join, Rep, Epsilon, Filter, Uni, Any, Intersect,
-    MatchFrom, Cursor, Vocab,
-} from "../src/grammars";
-
-import {
-    testSuiteName, logTestSuite,
-    VERBOSE_TEST_L2, verbose,
-    t1, t2,
-    testHasTapes, testGenerate, testHasVocab,
-    WARN_ONLY_FOR_TOO_MANY_OUTPUTS
-} from './testUtil';
-
-import {
-    StringDict, SILENT, VERBOSE_DEBUG, VERBOSE_STATES
-} from "../src/util";
-
-// File level control over verbose output
-const VERBOSE = VERBOSE_TEST_L2;
-
-function vb(verbosity: number): number {
-    return VERBOSE ? verbosity : SILENT;
-}
-
-function log(...msgs: string[]) {
-    verbose(VERBOSE, ...msgs);
-}
-
-const DEFAULT = undefined
-
-describe(`${testSuiteName(module)}`, function() {
-
-    logTestSuite(this.title);
-
-    describe('1. Repeat 0-1 Os: t1:o{0,1}', function() {
-        const grammar = Rep(t1("o"), 0, 1);
-        testHasTapes(grammar, ["t1"]);
-        const expectedResults: StringDict[] = [
-            {},
-            {t1: 'o'},
-        ];
-        testGenerate(grammar, expectedResults);
-    });
-
-    describe('2. Repeat 1-4 Os: t1:o{1,4}', function() {
-        const grammar = Rep(t1("o"), 1, 4);
-        const expectedResults: StringDict[] = [
-            {t1: 'o'},
-            {t1: 'oo'},
-            {t1: 'ooo'},
-            {t1: 'oooo'},
-        ];
-        testGenerate(grammar, expectedResults);
-    });
-
-    describe('3. Repeat 1-4 empty strings: t1:{1,4}', function() {
-        const grammar = Rep(t1(""), 1, 4);
-        const expectedResults: StringDict[] = [
-            {}
-        ];
-        testGenerate(grammar, expectedResults);
-    });
-
-    describe('4. t1:o{1,4} + t2:foo', function() {
-        const grammar = Seq(Rep(t1("o"), 1, 4), t2("foo"));
-        const expectedResults: StringDict[] = [
-            {t1: 'o', t2: 'foo'},
-            {t1: 'oo', t2: 'foo'},
-            {t1: 'ooo', t2: 'foo'},
-            {t1: 'oooo', t2: 'foo'},
-        ];
-        testGenerate(grammar, expectedResults);
-    });
-
-    describe('5. t2:foo + t1:o{1,4}', function() {
-        const grammar = Seq(t2("foo"), Rep(t1("o"), 1, 4));
-        //testHasVocab(grammar, {t1: 1, t2: 2});
-        const expectedResults: StringDict[] = [
-            {t1: 'o', t2: 'foo'},
-            {t1: 'oo', t2: 'foo'},
-            {t1: 'ooo', t2: 'foo'},
-            {t1: 'oooo', t2: 'foo'},
-        ];
-        testGenerate(grammar, expectedResults);
-    });
-
-    describe('6. Hello with 1-4 Os: t1:hell+t1:o{1,4}', function() {
-        const grammar = Seq(t1("hell"), Rep(t1("o"), 1, 4));
-        const expectedResults: StringDict[] = [
-            {t1: 'hello'},
-            {t1: 'helloo'},
-            {t1: 'hellooo'},
-            {t1: 'helloooo'},
-        ];
-        testGenerate(grammar, expectedResults);
-    });
-
-    describe('7. Hello with 0-1 Os: t1:hell+t1:o{0,1}', function() {
-        const grammar = Seq(t1("hell"), Rep(t1("o"), 0, 1));
-        const expectedResults: StringDict[] = [
-            {t1: 'hell'},
-            {t1: 'hello'},
-        ];
-        testGenerate(grammar, expectedResults);
-    });
-
-    describe('8. Hello with 1-4 Hs: t1:h{1,4}+t1:ello', function() {
-        const grammar = Seq(Rep(t1("h"), 1, 4), t1("ello"));
-        const expectedResults: StringDict[] = [
-            {t1: 'hello'},
-            {t1: 'hhello'},
-            {t1: 'hhhello'},
-            {t1: 'hhhhello'},
-        ];
-        testGenerate(grammar, expectedResults);
-    });
-
-    describe('9. Hello with 0-1 Hs: t1:h{0,1}+t1:ello', function() {
-        const grammar = Seq(Rep(t1("h"), 0, 1), t1("ello"));
-        const expectedResults: StringDict[] = [
-            {t1: 'ello'},
-            {t1: 'hello'},
-        ];
-        testGenerate(grammar, expectedResults);
-    });
-
-    describe('10. Join t1:hhello ⨝ t1:h{1,4}+t1:ello', function() {
-        const grammar = Join(t1("hhello"), Seq(Rep(t1("h"), 1, 4), t1("ello")));
-        const expectedResults: StringDict[] = [
-            {t1: 'hhello'}
-        ];
-        testGenerate(grammar, expectedResults);
-    });
-
-    describe('11. Join t1:h{1,4}+t1:ello ⨝ hhello', function() {
-        const grammar = Join(Seq(Rep(t1("h"), 1, 4), t1("ello")), t1("hhello"));
-        const expectedResults: StringDict[] = [
-            {t1: 'hhello'}
-        ];
-        testGenerate(grammar, expectedResults);
-    });
-
-    describe('12. Join t1:h{1,4}+t1:ello ⨝ the same', function() {
-        const grammar = Join(Seq(Rep(t1("h"), 1, 4), t1("ello")),
-                             Seq(Rep(t1("h"), 1, 4), t1("ello")));
-        const expectedResults: StringDict[] = [
-            {t1: 'hello'},
-            {t1: 'hhello'},
-            {t1: 'hhhello'},
-            {t1: 'hhhhello'},
-        ];
-        testGenerate(grammar, expectedResults);
-    });
-    
-    describe('13. Join t1:h{1,4} + t2:world ⨝ the same', function() {
-        const grammar = Join(Seq(Rep(t1("h"), 1, 4), t2("world")),
-                             Seq(Rep(t1("h"), 1, 4), t2("world")));
-        const expectedResults: StringDict[] = [
-            {t1: 'h', t2: 'world'},
-            {t1: 'hh', t2: 'world'},
-            {t1: 'hhh', t2: 'world'},
-            {t1: 'hhhh', t2: 'world'},
-        ];
-        testGenerate(grammar, expectedResults);
-    });
-
-    describe('14. Join t1:h{1,4}+t1:ello + t2:world ⨝ the same', function() {
-        const grammar = Join(Seq(Rep(t1("h"), 1, 4), t1("ello"), t2("world")),
-                             Seq(Rep(t1("h"), 1, 4), t1("ello"), t2("world")));
-        const expectedResults: StringDict[] = [
-            {t1: 'hello', t2: 'world'},
-            {t1: 'hhello', t2: 'world'},
-            {t1: 'hhhello', t2: 'world'},
-            {t1: 'hhhhello', t2: 'world'},
-        ];
-        testGenerate(grammar, expectedResults);
-    });
-    
-    describe('15. Join t1:h{1,4} + t2:world + t1:ello ⨝ the same', function() {
-        const grammar = Join(Seq(Rep(t1("h"), 1, 4), t2("world"), t1("ello")),
-                             Seq(Rep(t1("h"), 1, 4), t2("world"), t1("ello")));
-        const expectedResults: StringDict[] = [
-            {t1: 'hello', t2: 'world'},
-            {t1: 'hhello', t2: 'world'},
-            {t1: 'hhhello', t2: 'world'},
-            {t1: 'hhhhello', t2: 'world'},
-        ];
-        testGenerate(grammar, expectedResults);
-    });
-    
-    describe('16. Filter t1:na{0,2} [ε]', function() {
-        const grammar = Filter(Rep(t1("na"), 0, 2), Epsilon());
-        const expectedResults: StringDict[] = [
-            {},
-            {t1: 'na'},
-            {t1: 'nana'},
-        ];
-        testGenerate(grammar, expectedResults);
-    });
-
-    
-    describe('17. Filter ε [t1:na{0,2}]', function() {
-        const grammar = Filter(Epsilon(), Rep(t1("na"), 0, 2));
-        const expectedResults: StringDict[] = [
-            {}
-        ];
-        testGenerate(grammar, expectedResults);
-    });
-
-    
-    describe('18. Join t1:na{0,2} ⨝ ε', function() {
-        const grammar = Join(Rep(t1("na"), 0, 2), Epsilon());
-        const expectedResults: StringDict[] = [
-            {},
-            {t1: 'na'},
-            {t1: 'nana'},
-        ];
-        testGenerate(grammar, expectedResults);
-    });
-
-    describe('19. Join ε ⨝ t1:na{0,2}', function() {
-        const grammar = Join(Epsilon(), Rep(t1("na"), 0, 2));
-        const expectedResults: StringDict[] = [
-            {},
-            {t1: 'na'},
-            {t1: 'nana'},
-        ];
-        testGenerate(grammar, expectedResults);
-    });
-
-    describe('20. t1:na{1,4}', function() {
-        const grammar = Rep(t1("na"), 1, 4);
-        const expectedResults: StringDict[] = [
-            {t1: 'na'},
-            {t1: 'nana'},
-            {t1: 'nanana'},
-            {t1: 'nananana'},
-        ];
-        testGenerate(grammar, expectedResults);
-    });
-
-    describe('21. t1:na{0,2}', function() {
-        const grammar = Rep(t1("na"), 0, 2);
-        const expectedResults: StringDict[] = [
-            {},
-            {t1: 'na'},
-            {t1: 'nana'},
-        ];
-        testGenerate(grammar, expectedResults);
-    });
-
-    describe('22. t1:na{0}', function() {
-        const grammar = Rep(t1("na"), 0, 0);
-        const expectedResults: StringDict[] = [
-            {}
-        ];
-        testGenerate(grammar, expectedResults);
-    });
-
-    describe('23. Repeat with min > max: t1:na{4,3}', function() {
-        const grammar = Rep(t1("na"), 4, 3);
-        const expectedResults: StringDict[] = [
-        ];
-        testGenerate(grammar, expectedResults);
-    });
-
-    describe('24. Repeat with negative min: t1:na{-3,2}', function() {
-        const grammar = Rep(t1("na"), -3, 2);
-        const expectedResults: StringDict[] = [
-            {},
-            {t1: 'na'},
-            {t1: 'nana'},
-        ];
-        testGenerate(grammar, expectedResults);
-    });
-
-    describe('25. Repeat with 1-unlimited Os: t1:o+', function() {
-        let grammar: Grammar = Rep(t1("o"), 1);
-        grammar = Count({t1:5}, grammar);
-        const expectedResults: StringDict[] = [
-            {t1: 'o'},
-            {t1: 'oo'},
-            {t1: 'ooo'},
-            {t1: 'oooo'},
-            {t1: 'ooooo'},
-        ];
-        testGenerate(grammar, expectedResults);
-    });
-
-    describe('26. Repeat with unlimited Os: t1:o*', function() {
-        let grammar: Grammar = Rep(t1("o"));
-        grammar = Count({t1:5}, grammar);
-        const expectedResults: StringDict[] = [
-            {},
-            {t1: 'o'},
-            {t1: 'oo'},
-            {t1: 'ooo'},
-            {t1: 'oooo'},
-            {t1: 'ooooo'},
-        ];
-        testGenerate(grammar, expectedResults);
-    });
-
-    describe('27. t1:h* + t1:i', function() {
-        let grammar: Grammar = Seq(Rep(t1("h")), t1("i"));
-        grammar = Count({t1:6}, grammar);
-        const expectedResults: StringDict[] = [
-            {t1: 'i'},
-            {t1: 'hi'},
-            {t1: 'hhi'},
-            {t1: 'hhhi'},
-            {t1: 'hhhhi'},
-            {t1: 'hhhhhi'},
-        ];
-        testGenerate(grammar, expectedResults);
-    });
-    
-    describe('28. t1:h + t1:i*', function() {
-        let grammar: Grammar = Seq(t1("h"), Rep(t1("i")));
-        grammar = Count({t1:6}, grammar);
-        const expectedResults: StringDict[] = [
-            {t1: 'h'},
-            {t1: 'hi'},
-            {t1: 'hii'},
-            {t1: 'hiii'},
-            {t1: 'hiiii'},
-            {t1: 'hiiiii'},
-        ];
-        testGenerate(grammar, expectedResults);
-    });
-    
-    describe('29. (t1:h + t1:i)*', function() {
-        let grammar: Grammar = Rep(Seq(t1("h"), t1("i")));
-        grammar = Count({t1:6}, grammar);
-        const expectedResults: StringDict[] = [
-            {},
-            {t1: 'hi'},
-            {t1: 'hihi'},
-            {t1: 'hihihi'},
-        ];
-        testGenerate(grammar, expectedResults);
-    });
-
-    
-    describe('30. (t1:h + t2:i)*', function() {
-        let grammar: Grammar = Rep(Seq(t1("h"), t2("i")));
-        grammar = Count({t1:3,t2:3}, grammar);
-        const expectedResults: StringDict[] = [
-            {},
-            {t1: 'h', t2: 'i'},
-            {t1: 'hh', t2: 'ii'},
-            {t1: 'hhh', t2: 'iii'},
-        ];
-        testGenerate(grammar, expectedResults);
-    });
-
-    describe('31a. (t1:h | t2:i)*', function() {
-        let grammar: Grammar = Rep(Uni(t1("h"), t2("i")));
-        grammar = Count({t1:1,t2:1}, grammar);
-        const expectedResults: StringDict[] = [
-            {},
-            {t1: 'h'},
-            {t1: 'h', t2:'i'},
-            {t2: 'i'},
-        ];
-        testGenerate(grammar, expectedResults,
-                    DEFAULT, DEFAULT, DEFAULT, DEFAULT,
-                    WARN_ONLY_FOR_TOO_MANY_OUTPUTS);
-    });
-
-    describe('31b. (t1:h | t2:i)* (count 2)', function() {
-        let grammar: Grammar = Rep(Uni(t1("h"), t2("i")));
-        grammar = Count({t1:2,t2:2}, grammar);
-        const expectedResults: StringDict[] = [
-            {},
-            {t1: 'h'},           {t1: 'hh'},           
-            {t1: 'h', t2:'i'},   {t1: 'h', t2:'ii'},   
-            {t1: 'hh', t2:'i'},  {t1: 'hh', t2:'ii'},  
-            {t2: 'i'},           {t2: 'ii'},         
-        ];
-<<<<<<< HEAD
-        testGrammar(grammar, expectedResults,
-                    VERBOSE_DEBUG, DEFAULT, DEFAULT, DEFAULT,
-                    WARN_ONLY_FOR_TOO_MANY_OUTPUTS);
-    });
-    
-    describe('31c. (t1:h | t2:i)* (count 3)', function() {
-        let grammar: Grammar = Rep(Uni(t1("h"), t2("i")));
-        grammar = Count({t1:3,t2:3}, grammar);
-        const expectedResults: StringDict[] = [
-            {},
-            {t1: 'h'},           {t1: 'hh'},           {t1: 'hhh'},
-            {t1: 'h', t2:'i'},   {t1: 'h', t2:'ii'},   {t1: 'h', t2:'iii'},
-            {t1: 'hh', t2:'i'},  {t1: 'hh', t2:'ii'},  {t1: 'hh', t2:'iii'},
-            {t1: 'hhh', t2:'i'}, {t1: 'hhh', t2:'ii'}, {t1: 'hhh', t2:'iii'},
-            {t2: 'i'},           {t2: 'ii'},           {t2: 'iii'},
-        ];
-        testGrammar(grammar, expectedResults,
-                    SILENT, DEFAULT, DEFAULT, DEFAULT,
-=======
-        testGenerate(grammar, expectedResults,
-                    DEFAULT, DEFAULT, DEFAULT, DEFAULT,
->>>>>>> 90d042d1
-                    WARN_ONLY_FOR_TOO_MANY_OUTPUTS);
-    });
-
-    describe('32. (t1:a+t2:a | t1:b+t2:b)*', function() {
-        let grammar: Grammar = Rep(Uni(Seq(t1("a"), t2("a")), 
-                                       Seq(t1("b"), t2("b"))));
-        grammar = Count({t1:2,t2:2}, grammar);
-        const expectedResults: StringDict[] = [
-            {},
-            {t1: 'a', t2: 'a'},
-            {t1: 'b', t2: 'b'},
-            {t1: 'aa', t2: 'aa'},
-            {t1: 'ab', t2: 'ab'},
-            {t1: 'ba', t2: 'ba'},
-            {t1: 'bb', t2: 'bb'},
-        ];
-        testGenerate(grammar, expectedResults);
-    });
-
-    describe('33. Filter t1:h [t2:h*]', function() {
-        const grammar = Filter(t1("h"), Rep(t2("h")));
-        testHasTapes(grammar, ['t1', 't2']);
-        const expectedResults: StringDict[] = [
-            {t1: 'h'}
-        ];
-        testGenerate(grammar, expectedResults);
-    });
-    
-    describe('34. Filter t1:h [(t1:h|t2:h)*]', function() {
-        const grammar = Filter(t1("h"),
-                               Rep(Uni(t1("h"), t2("h"))));
-        testHasTapes(grammar, ['t1', 't2']);
-        const expectedResults: StringDict[] = [
-            {t1: 'h'}
-        ];
-        testGenerate(grammar, expectedResults);
-    });
-
-    describe('35. t1:h + ε*', function() {
-        const grammar = Seq(t1("h"), Rep(Epsilon()));
-        testHasTapes(grammar, ['t1']);
-        const expectedResults: StringDict[] = [
-            {t1: 'h'}
-        ];
-        testGenerate(grammar, expectedResults);
-    });
-
-    describe('36. (t1:h + t2:""){0,4}', function() {
-        const grammar = Rep(Seq(t1("h"), t2("")), 0, 4);
-        testHasTapes(grammar, ['t1', 't2']);
-        const expectedResults: StringDict[] = [
-            {},
-            {t1: 'h'},
-            {t1: 'hh'},
-            {t1: 'hhh'},
-            {t1: 'hhhh'},
-        ];
-        testGenerate(grammar, expectedResults);
-    });
-
-    describe('37. (t2:"" + t1:h){0,4}', function() {
-        const grammar = Rep(Seq(t2(""), t1("h")), 0, 4);
-        testHasTapes(grammar, ['t1', 't2']);
-        const expectedResults: StringDict[] = [
-            {},
-            {t1: 'h'},
-            {t1: 'hh'},
-            {t1: 'hhh'},
-            {t1: 'hhhh'},
-        ];
-        testGenerate(grammar, expectedResults);
-    });
-
-    describe('38. Nested repetition: (t1:ba{1,2}){2,3}', function() {
-        const grammar = Rep(Rep(t1("ba"), 1, 2), 2, 3);
-        const expectedResults: StringDict[] = [
-            {t1: 'baba'},
-            {t1: 'bababa'},
-            {t1: 'babababa'},
-            {t1: 'bababababa'},
-            {t1: 'babababababa'},
-        ];
-<<<<<<< HEAD
-        testGrammar(grammar, expectedResults, VERBOSE_DEBUG);
-=======
-        testGenerate(grammar, expectedResults);
->>>>>>> 90d042d1
-    });
-
-    describe('39. (t1:h+t2:h){2}', function() {
-        const grammar = Rep(Seq(t1("h"), t2("h")), 2, 2);
-        const expectedResults: StringDict[] = [
-            {t1: 'hh', t2: 'hh'}
-        ];
-        testGenerate(grammar, expectedResults);
-    });
-
-    describe('40. Filter (t1:h+t2:h){2} [t1:hh+t2:hh]', function() {
-        const grammar = Filter(Rep(Seq(t1("h"), t2("h")), 2, 2),
-                               Seq(t1("hh"), t2("hh")));
-        const expectedResults: StringDict[] = [
-            {t1: 'hh', t2: 'hh'}
-        ];
-        testGenerate(grammar, expectedResults);
-    });
-
-    describe('41. Filter t1:hh+t2:hh [(t1:h+t2:h){2}]', function() {
-        const grammar = Filter(Seq(t1("hh"), t2("hh")),
-                               Rep(Seq(t1("h"), t2("h")), 2, 2));
-        const expectedResults: StringDict[] = [
-            {t1: 'hh', t2: 'hh'}
-        ];
-        testGenerate(grammar, expectedResults);
-    });
-
-    
-    describe('42. Filter (t1:h+t2:h)* [t1:hh+t2:hh] ', function() {
-        const grammar = Filter(Rep(Seq(t1("h"), t2("h"))),
-                               Seq(t1("hh"), t2("hh")));
-        const expectedResults: StringDict[] = [
-            {t1: 'hh', t2: 'hh'}
-        ];
-        testGenerate(grammar, expectedResults);
-    });
-
-    describe('43. Filter t1:hh+t2:hh [(t1:h+t2:h)*]', function() {
-        const grammar = Filter(Seq(t1("hh"), t2("hh")),
-                               Rep(Seq(t1("h"), t2("h"))));
-        const expectedResults: StringDict[] = [
-            {t1: 'hh', t2: 'hh'}
-        ];
-        testGenerate(grammar, expectedResults);
-    });
-    
-    describe('44. Rep(Any): t1:hi + t1:.{0,3}', function() {
-        const grammar = Seq(t1("hi"), Rep(Any("t1"), 0, 3));
-        const expectedResults: StringDict[] = [
-            {t1: 'hi'},
-            {t1: 'hii'},   {t1: 'hih'},
-            {t1: 'hihh'},  {t1: 'hihi'},
-            {t1: 'hiih'},  {t1: 'hiii'},
-            {t1: 'hihhh'}, {t1: 'hihhi'},
-            {t1: 'hihih'}, {t1: 'hihii'},
-            {t1: 'hiihh'}, {t1: 'hiihi'},
-            {t1: 'hiiih'}, {t1: 'hiiii'},
-        ];
-        testGenerate(grammar, expectedResults);
-    });
-
-    describe('45. Rep(Any): t1:.{0,3} + t1:hi', function() {
-        const grammar = Seq(Rep(Any("t1"), 0, 3), t1("hi"));
-        const expectedResults: StringDict[] = [
-            {t1: 'hi'},
-            {t1: 'hhi'},   {t1: 'ihi'},
-            {t1: 'hhhi'},  {t1: 'hihi'},
-            {t1: 'ihhi'},  {t1: 'iihi'},
-            {t1: 'hhhhi'}, {t1: 'hhihi'},
-            {t1: 'hihhi'}, {t1: 'hiihi'},
-            {t1: 'ihhhi'}, {t1: 'ihihi'},
-            {t1: 'iihhi'}, {t1: 'iiihi'},
-        ];
-        testGenerate(grammar, expectedResults);
-    });
-    
-    describe('46. Rep(Any): t1:.{0,1} + t1:hi + t1:.{0,1}', function() {
-        const grammar = Seq(Rep(Any("t1"), 0, 1),
-                            t1("hi"),
-                            Rep(Any("t1"), 0, 1));
-        const expectedResults: StringDict[] = [
-            {t1: 'hi'},
-            {t1: 'hih'},  {t1: 'hii'},
-            {t1: 'hhi'},  {t1: 'ihi'},
-            {t1: 'hhih'}, {t1: 'hhii'},
-            {t1: 'ihih'}, {t1: 'ihii'},
-        ];
-        testGenerate(grammar, expectedResults);
-    });
-
-    describe('47. Join t1:hi ⨝ t1:.{0,1}', function() {
-        const grammar = Join(t1("h"), Rep(Any("t1"), 0, 1));
-        const expectedResults: StringDict[] = [
-            {t1: 'h'}
-        ];
-        testGenerate(grammar, expectedResults);
-    });
-    
-    describe('48. Filter t1:.{0,2} [ε]', function() {
-        const grammar = Filter(Rep(Any("t1"), 0, 2), Epsilon());
-        const expectedResults: StringDict[] = [
-            {}
-        ];
-        testGenerate(grammar, expectedResults);
-    });
-    
-    describe('49. Filter ε [t1:.{0,2}]', function() {
-        const grammar = Filter(Epsilon(), Rep(Any("t1"), 0, 2));
-        const expectedResults: StringDict[] = [
-            {}
-        ];
-        testGenerate(grammar, expectedResults);
-    });
-    
-    describe('50. Join t1:.{0,2} ⨝ ε', function() {
-        const grammar = Join(Rep(Any("t1"), 0, 2), Epsilon());
-        const expectedResults: StringDict[] = [
-            {}
-        ];
-        testGenerate(grammar, expectedResults);
-    });
-    
-    describe('51. Join ε ⨝ t1:.{0,2}', function() {
-        const grammar = Join(Epsilon(), Rep(Any("t1"), 0, 2));
-        const expectedResults: StringDict[] = [
-            {}
-        ];
-        testGenerate(grammar, expectedResults);
-    });
-
-    describe('52. Filter t1:hello [t1:he+t1:.*]', function() {
-        const grammar = Filter(t1("hello"), Seq(t1("he"), Rep(Any("t1"))));
-        const expectedResults: StringDict[] = [
-            {t1: 'hello'}
-        ];
-        testGenerate(grammar, expectedResults);
-    });
-
-    describe('53. Filter t1:hello [t1:.*+t1:lo]', function() {
-        const grammar = Filter(t1("hello"), Seq(Rep(Any("t1")), t1("lo")));
-        const expectedResults: StringDict[] = [
-            {t1: 'hello'}
-        ];
-        testGenerate(grammar, expectedResults);
-    });
-
-    describe('54. Filter t1:hello [t1:.*+t1:e+t1:.*]', function() {
-        const grammar = Filter(t1("hello"),
-                               Seq(Rep(Any("t1")), t1("e"), Rep(Any("t1"))));
-        const expectedResults: StringDict[] = [
-            {t1: 'hello'}
-        ];
-        testGenerate(grammar, expectedResults);
-    });
-
-    describe('55. Filter t1:hello [t1:.*+t1:l+t1:.*]', function() {
-        const grammar = Filter(t1("hello"),
-                               Seq(Rep(Any("t1")), t1("l"), Rep(Any("t1"))));
-        const expectedResults: StringDict[] = [
-            {t1: 'hello'}
-        ];
-        testGenerate(grammar, expectedResults);
-    });
-
-    describe('56. Filter t1:hello with [t1:.*+t1:h+t1:.*]', function() {
-        const grammar = Filter(t1("hello"),
-                               Seq(Rep(Any("t1")), t1("h"), Rep(Any("t1"))));
-        const expectedResults: StringDict[] = [
-            {t1: 'hello'}
-        ];
-        testGenerate(grammar, expectedResults);
-    });
-
-    describe('57. Filter t1:hello with [t1:.*+t1:o+t1:.*]', function() {
-        const grammar = Filter(t1("hello"),
-                               Seq(Rep(Any("t1")), t1("h"), Rep(Any("t1"))));
-        const expectedResults: StringDict[] = [
-            {t1: 'hello'}
-        ];
-        testGenerate(grammar, expectedResults);
-    });
-
-    // More joining of repeats
-
-    describe('58a. Join t1:a + t2:bbb ⨝ (t1:"" + t2:b){3} + t1:a', function() {
-        const grammar = Join(Seq(t1("a"), t2("bbb")), 
-                             Seq(Rep(Seq(t1(""), t2("b")), 3, 3), t1("a")));
-        testHasTapes(grammar, ["t1", "t2"]);
-        const expectedResults: StringDict[] = [
-            {t1: 'a', t2: 'bbb'},
-        ];
-        testGenerate(grammar, expectedResults);
-    }); 
-
-    describe('58b. Join t1:a + t2:bbb ⨝ (t1:"" + t2:b){0,4} + t1:a', function() {
-        const grammar = Join(Seq(t1("a"), t2("bbb")), 
-                             Seq(Rep(Seq(t1(""), t2("b")), 0, 4), t1("a")));
-        testHasTapes(grammar, ["t1", "t2"]);
-        const expectedResults: StringDict[] = [
-            {t1: 'a', t2: 'bbb'},
-        ];
-        testGenerate(grammar, expectedResults);
-    }); 
-
-    describe('58c. Join (t1:"" + t2:b){3} + t1:a ⨝ t1:a + t2:bbb', function() {
-        const grammar = Join(Seq(Rep(Seq(t1(""), t2("b")), 3, 3), t1("a")),
-                             Seq(t1("a"), t2("bbb")));
-        testHasTapes(grammar, ["t1", "t2"]);
-        const expectedResults: StringDict[] = [
-            {t1: 'a', t2: 'bbb'},
-        ];
-        testGenerate(grammar, expectedResults);
-    }); 
-
-    describe('58d. Join (t1:"" + t2:b){0,4} + t1:a ⨝ t1:a + t2:bbb', function() {
-        const grammar = Join(Seq(Rep(Seq(t1(""), t2("b")), 0, 4), t1("a")),
-                             Seq(t1("a"), t2("bbb")));
-        testHasTapes(grammar, ["t1", "t2"]);
-        const expectedResults: StringDict[] = [
-            {t1: 'a', t2: 'bbb'},
-        ];
-        testGenerate(grammar, expectedResults);
-    }); 
-
-    // Repeats of Nullable Matches
-
-    describe('59. (t2:e+M(t1>t2,ε|t1:h)){2} (vocab hx/hex)', function() {
-        const fromGrammar: Grammar = Uni(Epsilon(), t1("h"));
-        const matchGrammar: Grammar = MatchFrom(fromGrammar, "t1", "t2");
-        const grammar: Grammar = Rep(Seq(t2("e"), matchGrammar), 2, 2);
-        let grammarWithVocab: Grammar = Seq(grammar, Vocab({t1: "hx", t2: "hex"}));
-        grammarWithVocab = Count({t1: 3, t2: 3}, grammarWithVocab);
-        grammarWithVocab = Cursor(["t1", "t2"], grammarWithVocab);
-        testHasTapes(grammarWithVocab, ['t1', 't2']);
-        testHasVocab(grammarWithVocab, {t1: 2, t2: 3});
-        const expectedResults: StringDict[] = [
-            {t2: 'ee'},
-            {t1: 'h', t2: 'ehe'},
-            {t1: 'h', t2: 'eeh'},
-        ];
-        testGenerate(grammarWithVocab, expectedResults);
-    });
-
-    describe('59a-1. Join (t2:e+M(t1>t2,ε|t1:h)){2} ⨝ t2:ee ' +
-             '(vocab hx/hex)', function() {
-        const fromGrammar: Grammar = Uni(Epsilon(), t1("h"));
-        const matchGrammar: Grammar = MatchFrom(fromGrammar, "t1", "t2");
-        const grammar: Grammar = Rep(Seq(t2("e"), matchGrammar), 2, 2);
-        const joinGrammar: Grammar = Join(grammar, t2("ee"));
-        let grammarWithVocab: Grammar = Seq(joinGrammar,
-                                            Vocab({t1: "hx", t2: "hex"}));
-        grammarWithVocab = Cursor(["t1", "t2"], grammarWithVocab);
-        testHasTapes(grammarWithVocab, ['t1', 't2']);
-        testHasVocab(grammarWithVocab, {t1: 2, t2: 3});
-        const expectedResults: StringDict[] = [
-            {t2: 'ee'},
-        ];
-        testGenerate(grammarWithVocab, expectedResults);
-    });
-
-    describe('59a-2. Join (t2:e+M(t1>t2,ε|t1:h)){2} ⨝ t1:h + t2:eeh ' +
-             '(vocab hx/hex)', function() {
-        const fromGrammar: Grammar = Uni(Epsilon(), t1("h"));
-        const matchGrammar: Grammar = MatchFrom(fromGrammar, "t1", "t2");
-        const grammar: Grammar = Rep(Seq(t2("e"), matchGrammar), 2, 2);
-        const joinGrammar: Grammar = Join(grammar, Seq(t1("h"), t2("eeh")));
-        let grammarWithVocab: Grammar = Seq(joinGrammar,
-                                            Vocab({t1: "hx", t2: "hex"}));
-        grammarWithVocab = Cursor(["t1", "t2"], grammarWithVocab);
-        testHasTapes(grammarWithVocab, ['t1', 't2']);
-        testHasVocab(grammarWithVocab, {t1: 2, t2: 3});
-        const expectedResults: StringDict[] = [
-            {t1: 'h', t2: 'eeh'},
-        ];
-        testGenerate(grammarWithVocab, expectedResults);
-    });
-
-    describe('59a-3. Join (t2:e+M(t1>t2,ε|t1:h)){2} ⨝ t1:h + t2:ehe ' +
-             '(vocab hx/hex)', function() {
-        const fromGrammar: Grammar = Uni(Epsilon(), t1("h"));
-        const matchGrammar: Grammar = MatchFrom(fromGrammar, "t1", "t2");
-        const grammar: Grammar = Rep(Seq(t2("e"), matchGrammar), 2, 2);
-        const joinGrammar: Grammar = Join(grammar, Seq(t1("h"), t2("ehe")));
-        let grammarWithVocab: Grammar = Seq(joinGrammar,
-                                            Vocab({t1: "hx", t2: "hex"}));
-        grammarWithVocab = Cursor(["t1", "t2"], grammarWithVocab);
-        testHasTapes(grammarWithVocab, ['t1', 't2']);
-        testHasVocab(grammarWithVocab, {t1: 2, t2: 3});
-        const expectedResults: StringDict[] = [
-            {t1: 'h', t2: 'ehe'},
-        ];
-        testGenerate(grammarWithVocab, expectedResults);
-    });
-
-    describe('59b-1. Join t2:ee ⨝ (t2:e+M(t1>t2,ε|t1:h)){2} ' +
-             '(vocab hx/hex)', function() {
-        const fromGrammar: Grammar = Uni(Epsilon(), t1("h"));
-        const matchGrammar: Grammar = MatchFrom(fromGrammar, "t1", "t2");
-        const grammar: Grammar = Rep(Seq(t2("e"), matchGrammar), 2, 2);
-        const joinGrammar: Grammar = Join(t2("ee"), grammar);
-        let grammarWithVocab: Grammar = Seq(joinGrammar,
-                                            Vocab({t1: "hx", t2: "hex"}));
-        grammarWithVocab = Cursor(["t1", "t2"], grammarWithVocab);
-        testHasTapes(grammarWithVocab, ['t1', 't2']);
-        testHasVocab(grammarWithVocab, {t1: 2, t2: 3});
-        const expectedResults: StringDict[] = [
-            {t2: 'ee'},
-        ];
-        testGenerate(grammarWithVocab, expectedResults);
-    });
-
-    describe('59b-2. Join t1:h + t2:eeh ⨝ (t2:e+M(t1>t2,ε|t1:h)){2} ' +
-             '(vocab hx/hex)', function() {
-        const fromGrammar: Grammar = Uni(Epsilon(), t1("h"));
-        const matchGrammar: Grammar = MatchFrom(fromGrammar, "t1", "t2");
-        const grammar: Grammar = Rep(Seq(t2("e"), matchGrammar), 2, 2);
-        const joinGrammar: Grammar = Join(Seq(t1("h"), t2("eeh")), grammar);
-        let grammarWithVocab: Grammar = Seq(joinGrammar,
-                                            Vocab({t1: "hx", t2: "hex"}));
-        grammarWithVocab = Cursor(["t1", "t2"], grammarWithVocab);
-        testHasTapes(grammarWithVocab, ['t1', 't2']);
-        testHasVocab(grammarWithVocab, {t1: 2, t2: 3});
-        const expectedResults: StringDict[] = [
-            {t1: 'h', t2: 'eeh'},
-        ];
-        testGenerate(grammarWithVocab, expectedResults);
-    });
-
-    describe('59b-3. Join t1:h + t2:ehe ⨝ (t2:e+M(t1>t2,ε|t1:h)){2} ' +
-             '(vocab hx/hex)', function() {
-        const fromGrammar: Grammar = Uni(Epsilon(), t1("h"));
-        const matchGrammar: Grammar = MatchFrom(fromGrammar, "t1", "t2");
-        const grammar: Grammar = Rep(Seq(t2("e"), matchGrammar), 2, 2);
-        const joinGrammar: Grammar = Join(Seq(t1("h"), t2("ehe")), grammar);
-        let grammarWithVocab: Grammar = Seq(joinGrammar,
-                                            Vocab({t1: "hx", t2: "hex"}));
-        grammarWithVocab = Cursor(["t1", "t2"], grammarWithVocab);
-        testHasTapes(grammarWithVocab, ['t1', 't2']);
-        testHasVocab(grammarWithVocab, {t1: 2, t2: 3});
-        const expectedResults: StringDict[] = [
-            {t1: 'h', t2: 'ehe'},
-        ];
-        testGenerate(grammarWithVocab, expectedResults);
-    });
-
-    describe('59c-1. Filter (t2:e+M(t1>t2,ε|t1:h)){2} [t2:ee] ' +
-             '(vocab hx/hex)', function() {
-        const fromGrammar: Grammar = Uni(Epsilon(), t1("h"));
-        const matchGrammar: Grammar = MatchFrom(fromGrammar, "t1", "t2");
-        const grammar: Grammar = Rep(Seq(t2("e"), matchGrammar), 2, 2);
-        const filterGrammar: Grammar = Filter(grammar, t2("ee"));
-        let grammarWithVocab: Grammar = Seq(filterGrammar,
-                                            Vocab({t1: "hx", t2: "hex"}));
-        grammarWithVocab = Cursor(["t1", "t2"], grammarWithVocab);
-        testHasTapes(grammarWithVocab, ['t1', 't2']);
-        testHasVocab(grammarWithVocab, {t1: 2, t2: 3});
-        const expectedResults: StringDict[] = [
-            {t2: 'ee'},
-        ];
-        testGenerate(grammarWithVocab, expectedResults);
-    });
-
-    describe('59c-2. Filter (t2:e+M(t1>t2,ε|t1:h)){2} [t1:h + t2:eeh] ' +
-             '(vocab hx/hex)', function() {
-        const fromGrammar: Grammar = Uni(Epsilon(), t1("h"));
-        const matchGrammar: Grammar = MatchFrom(fromGrammar, "t1", "t2");
-        const grammar: Grammar = Rep(Seq(t2("e"), matchGrammar), 2, 2);
-        const filterGrammar: Grammar = Filter(grammar, Seq(t1("h"), t2("eeh")));
-        let grammarWithVocab: Grammar = Seq(filterGrammar,
-                                            Vocab({t1: "hx", t2: "hex"}));
-        grammarWithVocab = Cursor(["t1", "t2"], grammarWithVocab);
-        testHasTapes(grammarWithVocab, ['t1', 't2']);
-        testHasVocab(grammarWithVocab, {t1: 2, t2: 3});
-        const expectedResults: StringDict[] = [
-            {t1: 'h', t2: 'eeh'},
-        ];
-        testGenerate(grammarWithVocab, expectedResults);
-    });
-
-    describe('59c-3. Filter (t2:e+M(t1>t2,ε|t1:h)){2} [t1:h + t2:ehe] ' +
-             '(vocab hx/hex)', function() {
-        const fromGrammar: Grammar = Uni(Epsilon(), t1("h"));
-        const matchGrammar: Grammar = MatchFrom(fromGrammar, "t1", "t2");
-        const grammar: Grammar = Rep(Seq(t2("e"), matchGrammar), 2, 2);
-        const filterGrammar: Grammar = Filter(grammar, Seq(t1("h"), t2("ehe")));
-        let grammarWithVocab: Grammar = Seq(filterGrammar,
-                                            Vocab({t1: "hx", t2: "hex"}));
-        grammarWithVocab = Cursor(["t1", "t2"], grammarWithVocab);
-        testHasTapes(grammarWithVocab, ['t1', 't2']);
-        testHasVocab(grammarWithVocab, {t1: 2, t2: 3});
-        const expectedResults: StringDict[] = [
-            {t1: 'h', t2: 'ehe'},
-        ];
-        testGenerate(grammarWithVocab, expectedResults);
-    });
-
-    describe('59d-1. Intersect (t2:e+M(t1>t2,ε|t1:h)){2} & t2:ee ' +
-             '(vocab hx/hex)', function() {
-        const fromGrammar: Grammar = Uni(Epsilon(), t1("h"));
-        const matchGrammar: Grammar = MatchFrom(fromGrammar, "t1", "t2");
-        const grammar: Grammar = Rep(Seq(t2("e"), matchGrammar), 2, 2);
-        const interGrammar: Grammar = Intersect(grammar, t2("ee"));
-        let grammarWithVocab: Grammar = Seq(interGrammar,
-                                            Vocab({t1: "hx", t2: "hex"}));
-        grammarWithVocab = Cursor(["t1", "t2"], grammarWithVocab);
-        testHasTapes(grammarWithVocab, ['t1', 't2']);
-        testHasVocab(grammarWithVocab, {t1: 2, t2: 3});
-        const expectedResults: StringDict[] = [
-            {t2: 'ee'},
-        ];
-        testGenerate(grammarWithVocab, expectedResults);
-    });
-
-    describe('59d-2. Intersect (t2:e+M(t1>t2,ε|t1:h)){2} & t1:h + t2:eeh ' +
-             '(vocab hx/hex)', function() {
-        const fromGrammar: Grammar = Uni(Epsilon(), t1("h"));
-        const matchGrammar: Grammar = MatchFrom(fromGrammar, "t1", "t2");
-        const grammar: Grammar = Rep(Seq(t2("e"), matchGrammar), 2, 2);
-        const interGrammar: Grammar = Intersect(grammar, Seq(t1("h"), t2("eeh")));
-        let grammarWithVocab: Grammar = Seq(interGrammar,
-                                            Vocab({t1: "hx", t2: "hex"}));
-        grammarWithVocab = Cursor(["t1", "t2"], grammarWithVocab);
-        testHasTapes(grammarWithVocab, ['t1', 't2']);
-        testHasVocab(grammarWithVocab, {t1: 2, t2: 3});
-        const expectedResults: StringDict[] = [
-            {t1: 'h', t2: 'eeh'},
-        ];
-        testGenerate(grammarWithVocab, expectedResults);
-    });
-
-    describe('59d-3. Intersect (t2:e+M(t1>t2,ε|t1:h)){2} & t1:h + t2:ehe ' +
-             '(vocab hx/hex)', function() {
-        const fromGrammar: Grammar = Uni(Epsilon(), t1("h"));
-        const matchGrammar: Grammar = MatchFrom(fromGrammar, "t1", "t2");
-        const grammar: Grammar = Rep(Seq(t2("e"), matchGrammar), 2, 2);
-        const interGrammar: Grammar = Intersect(grammar, Seq(t1("h"), t2("ehe")));
-        let grammarWithVocab: Grammar = Seq(interGrammar,
-                                            Vocab({t1: "hx", t2: "hex"}));
-        grammarWithVocab = Cursor(["t1", "t2"], grammarWithVocab);
-        testHasTapes(grammarWithVocab, ['t1', 't2']);
-        testHasVocab(grammarWithVocab, {t1: 2, t2: 3});
-        const expectedResults: StringDict[] = [
-            {t1: 'h', t2: 'ehe'},
-        ];
-        testGenerate(grammarWithVocab, expectedResults);
-    });
-
-    describe('59e-1. Intersect t2:ee & (t2:e+M(t1>t2,ε|t1:h)){2} ' +
-             '(vocab hx/hex)', function() {
-        const fromGrammar: Grammar = Uni(Epsilon(), t1("h"));
-        const matchGrammar: Grammar = MatchFrom(fromGrammar, "t1", "t2");
-        const grammar: Grammar = Rep(Seq(t2("e"), matchGrammar), 2, 2);
-        const interGrammar: Grammar = Intersect(t2("ee"), grammar);
-        let grammarWithVocab: Grammar = Seq(interGrammar,
-                                            Vocab({t1: "hx", t2: "hex"}));
-        grammarWithVocab = Cursor(["t1", "t2"], grammarWithVocab);
-        testHasTapes(grammarWithVocab, ['t1', 't2']);
-        testHasVocab(grammarWithVocab, {t1: 2, t2: 3});
-        const expectedResults: StringDict[] = [
-            {t2: 'ee'},
-        ];
-        testGenerate(grammarWithVocab, expectedResults);
-    });
-
-    describe('59e-2. Intersect t1:h + t2:eeh & (t2:e+M(t1>t2,ε|t1:h)){2} ' +
-             '(vocab hx/hex)', function() {
-        const fromGrammar: Grammar = Uni(Epsilon(), t1("h"));
-        const matchGrammar: Grammar = MatchFrom(fromGrammar, "t1", "t2");
-        const grammar: Grammar = Rep(Seq(t2("e"), matchGrammar), 2, 2);
-        const interGrammar: Grammar = Intersect(Seq(t1("h"), t2("eeh")), grammar);
-        let grammarWithVocab: Grammar = Seq(interGrammar,
-                                            Vocab({t1: "hx", t2: "hex"}));
-        grammarWithVocab = Cursor(["t1", "t2"], grammarWithVocab);
-        testHasTapes(grammarWithVocab, ['t1', 't2']);
-        testHasVocab(grammarWithVocab, {t1: 2, t2: 3});
-        const expectedResults: StringDict[] = [
-            {t1: 'h', t2: 'eeh'},
-        ];
-        testGenerate(grammarWithVocab, expectedResults);
-    });
-
-    describe('59e-3. Intersect t1:h + t2:ehe & (t2:e+M(t1>t2,ε|t1:h)){2} ' +
-             '(vocab hx/hex)', function() {
-        const fromGrammar: Grammar = Uni(Epsilon(), t1("h"));
-        const matchGrammar: Grammar = MatchFrom(fromGrammar, "t1", "t2");
-        const grammar: Grammar = Rep(Seq(t2("e"), matchGrammar), 2, 2);
-        const interGrammar: Grammar = Intersect(Seq(t1("h"), t2("ehe")), grammar);
-        let grammarWithVocab: Grammar = Seq(interGrammar,
-                                            Vocab({t1: "hx", t2: "hex"}));
-        grammarWithVocab = Cursor(["t1", "t2"], grammarWithVocab);
-        testHasTapes(grammarWithVocab, ['t1', 't2']);
-        testHasVocab(grammarWithVocab, {t1: 2, t2: 3});
-        const expectedResults: StringDict[] = [
-            {t1: 'h', t2: 'ehe'},
-        ];
-        testGenerate(grammarWithVocab, expectedResults);
-    });
-
-    describe('60. (t2:e+M(t1>t2,ε|t1:h)){2} + t1:x (vocab hx/hex)', function() {
-        const fromGrammar: Grammar = Uni(Epsilon(), t1("h"));
-        const matchGrammar: Grammar = MatchFrom(fromGrammar, "t1", "t2");
-        const grammar: Grammar = Seq(Rep(Seq(t2("e"), matchGrammar), 2, 2), t1("x"));
-        let grammarWithVocab: Grammar = Seq(grammar, Vocab({t1: "hx", t2: "hex"}));
-        grammarWithVocab = Count({t1: 3, t2: 3}, grammarWithVocab);
-        grammarWithVocab = Cursor(["t2", "t1"], grammarWithVocab);
-        testHasTapes(grammarWithVocab, ['t1', 't2']);
-        testHasVocab(grammarWithVocab, {t1: 2, t2: 3});
-        const expectedResults: StringDict[] = [
-            {t1: 'x', t2: 'ee'},
-            {t1: 'hx', t2: 'ehe'},
-            {t1: 'hx', t2: 'eeh'},
-        ];
-<<<<<<< HEAD
-        testGrammar(grammarWithVocab, expectedResults, VERBOSE_DEBUG);
-=======
-        testGenerate(grammarWithVocab, expectedResults);
->>>>>>> 90d042d1
-    });
-
-    describe('60a-1. Join (t2:e+M(t1>t2,ε|t1:h)){2} + t1:x ⨝ t1:x + t2:ee ' +
-             '(vocab hx/hex)', function() {
-        const fromGrammar: Grammar = Uni(Epsilon(), t1("h"));
-        const matchGrammar: Grammar = MatchFrom(fromGrammar, "t1", "t2");
-        const grammar: Grammar = Seq(Rep(Seq(t2("e"), matchGrammar), 2, 2),
-                                     t1("x"));
-        const joinGrammar: Grammar = Join(grammar, Seq(t1("x"), t2("ee")));
-        let grammarWithVocab: Grammar = Seq(joinGrammar,
-                                            Vocab({t1: "hx", t2: "hex"}));
-        grammarWithVocab = Cursor(["t1", "t2"], grammarWithVocab);
-        testHasTapes(grammarWithVocab, ['t1', 't2']);
-        testHasVocab(grammarWithVocab, {t1: 2, t2: 3});
-        const expectedResults: StringDict[] = [
-            {t1: 'x', t2: 'ee'},
-        ];
-        testGenerate(grammarWithVocab, expectedResults,
-                    DEFAULT, DEFAULT, DEFAULT, DEFAULT,
-                    WARN_ONLY_FOR_TOO_MANY_OUTPUTS);
-    });
-
-    describe('60a-2. Join (t2:e+M(t1>t2,ε|t1:h)){2} + t1:x ⨝ t1:hx + t2:eeh ' +
-             '(vocab hx/hex)', function() {
-        const fromGrammar: Grammar = Uni(Epsilon(), t1("h"));
-        const matchGrammar: Grammar = MatchFrom(fromGrammar, "t1", "t2");
-        const grammar: Grammar = Seq(Rep(Seq(t2("e"), matchGrammar), 2, 2),
-                                     t1("x"));
-        const joinGrammar: Grammar = Join(grammar, Seq(t1("hx"), t2("eeh")));
-        let grammarWithVocab: Grammar = Seq(joinGrammar,
-                                            Vocab({t1: "hx", t2: "hex"}));
-        grammarWithVocab = Cursor(["t1", "t2"], grammarWithVocab);
-        testHasTapes(grammarWithVocab, ['t1', 't2']);
-        testHasVocab(grammarWithVocab, {t1: 2, t2: 3});
-        const expectedResults: StringDict[] = [
-            {t1: 'hx', t2: 'eeh'},
-        ];
-        testGenerate(grammarWithVocab, expectedResults);
-    });
-
-    describe('60a-3. Join (t2:e+M(t1>t2,ε|t1:h)){2} + t1:x ⨝ t1:hx + t2:ehe ' +
-             '(vocab hx/hex)', function() {
-        const fromGrammar: Grammar = Uni(Epsilon(), t1("h"));
-        const matchGrammar: Grammar = MatchFrom(fromGrammar, "t1", "t2");
-        const grammar: Grammar = Seq(Rep(Seq(t2("e"), matchGrammar), 2, 2),
-                                     t1("x"));
-        const joinGrammar: Grammar = Join(grammar, Seq(t1("hx"), t2("ehe")));
-        let grammarWithVocab: Grammar = Seq(joinGrammar,
-                                            Vocab({t1: "hx", t2: "hex"}));
-        grammarWithVocab = Cursor(["t1", "t2"], grammarWithVocab);
-        testHasTapes(grammarWithVocab, ['t1', 't2']);
-        testHasVocab(grammarWithVocab, {t1: 2, t2: 3});
-        const expectedResults: StringDict[] = [
-            {t1: 'hx', t2: 'ehe'},
-        ];
-        testGenerate(grammarWithVocab, expectedResults);
-    });
-
-    describe('60b-1. Join t1:x + t2:ee ⨝ (t2:e+M(t1>t2,ε|t1:h)){2} + t1:x ' +
-             '(vocab hx/hex)', function() {
-        const fromGrammar: Grammar = Uni(Epsilon(), t1("h"));
-        const matchGrammar: Grammar = MatchFrom(fromGrammar, "t1", "t2");
-        const grammar: Grammar = Seq(Rep(Seq(t2("e"), matchGrammar), 2, 2),
-                                     t1("x"));
-        const joinGrammar: Grammar = Join(Seq(t1("x"), t2("ee")), grammar);
-        let grammarWithVocab: Grammar = Seq(joinGrammar,
-                                            Vocab({t1: "hx", t2: "hex"}));
-        grammarWithVocab = Cursor(["t1", "t2"], grammarWithVocab);
-        testHasTapes(grammarWithVocab, ['t1', 't2']);
-        testHasVocab(grammarWithVocab, {t1: 2, t2: 3});
-        const expectedResults: StringDict[] = [
-            {t1: 'x', t2: 'ee'},
-        ];
-        testGenerate(grammarWithVocab, expectedResults);
-    });
-
-    describe('60b-2. Join t1:hx + t2:eeh ⨝ (t2:e+M(t1>t2,ε|t1:h)){2} + t1:x ' +
-             '(vocab hx/hex)', function() {
-        const fromGrammar: Grammar = Uni(Epsilon(), t1("h"));
-        const matchGrammar: Grammar = MatchFrom(fromGrammar, "t1", "t2");
-        const grammar: Grammar = Seq(Rep(Seq(t2("e"), matchGrammar), 2, 2),
-                                     t1("x"));
-        const joinGrammar: Grammar = Join(Seq(t1("hx"), t2("eeh")), grammar);
-        let grammarWithVocab: Grammar = Seq(joinGrammar,
-                                            Vocab({t1: "hx", t2: "hex"}));
-        grammarWithVocab = Cursor(["t1", "t2"], grammarWithVocab);
-        testHasTapes(grammarWithVocab, ['t1', 't2']);
-        testHasVocab(grammarWithVocab, {t1: 2, t2: 3});
-        const expectedResults: StringDict[] = [
-            {t1: 'hx', t2: 'eeh'},
-        ];
-        testGenerate(grammarWithVocab, expectedResults);
-    });
-
-    describe('60b-3. Join t1:hx + t2:ehe ⨝ (t2:e+M(t1>t2,ε|t1:h)){2} + t1:x ' +
-             '(vocab hx/hex)', function() {
-        const fromGrammar: Grammar = Uni(Epsilon(), t1("h"));
-        const matchGrammar: Grammar = MatchFrom(fromGrammar, "t1", "t2");
-        const grammar: Grammar = Seq(Rep(Seq(t2("e"), matchGrammar), 2, 2),
-                                     t1("x"));
-        const joinGrammar: Grammar = Join(Seq(t1("hx"), t2("ehe")), grammar);
-        let grammarWithVocab: Grammar = Seq(joinGrammar,
-                                            Vocab({t1: "hx", t2: "hex"}));
-        grammarWithVocab = Cursor(["t1", "t2"], grammarWithVocab);
-        testHasTapes(grammarWithVocab, ['t1', 't2']);
-        testHasVocab(grammarWithVocab, {t1: 2, t2: 3});
-        const expectedResults: StringDict[] = [
-            {t1: 'hx', t2: 'ehe'},
-        ];
-        testGenerate(grammarWithVocab, expectedResults);
-    });
-
-    describe('60c-1. Filter (t2:e+M(t1>t2,ε|t1:h)){2} + t1:x [t1:x + t2:ee] ' +
-             '(vocab hx/hex)', function() {
-        const fromGrammar: Grammar = Uni(Epsilon(), t1("h"));
-        const matchGrammar: Grammar = MatchFrom(fromGrammar, "t1", "t2");
-        const grammar: Grammar = Seq(Rep(Seq(t2("e"), matchGrammar), 2, 2),
-                                     t1("x"));
-        const filterGrammar: Grammar = Filter(grammar, Seq(t1("x"), t2("ee")));
-        let grammarWithVocab: Grammar = Seq(filterGrammar,
-                                            Vocab({t1: "hx", t2: "hex"}));
-        grammarWithVocab = Cursor(["t1", "t2"], grammarWithVocab);
-        testHasTapes(grammarWithVocab, ['t1', 't2']);
-        testHasVocab(grammarWithVocab, {t1: 2, t2: 3});
-        const expectedResults: StringDict[] = [
-            {t1: 'x', t2: 'ee'},
-        ];
-        testGenerate(grammarWithVocab, expectedResults);
-    });
-
-    describe('60c-2. Filter (t2:e+M(t1>t2,ε|t1:h)){2} + t1:x [t1:hx + t2:eeh] ' +
-             '(vocab hx/hex)', function() {
-        const fromGrammar: Grammar = Uni(Epsilon(), t1("h"));
-        const matchGrammar: Grammar = MatchFrom(fromGrammar, "t1", "t2");
-        const grammar: Grammar = Seq(Rep(Seq(t2("e"), matchGrammar), 2, 2),
-                                     t1("x"));
-        const filterGrammar: Grammar = Filter(grammar, Seq(t1("hx"), t2("eeh")));
-        let grammarWithVocab: Grammar = Seq(filterGrammar,
-                                            Vocab({t1: "hx", t2: "hex"}));
-        grammarWithVocab = Cursor(["t1", "t2"], grammarWithVocab);
-        testHasTapes(grammarWithVocab, ['t1', 't2']);
-        testHasVocab(grammarWithVocab, {t1: 2, t2: 3});
-        const expectedResults: StringDict[] = [
-            {t1: 'hx', t2: 'eeh'},
-        ];
-        testGenerate(grammarWithVocab, expectedResults);
-    });
-
-    describe('60c-3. Filter (t2:e+M(t1>t2,ε|t1:h)){2} + t1:x [t1:hx + t2:ehe] ' +
-             '(vocab hx/hex)', function() {
-        const fromGrammar: Grammar = Uni(Epsilon(), t1("h"));
-        const matchGrammar: Grammar = MatchFrom(fromGrammar, "t1", "t2");
-        const grammar: Grammar = Seq(Rep(Seq(t2("e"), matchGrammar), 2, 2),
-                                     t1("x"));
-        const filterGrammar: Grammar = Filter(grammar, Seq(t1("hx"), t2("ehe")));
-        let grammarWithVocab: Grammar = Seq(filterGrammar,
-                                            Vocab({t1: "hx", t2: "hex"}));
-        grammarWithVocab = Cursor(["t1", "t2"], grammarWithVocab);
-        testHasTapes(grammarWithVocab, ['t1', 't2']);
-        testHasVocab(grammarWithVocab, {t1: 2, t2: 3});
-        const expectedResults: StringDict[] = [
-            {t1: 'hx', t2: 'ehe'},
-        ];
-        testGenerate(grammarWithVocab, expectedResults);
-    });
-
-    describe('60d-1. Intersect (t2:e+M(t1>t2,ε|t1:h)){2} + t1:x & t1:x + t2:ee ' +
-             '(vocab hx/hex)', function() {
-        const fromGrammar: Grammar = Uni(Epsilon(), t1("h"));
-        const matchGrammar: Grammar = MatchFrom(fromGrammar, "t1", "t2");
-        const grammar: Grammar = Seq(Rep(Seq(t2("e"), matchGrammar), 2, 2),
-                                     t1("x"));
-        const interGrammar: Grammar = Intersect(grammar, Seq(t1("x"), t2("ee")));
-        let grammarWithVocab: Grammar = Seq(interGrammar,
-                                            Vocab({t1: "hx", t2: "hex"}));
-        grammarWithVocab = Cursor(["t1", "t2"], grammarWithVocab);
-        testHasTapes(grammarWithVocab, ['t1', 't2']);
-        testHasVocab(grammarWithVocab, {t1: 2, t2: 3});
-        const expectedResults: StringDict[] = [
-            {t1: 'x', t2: 'ee'},
-        ];
-        testGenerate(grammarWithVocab, expectedResults,
-                    DEFAULT, DEFAULT, DEFAULT, DEFAULT,
-                    WARN_ONLY_FOR_TOO_MANY_OUTPUTS);
-    });
-
-    describe('60d-2. Intersect (t2:e+M(t1>t2,ε|t1:h)){2} + t1:x & t1:hx + t2:eeh ' +
-             '(vocab hx/hex)', function() {
-        const fromGrammar: Grammar = Uni(Epsilon(), t1("h"));
-        const matchGrammar: Grammar = MatchFrom(fromGrammar, "t1", "t2");
-        const grammar: Grammar = Seq(Rep(Seq(t2("e"), matchGrammar), 2, 2),
-                                     t1("x"));
-        const interGrammar: Grammar = Intersect(grammar, Seq(t1("hx"), t2("eeh")));
-        let grammarWithVocab: Grammar = Seq(interGrammar,
-                                            Vocab({t1: "hx", t2: "hex"}));
-        grammarWithVocab = Cursor(["t1", "t2"], grammarWithVocab);
-        testHasTapes(grammarWithVocab, ['t1', 't2']);
-        testHasVocab(grammarWithVocab, {t1: 2, t2: 3});
-        const expectedResults: StringDict[] = [
-            {t1: 'hx', t2: 'eeh'},
-        ];
-        testGenerate(grammarWithVocab, expectedResults);
-    });
-
-    describe('60d-3. Intersect (t2:e+M(t1>t2,ε|t1:h)){2} + t1:x & t1:hx + t2:ehe ' +
-             '(vocab hx/hex)', function() {
-        const fromGrammar: Grammar = Uni(Epsilon(), t1("h"));
-        const matchGrammar: Grammar = MatchFrom(fromGrammar, "t1", "t2");
-        const grammar: Grammar = Seq(Rep(Seq(t2("e"), matchGrammar), 2, 2),
-                                     t1("x"));
-        const interGrammar: Grammar = Intersect(grammar, Seq(t1("hx"), t2("ehe")));
-        let grammarWithVocab: Grammar = Seq(interGrammar,
-                                            Vocab({t1: "hx", t2: "hex"}));
-        grammarWithVocab = Cursor(["t1", "t2"], grammarWithVocab);
-        testHasTapes(grammarWithVocab, ['t1', 't2']);
-        testHasVocab(grammarWithVocab, {t1: 2, t2: 3});
-        const expectedResults: StringDict[] = [
-            {t1: 'hx', t2: 'ehe'},
-        ];
-        testGenerate(grammarWithVocab, expectedResults);
-    });
-
-    describe('60e-1. Intersect t1:x + t2:ee & (t2:e+M(t1>t2,ε|t1:h)){2} + t1:x ' +
-             '(vocab hx/hex)', function() {
-        const fromGrammar: Grammar = Uni(Epsilon(), t1("h"));
-        const matchGrammar: Grammar = MatchFrom(fromGrammar, "t1", "t2");
-        const grammar: Grammar = Seq(Rep(Seq(t2("e"), matchGrammar), 2, 2),
-                                     t1("x"));
-        const interGrammar: Grammar = Intersect(Seq(t1("x"), t2("ee")), grammar);
-        let grammarWithVocab: Grammar = Seq(interGrammar,
-                                            Vocab({t1: "hx", t2: "hex"}));
-        grammarWithVocab = Cursor(["t1", "t2"], grammarWithVocab);
-        testHasTapes(grammarWithVocab, ['t1', 't2']);
-        testHasVocab(grammarWithVocab, {t1: 2, t2: 3});
-        const expectedResults: StringDict[] = [
-            {t1: 'x', t2: 'ee'},
-        ];
-        testGenerate(grammarWithVocab, expectedResults);
-    });
-
-    describe('60e-2. Intersect t1:hx + t2:eeh & (t2:e+M(t1>t2,ε|t1:h)){2} + t1:x ' +
-             '(vocab hx/hex)', function() {
-        const fromGrammar: Grammar = Uni(Epsilon(), t1("h"));
-        const matchGrammar: Grammar = MatchFrom(fromGrammar, "t1", "t2");
-        const grammar: Grammar = Seq(Rep(Seq(t2("e"), matchGrammar), 2, 2),
-                                     t1("x"));
-        const interGrammar: Grammar = Intersect(Seq(t1("hx"), t2("eeh")), grammar);
-        let grammarWithVocab: Grammar = Seq(interGrammar,
-                                            Vocab({t1: "hx", t2: "hex"}));
-        grammarWithVocab = Cursor(["t1", "t2"], grammarWithVocab);
-        testHasTapes(grammarWithVocab, ['t1', 't2']);
-        testHasVocab(grammarWithVocab, {t1: 2, t2: 3});
-        const expectedResults: StringDict[] = [
-            {t1: 'hx', t2: 'eeh'},
-        ];
-        testGenerate(grammarWithVocab, expectedResults);
-    });
-
-    describe('60e-3. Intersect t1:hx + t2:ehe & (t2:e+M(t1>t2,ε|t1:h)){2} + t1:x ' +
-             '(vocab hx/hex)', function() {
-        const fromGrammar: Grammar = Uni(Epsilon(), t1("h"));
-        const matchGrammar: Grammar = MatchFrom(fromGrammar, "t1", "t2");
-        const grammar: Grammar = Seq(Rep(Seq(t2("e"), matchGrammar), 2, 2),
-                                     t1("x"));
-        const interGrammar: Grammar = Intersect(Seq(t1("hx"), t2("ehe")), grammar);
-        let grammarWithVocab: Grammar = Seq(interGrammar,
-                                            Vocab({t1: "hx", t2: "hex"}));
-        grammarWithVocab = Cursor(["t1", "t2"], grammarWithVocab);
-        testHasTapes(grammarWithVocab, ['t1', 't2']);
-        testHasVocab(grammarWithVocab, {t1: 2, t2: 3});
-        const expectedResults: StringDict[] = [
-            {t1: 'hx', t2: 'ehe'},
-        ];
-        testGenerate(grammarWithVocab, expectedResults);
-    });
-
-    describe('61. (t2:e+M(t1>t2,ε|t1:h)){2} + t2:x (vocab hx/hex)', function() {
-        const fromGrammar: Grammar = Uni(Epsilon(), t1("h"));
-        const matchGrammar: Grammar = MatchFrom(fromGrammar, "t1", "t2");
-        const grammar: Grammar = Seq(Rep(Seq(t2("e"), matchGrammar), 2, 2), t2("x"));
-        let grammarWithVocab: Grammar = Seq(grammar, Vocab({t1: "hx", t2: "hex"}));
-        grammarWithVocab = Count({t1: 4, t2: 4}, grammarWithVocab);
-        grammarWithVocab = Cursor(["t2", "t1"], grammarWithVocab);
-        testHasTapes(grammarWithVocab, ['t1', 't2']);
-        testHasVocab(grammarWithVocab, {t1: 2, t2: 3});
-        const expectedResults: StringDict[] = [
-            {t2: 'eex'},
-            {t1: 'h', t2: 'ehex'},
-            {t1: 'h', t2: 'eehx'},
-        ];
-        testGenerate(grammarWithVocab, expectedResults);
-    });
-
-    describe('61a-1. Join (t2:e+M(t1>t2,ε|t1:h)){2} + t2:x ⨝ t2:eex ' +
-             '(vocab hx/hex)', function() {
-        const fromGrammar: Grammar = Uni(Epsilon(), t1("h"));
-        const matchGrammar: Grammar = MatchFrom(fromGrammar, "t1", "t2");
-        const grammar: Grammar = Seq(Rep(Seq(t2("e"), matchGrammar), 2, 2),
-                                     t2("x"));
-        const joinGrammar: Grammar = Join(grammar, t2("eex"))
-        let grammarWithVocab: Grammar = Seq(joinGrammar,
-                                            Vocab({t1: "hx", t2: "hex"}));
-        grammarWithVocab = Cursor(["t1", "t2"], grammarWithVocab);
-        testHasTapes(grammarWithVocab, ['t1', 't2']);
-        testHasVocab(grammarWithVocab, {t1: 2, t2: 3});
-        const expectedResults: StringDict[] = [
-            {t2: 'eex'},
-        ];
-        testGenerate(grammarWithVocab, expectedResults);
-    });
-
-    describe('61a-2. Join (t2:e+M(t1>t2,ε|t1:h)){2} + t2:x ⨝ t1:h + t2:eehx ' +
-             '(vocab hx/hex)', function() {
-        const fromGrammar: Grammar = Uni(Epsilon(), t1("h"));
-        const matchGrammar: Grammar = MatchFrom(fromGrammar, "t1", "t2");
-        const grammar: Grammar = Seq(Rep(Seq(t2("e"), matchGrammar), 2, 2),
-                                     t2("x"));
-        const joinGrammar: Grammar = Join(grammar, Seq(t1("h"), t2("eehx")));
-        let grammarWithVocab: Grammar = Seq(joinGrammar,
-                                            Vocab({t1: "hx", t2: "hex"}));
-        grammarWithVocab = Cursor(["t1", "t2"], grammarWithVocab);
-        testHasTapes(grammarWithVocab, ['t1', 't2']);
-        testHasVocab(grammarWithVocab, {t1: 2, t2: 3});
-        const expectedResults: StringDict[] = [
-            {t1: 'h', t2: 'eehx'},
-        ];
-        testGenerate(grammarWithVocab, expectedResults);
-    });
-
-    describe('61a-3. Join (t2:e+M(t1>t2,ε|t1:h)){2} + t2:x ⨝ t1:h + t2:ehex ' +
-             '(vocab hx/hex)', function() {
-        const fromGrammar: Grammar = Uni(Epsilon(), t1("h"));
-        const matchGrammar: Grammar = MatchFrom(fromGrammar, "t1", "t2");
-        const grammar: Grammar = Seq(Rep(Seq(t2("e"), matchGrammar), 2, 2),
-                                     t2("x"));
-        const joinGrammar: Grammar = Join(grammar, Seq(t1("h"), t2("ehex")));
-        let grammarWithVocab: Grammar = Seq(joinGrammar,
-                                            Vocab({t1: "hx", t2: "hex"}));
-        grammarWithVocab = Cursor(["t1", "t2"], grammarWithVocab);
-        testHasTapes(grammarWithVocab, ['t1', 't2']);
-        testHasVocab(grammarWithVocab, {t1: 2, t2: 3});
-        const expectedResults: StringDict[] = [
-            {t1: 'h', t2: 'ehex'},
-        ];
-        testGenerate(grammarWithVocab, expectedResults);
-    });
-
-    describe('61b-1. Join t2:eex ⨝ (t2:e+M(t1>t2,ε|t1:h)){2} + t2:x ' +
-             '(vocab hx/hex)', function() {
-        const fromGrammar: Grammar = Uni(Epsilon(), t1("h"));
-        const matchGrammar: Grammar = MatchFrom(fromGrammar, "t1", "t2");
-        const grammar: Grammar = Seq(Rep(Seq(t2("e"), matchGrammar), 2, 2),
-                                     t2("x"));
-        const joinGrammar: Grammar = Join(t2("eex"), grammar);
-        let grammarWithVocab: Grammar = Seq(joinGrammar,
-                                            Vocab({t1: "hx", t2: "hex"}));
-        grammarWithVocab = Cursor(["t1", "t2"], grammarWithVocab);
-        testHasTapes(grammarWithVocab, ['t1', 't2']);
-        testHasVocab(grammarWithVocab, {t1: 2, t2: 3});
-        const expectedResults: StringDict[] = [
-            {t2: 'eex'},
-        ];
-        testGenerate(grammarWithVocab, expectedResults);
-    });
-
-    describe('61b-2. Join t1:h + t2:eehx ⨝ (t2:e+M(t1>t2,ε|t1:h)){2} + t2:x ' +
-             '(vocab hx/hex)', function() {
-        const fromGrammar: Grammar = Uni(Epsilon(), t1("h"));
-        const matchGrammar: Grammar = MatchFrom(fromGrammar, "t1", "t2");
-        const grammar: Grammar = Seq(Rep(Seq(t2("e"), matchGrammar), 2, 2),
-                                     t2("x"));
-        const joinGrammar: Grammar = Join(Seq(t1("h"), t2("eehx")), grammar);
-        let grammarWithVocab: Grammar = Seq(joinGrammar,
-                                            Vocab({t1: "hx", t2: "hex"}));
-        grammarWithVocab = Cursor(["t1", "t2"], grammarWithVocab);
-        testHasTapes(grammarWithVocab, ['t1', 't2']);
-        testHasVocab(grammarWithVocab, {t1: 2, t2: 3});
-        const expectedResults: StringDict[] = [
-            {t1: 'h', t2: 'eehx'},
-        ];
-        testGenerate(grammarWithVocab, expectedResults);
-    });
-
-    describe('61b-3. Join t1:h + t2:ehex ⨝ (t2:e+M(t1>t2,ε|t1:h)){2} + t2:x ' +
-            '(vocab hx/hex)', function() {
-        const fromGrammar: Grammar = Uni(Epsilon(), t1("h"));
-        const matchGrammar: Grammar = MatchFrom(fromGrammar, "t1", "t2");
-        const grammar: Grammar = Seq(Rep(Seq(t2("e"), matchGrammar), 2, 2),
-                                     t2("x"));
-        const joinGrammar: Grammar = Join(Seq(t1("h"), t2("ehex")), grammar);
-        let grammarWithVocab: Grammar = Seq(joinGrammar,
-                                            Vocab({t1: "hx", t2: "hex"}));
-        grammarWithVocab = Cursor(["t1", "t2"], grammarWithVocab);
-        testHasTapes(grammarWithVocab, ['t1', 't2']);
-        testHasVocab(grammarWithVocab, {t1: 2, t2: 3});
-        const expectedResults: StringDict[] = [
-            {t1: 'h', t2: 'ehex'},
-        ];
-        testGenerate(grammarWithVocab, expectedResults);
-    });
-
-    describe('61c-1. Filter (t2:e+M(t1>t2,ε|t1:h)){2} + t2:x [t2:eex] ' +
-             '(vocab hx/hex)', function() {
-        const fromGrammar: Grammar = Uni(Epsilon(), t1("h"));
-        const matchGrammar: Grammar = MatchFrom(fromGrammar, "t1", "t2");
-        const grammar: Grammar = Seq(Rep(Seq(t2("e"), matchGrammar), 2, 2),
-                                     t2("x"));
-        const filterGrammar: Grammar = Filter(grammar, t2("eex"));
-        let grammarWithVocab: Grammar = Seq(filterGrammar,
-                                            Vocab({t1: "hx", t2: "hex"}));
-        grammarWithVocab = Cursor(["t1", "t2"], grammarWithVocab);
-        testHasTapes(grammarWithVocab, ['t1', 't2']);
-        testHasVocab(grammarWithVocab, {t1: 2, t2: 3});
-        const expectedResults: StringDict[] = [
-            {t2: 'eex'},
-        ];
-        testGenerate(grammarWithVocab, expectedResults);
-    });
-
-    describe('61c-2. Filter (t2:e+M(t1>t2,ε|t1:h)){2} + t2:x [t1:h + t2:eehx] ' +
-             '(vocab hx/hex)', function() {
-        const fromGrammar: Grammar = Uni(Epsilon(), t1("h"));
-        const matchGrammar: Grammar = MatchFrom(fromGrammar, "t1", "t2");
-        const grammar: Grammar = Seq(Rep(Seq(t2("e"), matchGrammar), 2, 2),
-                                     t2("x"));
-        const filterGrammar: Grammar = Filter(grammar, Seq(t1("h"), t2("eehx")));
-        let grammarWithVocab: Grammar = Seq(filterGrammar,
-                                            Vocab({t1: "hx", t2: "hex"}));
-        grammarWithVocab = Cursor(["t1", "t2"], grammarWithVocab);
-        testHasTapes(grammarWithVocab, ['t1', 't2']);
-        testHasVocab(grammarWithVocab, {t1: 2, t2: 3});
-        const expectedResults: StringDict[] = [
-            {t1: 'h', t2: 'eehx'},
-        ];
-        testGenerate(grammarWithVocab, expectedResults);
-    });
-
-    describe('61c-3. Filter (t2:e+M(t1>t2,ε|t1:h)){2} + t2:x [t1:h + t2:ehex] ' +
-             '(vocab hx/hex)', function() {
-        const fromGrammar: Grammar = Uni(Epsilon(), t1("h"));
-        const matchGrammar: Grammar = MatchFrom(fromGrammar, "t1", "t2");
-        const grammar: Grammar = Seq(Rep(Seq(t2("e"), matchGrammar), 2, 2),
-                                     t2("x"));
-        const filterGrammar: Grammar = Filter(grammar, Seq(t1("h"), t2("ehex")));
-        let grammarWithVocab: Grammar = Seq(filterGrammar,
-                                            Vocab({t1: "hx", t2: "hex"}));
-        grammarWithVocab = Cursor(["t1", "t2"], grammarWithVocab);
-        testHasTapes(grammarWithVocab, ['t1', 't2']);
-        testHasVocab(grammarWithVocab, {t1: 2, t2: 3});
-        const expectedResults: StringDict[] = [
-            {t1: 'h', t2: 'ehex'},
-        ];
-        testGenerate(grammarWithVocab, expectedResults);
-    });
-
-    describe('61d-1. Intersect (t2:e+M(t1>t2,ε|t1:h)){2} + t2:x & t2:eex ' +
-             '(vocab hx/hex)', function() {
-        const fromGrammar: Grammar = Uni(Epsilon(), t1("h"));
-        const matchGrammar: Grammar = MatchFrom(fromGrammar, "t1", "t2");
-        const grammar: Grammar = Seq(Rep(Seq(t2("e"), matchGrammar), 2, 2),
-                                     t2("x"));
-        const interGrammar: Grammar = Intersect(grammar, t2("eex"));
-        let grammarWithVocab: Grammar = Seq(interGrammar,
-                                            Vocab({t1: "hx", t2: "hex"}));
-        grammarWithVocab = Cursor(["t1", "t2"], grammarWithVocab);
-        testHasTapes(grammarWithVocab, ['t1', 't2']);
-        testHasVocab(grammarWithVocab, {t1: 2, t2: 3});
-        const expectedResults: StringDict[] = [
-            {t2: 'eex'},
-        ];
-        testGenerate(grammarWithVocab, expectedResults);
-    });
-
-    describe('61d-2. Intersect (t2:e+M(t1>t2,ε|t1:h)){2} + t2:x & t1:h + t2:eehx ' +
-             '(vocab hx/hex)', function() {
-        const fromGrammar: Grammar = Uni(Epsilon(), t1("h"));
-        const matchGrammar: Grammar = MatchFrom(fromGrammar, "t1", "t2");
-        const grammar: Grammar = Seq(Rep(Seq(t2("e"), matchGrammar), 2, 2),
-                                     t2("x"));
-        const interGrammar: Grammar = Intersect(grammar, Seq(t1("h"), t2("eehx")));
-        let grammarWithVocab: Grammar = Seq(interGrammar,
-                                            Vocab({t1: "hx", t2: "hex"}));
-        grammarWithVocab = Cursor(["t1", "t2"], grammarWithVocab);
-        testHasTapes(grammarWithVocab, ['t1', 't2']);
-        testHasVocab(grammarWithVocab, {t1: 2, t2: 3});
-        const expectedResults: StringDict[] = [
-            {t1: 'h', t2: 'eehx'},
-        ];
-        testGenerate(grammarWithVocab, expectedResults);
-    });
-
-    describe('61d-3. Intersect (t2:e+M(t1>t2,ε|t1:h)){2} + t2:x & t1:h + t2:ehex ' +
-             '(vocab hx/hex)', function() {
-        const fromGrammar: Grammar = Uni(Epsilon(), t1("h"));
-        const matchGrammar: Grammar = MatchFrom(fromGrammar, "t1", "t2");
-        const grammar: Grammar = Seq(Rep(Seq(t2("e"), matchGrammar), 2, 2),
-                                     t2("x"));
-        const interGrammar: Grammar = Intersect(grammar, Seq(t1("h"), t2("ehex")));
-        let grammarWithVocab: Grammar = Seq(interGrammar,
-                                            Vocab({t1: "hx", t2: "hex"}));
-        grammarWithVocab = Cursor(["t1", "t2"], grammarWithVocab);
-        testHasTapes(grammarWithVocab, ['t1', 't2']);
-        testHasVocab(grammarWithVocab, {t1: 2, t2: 3});
-        const expectedResults: StringDict[] = [
-            {t1: 'h', t2: 'ehex'},
-        ];
-        testGenerate(grammarWithVocab, expectedResults);
-    });
-
-    describe('61e-1. Intersect t2:eex & (t2:e+M(t1>t2,ε|t1:h)){2} + t2:x ' + 
-             '(vocab hx/hex)', function() {
-        const fromGrammar: Grammar = Uni(Epsilon(), t1("h"));
-        const matchGrammar: Grammar = MatchFrom(fromGrammar, "t1", "t2");
-        const grammar: Grammar = Seq(Rep(Seq(t2("e"), matchGrammar), 2, 2),
-                                     t2("x"));
-        const interGrammar: Grammar = Intersect(t2("eex"), grammar);
-        let grammarWithVocab: Grammar = Seq(interGrammar,
-                                            Vocab({t1: "hx", t2: "hex"}));
-        grammarWithVocab = Cursor(["t1", "t2"], grammarWithVocab);
-        testHasTapes(grammarWithVocab, ['t1', 't2']);
-        testHasVocab(grammarWithVocab, {t1: 2, t2: 3});
-        const expectedResults: StringDict[] = [
-            {t2: 'eex'},
-        ];
-        testGenerate(grammarWithVocab, expectedResults);
-    });
-
-    describe('61e-2. Intersect t1:h + t2:eehx & (t2:e+M(t1>t2,ε|t1:h)){2} + t2:x ' +
-             '(vocab hx/hex)', function() {
-        const fromGrammar: Grammar = Uni(Epsilon(), t1("h"));
-        const matchGrammar: Grammar = MatchFrom(fromGrammar, "t1", "t2");
-        const grammar: Grammar = Seq(Rep(Seq(t2("e"), matchGrammar), 2, 2),
-                                     t2("x"));
-        const interGrammar: Grammar = Intersect(Seq(t1("h"), t2("eehx")), grammar);
-        let grammarWithVocab: Grammar = Seq(interGrammar,
-                                            Vocab({t1: "hx", t2: "hex"}));
-        grammarWithVocab = Cursor(["t1", "t2"], grammarWithVocab);
-        testHasTapes(grammarWithVocab, ['t1', 't2']);
-        testHasVocab(grammarWithVocab, {t1: 2, t2: 3});
-        const expectedResults: StringDict[] = [
-            {t1: 'h', t2: 'eehx'},
-        ];
-        testGenerate(grammarWithVocab, expectedResults);
-    });
-
-    describe('61e-3. Intersect t1:h + t2:ehex & (t2:e+M(t1>t2,ε|t1:h)){2} + t2:x ' +
-             '(vocab hx/hex)', function() {
-        const fromGrammar: Grammar = Uni(Epsilon(), t1("h"));
-        const matchGrammar: Grammar = MatchFrom(fromGrammar, "t1", "t2");
-        const grammar: Grammar = Seq(Rep(Seq(t2("e"), matchGrammar), 2, 2),
-                                     t2("x"));
-        const interGrammar: Grammar = Intersect(Seq(t1("h"), t2("ehex")), grammar);
-        let grammarWithVocab: Grammar = Seq(interGrammar,
-                                            Vocab({t1: "hx", t2: "hex"}));
-        grammarWithVocab = Cursor(["t1", "t2"], grammarWithVocab);
-        testHasTapes(grammarWithVocab, ['t1', 't2']);
-        testHasVocab(grammarWithVocab, {t1: 2, t2: 3});
-        const expectedResults: StringDict[] = [
-            {t1: 'h', t2: 'ehex'},
-        ];
-        testGenerate(grammarWithVocab, expectedResults);
-    });
-
-    describe('62. (t2:e+M(t1>t2,ε|t1:h)){2} + same (vocab hx/hex)', function() {
-        const fromGrammar: Grammar = Uni(Epsilon(), t1("h"));
-        const matchGrammar: Grammar = MatchFrom(fromGrammar, "t1", "t2");
-        const grammar: Grammar = Rep(Seq(t2("e"), matchGrammar), 2, 2);
-        const grammar2: Grammar = Seq(grammar, grammar);
-        let grammarWithVocab: Grammar = Seq(grammar2, Vocab({t1: "hx", t2: "hex"}));
-        grammarWithVocab = Count({t1: 2, t2: 6}, grammarWithVocab);
-        grammarWithVocab = Cursor(["t2", "t1"], grammarWithVocab);
-        testHasTapes(grammarWithVocab, ['t1', 't2']);
-        testHasVocab(grammarWithVocab, {t1: 2, t2: 3});
-        const expectedResults: StringDict[] = [
-            {t2: 'eeee'},
-            {t1: 'h', t2: 'eeeeh'},   {t1: 'h', t2: 'eeehe'},
-            {t1: 'h', t2: 'eehee'},   {t1: 'h', t2: 'eheee'},
-            {t1: 'hh', t2: 'eeeheh'}, {t1: 'hh', t2: 'eeheeh'},
-            {t1: 'hh', t2: 'eehehe'}, {t1: 'hh', t2: 'eheeeh'},
-            {t1: 'hh', t2: 'eheehe'}, {t1: 'hh', t2: 'ehehee'},
-        ];
-        testGenerate(grammarWithVocab, expectedResults,
-                    DEFAULT, DEFAULT, DEFAULT, DEFAULT,
-                    WARN_ONLY_FOR_TOO_MANY_OUTPUTS);
-    });
-
-    describe('62a-1. Join (t2:e+M(t1>t2,ε|t1:h)){2} + same ⨝ t2:eeee ' + 
-             '(vocab hx/hex)', function() {
-        const fromGrammar: Grammar = Uni(Epsilon(), t1("h"));
-        const matchGrammar: Grammar = MatchFrom(fromGrammar, "t1", "t2");
-        const grammar: Grammar = Rep(Seq(t2("e"), matchGrammar), 2, 2);
-        const grammar2: Grammar = Seq(grammar, grammar);
-        const joinGrammar: Grammar = Join(grammar2, t2("eeee"));
-        let grammarWithVocab: Grammar = Seq(joinGrammar,
-                                            Vocab({t1: "hx", t2: "hex"}));
-        grammarWithVocab = Cursor(["t1", "t2"], grammarWithVocab);
-        testHasTapes(grammarWithVocab, ['t1', 't2']);
-        testHasVocab(grammarWithVocab, {t1: 2, t2: 3});
-        const expectedResults: StringDict[] = [
-            {t2: 'eeee'},
-        ];
-        testGenerate(grammarWithVocab, expectedResults);
-    });
-
-    describe('62a-2. Join (t2:e+M(t1>t2,ε|t1:h)){2} + same ⨝ t1:hh + t2:eeheeh ' + 
-             '(vocab hx/hex)', function() {
-        const fromGrammar: Grammar = Uni(Epsilon(), t1("h"));
-        const matchGrammar: Grammar = MatchFrom(fromGrammar, "t1", "t2");
-        const grammar: Grammar = Rep(Seq(t2("e"), matchGrammar), 2, 2);
-        const grammar2: Grammar = Seq(grammar, grammar);
-        const joinGrammar: Grammar = Join(grammar2, Seq(t1("hh"), t2("eeheeh")));
-        let grammarWithVocab: Grammar = Seq(joinGrammar,
-                                            Vocab({t1: "hx", t2: "hex"}));
-        grammarWithVocab = Cursor(["t1", "t2"], grammarWithVocab);
-        testHasTapes(grammarWithVocab, ['t1', 't2']);
-        testHasVocab(grammarWithVocab, {t1: 2, t2: 3});
-        const expectedResults: StringDict[] = [
-            {t1: 'hh', t2: 'eeheeh'},
-        ];
-        testGenerate(grammarWithVocab, expectedResults);
-    });
-
-    describe('62a-3. Join (t2:e+M(t1>t2,ε|t1:h)){2} + same ⨝ t1:hh + t2:eheehe ' +
-             '(vocab hx/hex)', function() {
-        const fromGrammar: Grammar = Uni(Epsilon(), t1("h"));
-        const matchGrammar: Grammar = MatchFrom(fromGrammar, "t1", "t2");
-        const grammar: Grammar = Rep(Seq(t2("e"), matchGrammar), 2, 2);
-        const grammar2: Grammar = Seq(grammar, grammar);
-        const joinGrammar: Grammar = Join(grammar2, Seq(t1("hh"), t2("eheehe")));
-        let grammarWithVocab: Grammar = Seq(joinGrammar,
-                                            Vocab({t1: "hx", t2: "hex"}));
-        grammarWithVocab = Cursor(["t1", "t2"], grammarWithVocab);
-        testHasTapes(grammarWithVocab, ['t1', 't2']);
-        testHasVocab(grammarWithVocab, {t1: 2, t2: 3});
-        const expectedResults: StringDict[] = [
-            {t1: 'hh', t2: 'eheehe'},
-        ];
-        testGenerate(grammarWithVocab, expectedResults);
-    });
-
-    describe('62a-4. Join (t2:e+M(t1>t2,ε|t1:h)){2} + same ⨝ (t2:ee)* ' +
-             '(vocab hx/hex)', function() {
-        const fromGrammar: Grammar = Uni(Epsilon(), t1("h"));
-        const matchGrammar: Grammar = MatchFrom(fromGrammar, "t1", "t2");
-        const grammar: Grammar = Rep(Seq(t2("e"), matchGrammar), 2, 2);
-        const grammar2: Grammar = Seq(grammar, grammar);
-        const joinGrammar: Grammar = Join(grammar2, Rep(t2("ee")));
-        let grammarWithVocab: Grammar = Seq(joinGrammar,
-                                            Vocab({t1: "hx", t2: "hex"}));
-        grammarWithVocab = Cursor(["t1", "t2"], grammarWithVocab);
-        testHasTapes(grammarWithVocab, ['t1', 't2']);
-        testHasVocab(grammarWithVocab, {t1: 2, t2: 3});
-        const expectedResults: StringDict[] = [
-            {t2: 'eeee'},
-        ];
-        testGenerate(grammarWithVocab, expectedResults);
-    });
-
-    describe('62a-5. Join (t2:e+M(t1>t2,ε|t1:h)){2} + same ⨝ (t1:h+t2:eeh)* ' +
-             '(vocab hx/hex)', function() {
-        const fromGrammar: Grammar = Uni(Epsilon(), t1("h"));
-        const matchGrammar: Grammar = MatchFrom(fromGrammar, "t1", "t2");
-        const grammar: Grammar = Rep(Seq(t2("e"), matchGrammar), 2, 2);
-        const grammar2: Grammar = Seq(grammar, grammar);
-        const joinGrammar: Grammar = Join(grammar2, Rep(Seq(t1("h"), t2("eeh"))));
-        let grammarWithVocab: Grammar = Seq(joinGrammar,
-                                            Vocab({t1: "hx", t2: "hex"}));
-        grammarWithVocab = Cursor(["t1", "t2"], grammarWithVocab);
-        testHasTapes(grammarWithVocab, ['t1', 't2']);
-        testHasVocab(grammarWithVocab, {t1: 2, t2: 3});
-        const expectedResults: StringDict[] = [
-            {t1: 'hh', t2: 'eeheeh'},
-        ];
-        testGenerate(grammarWithVocab, expectedResults);
-    });
-
-    describe('62a-6. Join (t2:e+M(t1>t2,ε|t1:h)){2} + same ⨝ (t1:h+t2:ehe)* ' + 
-             '(vocab hx/hex)', function() {
-        const fromGrammar: Grammar = Uni(Epsilon(), t1("h"));
-        const matchGrammar: Grammar = MatchFrom(fromGrammar, "t1", "t2");
-        const grammar: Grammar = Rep(Seq(t2("e"), matchGrammar), 2, 2);
-        const grammar2: Grammar = Seq(grammar, grammar);
-        const joinGrammar: Grammar = Join(grammar2, Rep(Seq(t1("h"), t2("ehe"))));
-        let grammarWithVocab: Grammar = Seq(joinGrammar, 
-                                            Vocab({t1: "hx", t2: "hex"}));
-        grammarWithVocab = Cursor(["t1", "t2"], grammarWithVocab);
-        testHasTapes(grammarWithVocab, ['t1', 't2']);
-        testHasVocab(grammarWithVocab, {t1: 2, t2: 3});
-        const expectedResults: StringDict[] = [
-            {t1: 'hh', t2: 'eheehe'},
-        ];
-        testGenerate(grammarWithVocab, expectedResults);
-    });
-
-    describe('62b-1. Join t2:eeee ⨝ (t2:e+M(t1>t2,ε|t1:h)){2} + same ' + 
-             '(vocab hx/hex)', function() {
-        const fromGrammar: Grammar = Uni(Epsilon(), t1("h"));
-        const matchGrammar: Grammar = MatchFrom(fromGrammar, "t1", "t2");
-        const grammar: Grammar = Rep(Seq(t2("e"), matchGrammar), 2, 2);
-        const grammar2: Grammar = Seq(grammar, grammar);
-        const joinGrammar: Grammar = Join(t2("eeee"), grammar2);
-        let grammarWithVocab: Grammar = Seq(joinGrammar,
-                                            Vocab({t1: "hx", t2: "hex"}));
-        grammarWithVocab = Cursor(["t1", "t2"], grammarWithVocab);
-        testHasTapes(grammarWithVocab, ['t1', 't2']);
-        testHasVocab(grammarWithVocab, {t1: 2, t2: 3});
-        const expectedResults: StringDict[] = [
-            {t2: 'eeee'},
-        ];
-        testGenerate(grammarWithVocab, expectedResults);
-    });
-
-    describe('62b-2. Join t1:hh + t2:eeheeh ⨝ (t2:e+M(t1>t2,ε|t1:h)){2} + same ' + 
-             '(vocab hx/hex)', function() {
-        const fromGrammar: Grammar = Uni(Epsilon(), t1("h"));
-        const matchGrammar: Grammar = MatchFrom(fromGrammar, "t1", "t2");
-        const grammar: Grammar = Rep(Seq(t2("e"), matchGrammar), 2, 2);
-        const grammar2: Grammar = Seq(grammar, grammar);
-        const joinGrammar: Grammar = Join(Seq(t1("hh"), t2("eeheeh")), grammar2);
-        let grammarWithVocab: Grammar = Seq(joinGrammar,
-                                            Vocab({t1: "hx", t2: "hex"}));
-        grammarWithVocab = Cursor(["t1", "t2"], grammarWithVocab);
-        testHasTapes(grammarWithVocab, ['t1', 't2']);
-        testHasVocab(grammarWithVocab, {t1: 2, t2: 3});
-        const expectedResults: StringDict[] = [
-            {t1: 'hh', t2: 'eeheeh'},
-        ];
-        testGenerate(grammarWithVocab, expectedResults);
-    });
-
-    describe('62b-3. Join t1:hh + t2:eheehe ⨝ (t2:e+M(t1>t2,ε|t1:h)){2} + same ' +
-             '(vocab hx/hex)', function() {
-        const fromGrammar: Grammar = Uni(Epsilon(), t1("h"));
-        const matchGrammar: Grammar = MatchFrom(fromGrammar, "t1", "t2");
-        const grammar: Grammar = Rep(Seq(t2("e"), matchGrammar), 2, 2);
-        const grammar2: Grammar = Seq(grammar, grammar);
-        const joinGrammar: Grammar = Join(Seq(t1("hh"), t2("eheehe")), grammar2);
-        let grammarWithVocab: Grammar = Seq(joinGrammar,
-                                            Vocab({t1: "hx", t2: "hex"}));
-        grammarWithVocab = Cursor(["t1", "t2"], grammarWithVocab);
-        testHasTapes(grammarWithVocab, ['t1', 't2']);
-        testHasVocab(grammarWithVocab, {t1: 2, t2: 3});
-        const expectedResults: StringDict[] = [
-            {t1: 'hh', t2: 'eheehe'},
-        ];
-        testGenerate(grammarWithVocab, expectedResults);
-    });
-
-    describe('62b-4. Join (t2:ee)* ⨝ (t2:e+M(t1>t2,ε|t1:h)){2} + same ' + 
-             '(vocab hx/hex)', function() {
-        const fromGrammar: Grammar = Uni(Epsilon(), t1("h"));
-        const matchGrammar: Grammar = MatchFrom(fromGrammar, "t1", "t2");
-        const grammar: Grammar = Rep(Seq(t2("e"), matchGrammar), 2, 2);
-        const grammar2: Grammar = Seq(grammar, grammar);
-        const joinGrammar: Grammar = Join(Rep(t2("ee")), grammar2);
-        let grammarWithVocab: Grammar = Seq(joinGrammar,
-                                            Vocab({t1: "hx", t2: "hex"}));
-        grammarWithVocab = Cursor(["t1", "t2"], grammarWithVocab);
-        testHasTapes(grammarWithVocab, ['t1', 't2']);
-        testHasVocab(grammarWithVocab, {t1: 2, t2: 3});
-        const expectedResults: StringDict[] = [
-            {t2: 'eeee'},
-        ];
-        testGenerate(grammarWithVocab, expectedResults);
-    });
-
-    describe('62b-5. Join (t1:h+t2:eeh)* ⨝ (t2:e+M(t1>t2,ε|t1:h)){2} + same ' +
-             '(vocab hx/hex)', function() {
-        const fromGrammar: Grammar = Uni(Epsilon(), t1("h"));
-        const matchGrammar: Grammar = MatchFrom(fromGrammar, "t1", "t2");
-        const grammar: Grammar = Rep(Seq(t2("e"), matchGrammar), 2, 2);
-        const grammar2: Grammar = Seq(grammar, grammar);
-        const joinGrammar: Grammar = Join(Rep(Seq(t1("h"), t2("eeh"))), grammar2);
-        let grammarWithVocab: Grammar = Seq(joinGrammar,
-                                            Vocab({t1: "hx", t2: "hex"}));
-        grammarWithVocab = Cursor(["t1", "t2"], grammarWithVocab);
-        testHasTapes(grammarWithVocab, ['t1', 't2']);
-        testHasVocab(grammarWithVocab, {t1: 2, t2: 3});
-        const expectedResults: StringDict[] = [
-            {t1: 'hh', t2: 'eeheeh'},
-        ];
-        testGenerate(grammarWithVocab, expectedResults);
-    });
-
-    describe('62b-6. Join (t1:h+t2:ehe)* ⨝ (t2:e+M(t1>t2,ε|t1:h)){2} + same ' +
-             '(vocab hx/hex)', function() {
-        const fromGrammar: Grammar = Uni(Epsilon(), t1("h"));
-        const matchGrammar: Grammar = MatchFrom(fromGrammar, "t1", "t2");
-        const grammar: Grammar = Rep(Seq(t2("e"), matchGrammar), 2, 2);
-        const grammar2: Grammar = Seq(grammar, grammar);
-        const joinGrammar: Grammar = Join(Rep(Seq(t1("h"), t2("ehe"))), grammar2);
-        let grammarWithVocab: Grammar = Seq(joinGrammar,
-                                            Vocab({t1: "hx", t2: "hex"}));
-        grammarWithVocab = Cursor(["t1", "t2"], grammarWithVocab);
-        testHasTapes(grammarWithVocab, ['t1', 't2']);
-        testHasVocab(grammarWithVocab, {t1: 2, t2: 3});
-        const expectedResults: StringDict[] = [
-            {t1: 'hh', t2: 'eheehe'},
-        ];
-        testGenerate(grammarWithVocab, expectedResults);
-    });
-
-    describe('62c-1. Filter (t2:e+M(t1>t2,ε|t1:h)){2} + same [t2:eeee] ' +
-             '(vocab hx/hex)', function() {
-        const fromGrammar: Grammar = Uni(Epsilon(), t1("h"));
-        const matchGrammar: Grammar = MatchFrom(fromGrammar, "t1", "t2");
-        const grammar: Grammar = Rep(Seq(t2("e"), matchGrammar), 2, 2);
-        const grammar2: Grammar = Seq(grammar, grammar);
-        const filterGrammar: Grammar = Filter(grammar2, t2("eeee"));
-        let grammarWithVocab: Grammar = Seq(filterGrammar,
-                                            Vocab({t1: "hx", t2: "hex"}));
-        grammarWithVocab = Cursor(["t1", "t2"], grammarWithVocab);
-        testHasTapes(grammarWithVocab, ['t1', 't2']);
-        testHasVocab(grammarWithVocab, {t1: 2, t2: 3});
-        const expectedResults: StringDict[] = [
-            {t2: 'eeee'},
-        ];
-        testGenerate(grammarWithVocab, expectedResults);
-    });
-
-    describe('62c-2. Filter (t2:e+M(t1>t2,ε|t1:h)){2} + same [t1:hh + t2:eeheeh] ' +
-             '(vocab hx/hex)', function() {
-        const fromGrammar: Grammar = Uni(Epsilon(), t1("h"));
-        const matchGrammar: Grammar = MatchFrom(fromGrammar, "t1", "t2");
-        const grammar: Grammar = Rep(Seq(t2("e"), matchGrammar), 2, 2);
-        const grammar2: Grammar = Seq(grammar, grammar);
-        const filterGrammar: Grammar = Filter(grammar2,
-                                              Seq(t1("hh"), t2("eeheeh")));
-        let grammarWithVocab: Grammar = Seq(filterGrammar,
-                                            Vocab({t1: "hx", t2: "hex"}));
-        grammarWithVocab = Cursor(["t1", "t2"], grammarWithVocab);
-        testHasTapes(grammarWithVocab, ['t1', 't2']);
-        testHasVocab(grammarWithVocab, {t1: 2, t2: 3});
-        const expectedResults: StringDict[] = [
-            {t1: 'hh', t2: 'eeheeh'},
-        ];
-        testGenerate(grammarWithVocab, expectedResults);
-    });
-
-    describe('62c-3. Filter (t2:e+M(t1>t2,ε|t1:h)){2} + same [t1:hh + t2:eheehe] ' +
-             '(vocab hx/hex)', function() {
-        const fromGrammar: Grammar = Uni(Epsilon(), t1("h"));
-        const matchGrammar: Grammar = MatchFrom(fromGrammar, "t1", "t2");
-        const grammar: Grammar = Rep(Seq(t2("e"), matchGrammar), 2, 2);
-        const grammar2: Grammar = Seq(grammar, grammar);
-        const filterGrammar: Grammar = Filter(grammar2,
-                                              Seq(t1("hh"), t2("eheehe")));
-        let grammarWithVocab: Grammar = Seq(filterGrammar,
-                                            Vocab({t1: "hx", t2: "hex"}));
-        grammarWithVocab = Cursor(["t1", "t2"], grammarWithVocab);
-        testHasTapes(grammarWithVocab, ['t1', 't2']);
-        testHasVocab(grammarWithVocab, {t1: 2, t2: 3});
-        const expectedResults: StringDict[] = [
-            {t1: 'hh', t2: 'eheehe'},
-        ];
-        testGenerate(grammarWithVocab, expectedResults);
-    });
-
-    describe('62c-4. Filter (t2:e+M(t1>t2,ε|t1:h)){2} + same [(t2:ee)*] ' +
-             '(vocab hx/hex)', function() {
-        const fromGrammar: Grammar = Uni(Epsilon(), t1("h"));
-        const matchGrammar: Grammar = MatchFrom(fromGrammar, "t1", "t2");
-        const grammar: Grammar = Rep(Seq(t2("e"), matchGrammar), 2, 2);
-        const grammar2: Grammar = Seq(grammar, grammar);
-        const filterGrammar: Grammar = Filter(grammar2, Rep(t2("ee")));
-        let grammarWithVocab: Grammar = Seq(filterGrammar,
-                                            Vocab({t1: "hx", t2: "hex"}));
-        grammarWithVocab = Cursor(["t1", "t2"], grammarWithVocab);
-        testHasTapes(grammarWithVocab, ['t1', 't2']);
-        testHasVocab(grammarWithVocab, {t1: 2, t2: 3});
-        const expectedResults: StringDict[] = [
-            {t2: 'eeee'},
-        ];
-        testGenerate(grammarWithVocab, expectedResults);
-    });
-
-    describe('62c-5. Filter (t2:e+M(t1>t2,ε|t1:h)){2} + same [(t1:h+t2:eeh)*] ' +
-             '(vocab hx/hex)', function() {
-        const fromGrammar: Grammar = Uni(Epsilon(), t1("h"));
-        const matchGrammar: Grammar = MatchFrom(fromGrammar, "t1", "t2");
-        const grammar: Grammar = Rep(Seq(t2("e"), matchGrammar), 2, 2);
-        const grammar2: Grammar = Seq(grammar, grammar);
-        const filterGrammar: Grammar = Filter(grammar2,
-                                              Rep(Seq(t1("h"), t2("eeh"))));
-        let grammarWithVocab: Grammar = Seq(filterGrammar,
-                                            Vocab({t1: "hx", t2: "hex"}));
-        grammarWithVocab = Cursor(["t1", "t2"], grammarWithVocab);
-        testHasTapes(grammarWithVocab, ['t1', 't2']);
-        testHasVocab(grammarWithVocab, {t1: 2, t2: 3});
-        const expectedResults: StringDict[] = [
-            {t1: 'hh', t2: 'eeheeh'},
-        ];
-        testGenerate(grammarWithVocab, expectedResults);
-    });
-
-    describe('62c-6. Filter (t2:e+M(t1>t2,ε|t1:h)){2} + same [(t1:h+t2:ehe)*] ' +
-             '(vocab hx/hex)', function() {
-        const fromGrammar: Grammar = Uni(Epsilon(), t1("h"));
-        const matchGrammar: Grammar = MatchFrom(fromGrammar, "t1", "t2");
-        const grammar: Grammar = Rep(Seq(t2("e"), matchGrammar), 2, 2);
-        const grammar2: Grammar = Seq(grammar, grammar);
-        const filterGrammar: Grammar = Filter(grammar2,
-                                              Rep(Seq(t1("h"), t2("ehe"))));
-        let grammarWithVocab: Grammar = Seq(filterGrammar,
-                                            Vocab({t1: "hx", t2: "hex"}));
-        grammarWithVocab = Cursor(["t1", "t2"], grammarWithVocab);
-        testHasTapes(grammarWithVocab, ['t1', 't2']);
-        testHasVocab(grammarWithVocab, {t1: 2, t2: 3});
-        const expectedResults: StringDict[] = [
-            {t1: 'hh', t2: 'eheehe'},
-        ];
-        testGenerate(grammarWithVocab, expectedResults);
-    });
-
-    describe('62d-1. Intersect (t2:e+M(t1>t2,ε|t1:h)){2} + same & t2:eeee ' +
-             '(vocab hx/hex)', function() {
-        const fromGrammar: Grammar = Uni(Epsilon(), t1("h"));
-        const matchGrammar: Grammar = MatchFrom(fromGrammar, "t1", "t2");
-        const grammar: Grammar = Rep(Seq(t2("e"), matchGrammar), 2, 2);
-        const grammar2: Grammar = Seq(grammar, grammar);
-        const interGrammar: Grammar = Intersect(grammar2, t2("eeee"));
-        let grammarWithVocab: Grammar = Seq(interGrammar,
-                                            Vocab({t1: "hx", t2: "hex"}));
-        grammarWithVocab = Cursor(["t1", "t2"], grammarWithVocab);
-        testHasTapes(grammarWithVocab, ['t1', 't2']);
-        testHasVocab(grammarWithVocab, {t1: 2, t2: 3});
-        const expectedResults: StringDict[] = [
-            {t2: 'eeee'},
-        ];
-        testGenerate(grammarWithVocab, expectedResults);
-    });
-
-    describe('62d-2. Intersect (t2:e+M(t1>t2,ε|t1:h)){2} + same & t1:hh + t2:eeheeh ' +
-             '(vocab hx/hex)', function() {
-        const fromGrammar: Grammar = Uni(Epsilon(), t1("h"));
-        const matchGrammar: Grammar = MatchFrom(fromGrammar, "t1", "t2");
-        const grammar: Grammar = Rep(Seq(t2("e"), matchGrammar), 2, 2);
-        const grammar2: Grammar = Seq(grammar, grammar);
-        const interGrammar: Grammar = Intersect(grammar2,
-                                                Seq(t1("hh"), t2("eeheeh")));
-        let grammarWithVocab: Grammar = Seq(interGrammar,
-                                            Vocab({t1: "hx", t2: "hex"}));
-        grammarWithVocab = Cursor(["t1", "t2"], grammarWithVocab);
-        testHasTapes(grammarWithVocab, ['t1', 't2']);
-        testHasVocab(grammarWithVocab, {t1: 2, t2: 3});
-        const expectedResults: StringDict[] = [
-            {t1: 'hh', t2: 'eeheeh'},
-        ];
-        testGenerate(grammarWithVocab, expectedResults);
-    });
-
-    describe('62d-3. Intersect (t2:e+M(t1>t2,ε|t1:h)){2} + same & t1:hh + t2:eheehe ' +
-             '(vocab hx/hex)', function() {
-        const fromGrammar: Grammar = Uni(Epsilon(), t1("h"));
-        const matchGrammar: Grammar = MatchFrom(fromGrammar, "t1", "t2");
-        const grammar: Grammar = Rep(Seq(t2("e"), matchGrammar), 2, 2);
-        const grammar2: Grammar = Seq(grammar, grammar);
-        const interGrammar: Grammar = Intersect(grammar2,
-                                                Seq(t1("hh"), t2("eheehe")));
-        let grammarWithVocab: Grammar = Seq(interGrammar,
-                                            Vocab({t1: "hx", t2: "hex"}));
-        grammarWithVocab = Cursor(["t1", "t2"], grammarWithVocab);
-        testHasTapes(grammarWithVocab, ['t1', 't2']);
-        testHasVocab(grammarWithVocab, {t1: 2, t2: 3});
-        const expectedResults: StringDict[] = [
-            {t1: 'hh', t2: 'eheehe'},
-        ];
-        testGenerate(grammarWithVocab, expectedResults);
-    });
-
-    describe('62d-4. Intersect (t2:e+M(t1>t2,ε|t1:h)){2} + same & (t2:ee)* ' +
-             '(vocab hx/hex)', function() {
-        const fromGrammar: Grammar = Uni(Epsilon(), t1("h"));
-        const matchGrammar: Grammar = MatchFrom(fromGrammar, "t1", "t2");
-        const grammar: Grammar = Rep(Seq(t2("e"), matchGrammar), 2, 2);
-        const grammar2: Grammar = Seq(grammar, grammar);
-        const interGrammar: Grammar = Intersect(grammar2, Rep(t2("ee")));
-        let grammarWithVocab: Grammar = Seq(interGrammar,
-                                            Vocab({t1: "hx", t2: "hex"}));
-        grammarWithVocab = Cursor(["t1", "t2"], grammarWithVocab);
-        testHasTapes(grammarWithVocab, ['t1', 't2']);
-        testHasVocab(grammarWithVocab, {t1: 2, t2: 3});
-        const expectedResults: StringDict[] = [
-            {t2: 'eeee'},
-        ];
-        testGenerate(grammarWithVocab, expectedResults);
-    });
-
-    describe('62d-5. Intersect (t2:e+M(t1>t2,ε|t1:h)){2} + same & (t1:h+t2:eeh)* ' +
-             '(vocab hx/hex)', function() {
-        const fromGrammar: Grammar = Uni(Epsilon(), t1("h"));
-        const matchGrammar: Grammar = MatchFrom(fromGrammar, "t1", "t2");
-        const grammar: Grammar = Rep(Seq(t2("e"), matchGrammar), 2, 2);
-        const grammar2: Grammar = Seq(grammar, grammar);
-        const interGrammar: Grammar = Intersect(grammar2,
-                                                Rep(Seq(t1("h"), t2("eeh"))));
-        let grammarWithVocab: Grammar = Seq(interGrammar,
-                                            Vocab({t1: "hx", t2: "hex"}));
-        grammarWithVocab = Cursor(["t1", "t2"], grammarWithVocab);
-        testHasTapes(grammarWithVocab, ['t1', 't2']);
-        testHasVocab(grammarWithVocab, {t1: 2, t2: 3});
-        const expectedResults: StringDict[] = [
-            {t1: 'hh', t2: 'eeheeh'},
-        ];
-        testGenerate(grammarWithVocab, expectedResults);
-    });
-
-    describe('62d-6. Intersect (t2:e+M(t1>t2,ε|t1:h)){2} + same & (t1:h+t2:ehe)* ' +
-             '(vocab hx/hex)', function() {
-        const fromGrammar: Grammar = Uni(Epsilon(), t1("h"));
-        const matchGrammar: Grammar = MatchFrom(fromGrammar, "t1", "t2");
-        const grammar: Grammar = Rep(Seq(t2("e"), matchGrammar), 2, 2);
-        const grammar2: Grammar = Seq(grammar, grammar);
-        const interGrammar: Grammar = Intersect(grammar2,
-                                                Rep(Seq(t1("h"), t2("ehe"))));
-        let grammarWithVocab: Grammar = Seq(interGrammar,
-                                            Vocab({t1: "hx", t2: "hex"}));
-        grammarWithVocab = Cursor(["t1", "t2"], grammarWithVocab);
-        testHasTapes(grammarWithVocab, ['t1', 't2']);
-        testHasVocab(grammarWithVocab, {t1: 2, t2: 3});
-        const expectedResults: StringDict[] = [
-            {t1: 'hh', t2: 'eheehe'},
-        ];
-        testGenerate(grammarWithVocab, expectedResults);
-    });
-
-    describe('62e-1. Intersect t2:eeee & (t2:e+M(t1>t2,ε|t1:h)){2} + same ' +
-             '(vocab hx/hex)', function() {
-        const fromGrammar: Grammar = Uni(Epsilon(), t1("h"));
-        const matchGrammar: Grammar = MatchFrom(fromGrammar, "t1", "t2");
-        const grammar: Grammar = Rep(Seq(t2("e"), matchGrammar), 2, 2);
-        const grammar2: Grammar = Seq(grammar, grammar);
-        const interGrammar: Grammar = Intersect(t2("eeee"), grammar2);
-        let grammarWithVocab: Grammar = Seq(interGrammar,
-                                            Vocab({t1: "hx", t2: "hex"}));
-        grammarWithVocab = Cursor(["t1", "t2"], grammarWithVocab);
-        testHasTapes(grammarWithVocab, ['t1', 't2']);
-        testHasVocab(grammarWithVocab, {t1: 2, t2: 3});
-        const expectedResults: StringDict[] = [
-            {t2: 'eeee'},
-        ];
-        testGenerate(grammarWithVocab, expectedResults);
-    });
-
-    describe('62e-2. Intersect t1:hh + t2:eeheeh & (t2:e+M(t1>t2,ε|t1:h)){2} + same ' +
-             '(vocab hx/hex)', function() {
-        const fromGrammar: Grammar = Uni(Epsilon(), t1("h"));
-        const matchGrammar: Grammar = MatchFrom(fromGrammar, "t1", "t2");
-        const grammar: Grammar = Rep(Seq(t2("e"), matchGrammar), 2, 2);
-        const grammar2: Grammar = Seq(grammar, grammar);
-        const interGrammar: Grammar = Intersect(Seq(t1("hh"), t2("eeheeh")),
-                                                grammar2);
-        let grammarWithVocab: Grammar = Seq(interGrammar,
-                                            Vocab({t1: "hx", t2: "hex"}));
-        grammarWithVocab = Cursor(["t1", "t2"], grammarWithVocab);
-        testHasTapes(grammarWithVocab, ['t1', 't2']);
-        testHasVocab(grammarWithVocab, {t1: 2, t2: 3});
-        const expectedResults: StringDict[] = [
-            {t1: 'hh', t2: 'eeheeh'},
-        ];
-        testGenerate(grammarWithVocab, expectedResults);
-    });
-
-    describe('62e-3. Intersect t1:hh + t2:eheehe & (t2:e+M(t1>t2,ε|t1:h)){2} + same ' +
-             '(vocab hx/hex)', function() {
-        const fromGrammar: Grammar = Uni(Epsilon(), t1("h"));
-        const matchGrammar: Grammar = MatchFrom(fromGrammar, "t1", "t2");
-        const grammar: Grammar = Rep(Seq(t2("e"), matchGrammar), 2, 2);
-        const grammar2: Grammar = Seq(grammar, grammar);
-        const interGrammar: Grammar = Intersect(Seq(t1("hh"), t2("eheehe")),
-                                                grammar2);
-        let grammarWithVocab: Grammar = Seq(interGrammar,
-                                            Vocab({t1: "hx", t2: "hex"}));
-        grammarWithVocab = Cursor(["t1", "t2"], grammarWithVocab);
-        testHasTapes(grammarWithVocab, ['t1', 't2']);
-        testHasVocab(grammarWithVocab, {t1: 2, t2: 3});
-        const expectedResults: StringDict[] = [
-            {t1: 'hh', t2: 'eheehe'},
-        ];
-        testGenerate(grammarWithVocab, expectedResults);
-    });
-
-    describe('62e-4. Intersect (t2:ee)* & (t2:e+M(t1>t2,ε|t1:h)){2} + same ' +
-             '(vocab hx/hex)', function() {
-        const fromGrammar: Grammar = Uni(Epsilon(), t1("h"));
-        const matchGrammar: Grammar = MatchFrom(fromGrammar, "t1", "t2");
-        const grammar: Grammar = Rep(Seq(t2("e"), matchGrammar), 2, 2);
-        const grammar2: Grammar = Seq(grammar, grammar);
-        const interGrammar: Grammar = Intersect(Rep(t2("ee")), grammar2);
-        let grammarWithVocab: Grammar = Seq(interGrammar,
-                                            Vocab({t1: "hx", t2: "hex"}));
-        grammarWithVocab = Cursor(["t1", "t2"], grammarWithVocab);
-        testHasTapes(grammarWithVocab, ['t1', 't2']);
-        testHasVocab(grammarWithVocab, {t1: 2, t2: 3});
-        const expectedResults: StringDict[] = [
-            {t2: 'eeee'},
-        ];
-        testGenerate(grammarWithVocab, expectedResults);
-    });
-
-    describe('62e-5. Intersect (t1:h+t2:eeh)* & (t2:e+M(t1>t2,ε|t1:h)){2} + same ' +
-             '(vocab hx/hex)', function() {
-        const fromGrammar: Grammar = Uni(Epsilon(), t1("h"));
-        const matchGrammar: Grammar = MatchFrom(fromGrammar, "t1", "t2");
-        const grammar: Grammar = Rep(Seq(t2("e"), matchGrammar), 2, 2);
-        const grammar2: Grammar = Seq(grammar, grammar);
-        const interGrammar: Grammar = Intersect(Rep(Seq(t1("h"), t2("eeh"))),
-                                                grammar2);
-        let grammarWithVocab: Grammar = Seq(interGrammar,
-                                            Vocab({t1: "hx", t2: "hex"}));
-        grammarWithVocab = Cursor(["t1", "t2"], grammarWithVocab);
-        testHasTapes(grammarWithVocab, ['t1', 't2']);
-        testHasVocab(grammarWithVocab, {t1: 2, t2: 3});
-        const expectedResults: StringDict[] = [
-            {t1: 'hh', t2: 'eeheeh'},
-        ];
-        testGenerate(grammarWithVocab, expectedResults);
-    });
-
-    describe('62e-6. Intersect (t1:h+t2:ehe)* & (t2:e+M(t1>t2,ε|t1:h)){2} + same ' +
-             '(vocab hx/hex)', function() {
-        const fromGrammar: Grammar = Uni(Epsilon(), t1("h"));
-        const matchGrammar: Grammar = MatchFrom(fromGrammar, "t1", "t2");
-        const grammar: Grammar = Rep(Seq(t2("e"), matchGrammar), 2, 2);
-        const grammar2: Grammar = Seq(grammar, grammar);
-        const interGrammar: Grammar = Intersect(Rep(Seq(t1("h"), t2("ehe"))),
-                                                grammar2);
-        let grammarWithVocab: Grammar = Seq(interGrammar,
-                                            Vocab({t1: "hx", t2: "hex"}));
-        grammarWithVocab = Cursor(["t1", "t2"], grammarWithVocab);
-        testHasTapes(grammarWithVocab, ['t1', 't2']);
-        testHasVocab(grammarWithVocab, {t1: 2, t2: 3});
-        const expectedResults: StringDict[] = [
-            {t1: 'hh', t2: 'eheehe'},
-        ];
-        testGenerate(grammarWithVocab, expectedResults);
-    });
-
-    describe('63. ((t2:e+M(t1>t2,ε|t1:h)){2}){2} (vocab hx/hex)', function() {
-        const fromGrammar: Grammar = Uni(Epsilon(), t1("h"));
-        const matchGrammar: Grammar = MatchFrom(fromGrammar, "t1", "t2");
-        const grammar: Grammar = Rep(Seq(t2("e"), matchGrammar), 2, 2);
-        const grammar2: Grammar = Rep(grammar, 2, 2);
-        let grammarWithVocab: Grammar = Seq(grammar2, Vocab({t1: "hx", t2: "hex"}));
-        grammarWithVocab = Count({t1: 2, t2: 6}, grammarWithVocab);
-        grammarWithVocab = Cursor(["t2", "t1"], grammarWithVocab);
-        testHasTapes(grammarWithVocab, ['t1', 't2']);
-        testHasVocab(grammarWithVocab, {t1: 2, t2: 3});
-        const expectedResults: StringDict[] = [
-            {t2: 'eeee'},
-            {t1: 'h', t2: 'eeeeh'},   {t1: 'h', t2: 'eeehe'},
-            {t1: 'h', t2: 'eehee'},   {t1: 'h', t2: 'eheee'},
-            {t1: 'hh', t2: 'eeeheh'}, {t1: 'hh', t2: 'eeheeh'},
-            {t1: 'hh', t2: 'eehehe'}, {t1: 'hh', t2: 'eheeeh'},
-            {t1: 'hh', t2: 'eheehe'}, {t1: 'hh', t2: 'ehehee'},
-        ];
-        testGenerate(grammarWithVocab, expectedResults,
-                    DEFAULT, DEFAULT, DEFAULT, DEFAULT,
-                    WARN_ONLY_FOR_TOO_MANY_OUTPUTS);
-    });
-
-    describe('63a-1. Join ((t2:e+M(t1>t2,ε|t1:h)){2}){2} ⨝ (t2:ee)* ' +
-             '(vocab hx/hex)', function() {
-        const fromGrammar: Grammar = Uni(Epsilon(), t1("h"));
-        const matchGrammar: Grammar = MatchFrom(fromGrammar, "t1", "t2");
-        const grammar: Grammar = Rep(Seq(t2("e"), matchGrammar), 2, 2);
-        const grammar2: Grammar = Rep(grammar, 2, 2);
-        const joinGrammar: Grammar = Join(grammar2, Rep(t2("ee")));
-        let grammarWithVocab: Grammar = Seq(joinGrammar,
-                                            Vocab({t1: "hx", t2: "hex"}));
-        grammarWithVocab = Cursor(["t1", "t2"], grammarWithVocab);
-        testHasTapes(grammarWithVocab, ['t1', 't2']);
-        testHasVocab(grammarWithVocab, {t1: 2, t2: 3});
-        const expectedResults: StringDict[] = [
-            {t2: 'eeee'},
-        ];
-        testGenerate(grammarWithVocab, expectedResults);
-    });
-
-    describe('63a-2. Join ((t2:e+M(t1>t2,ε|t1:h)){2}){2} ⨝ (t1:h+t2:eeh)* ' +
-             '(vocab hx/hex)', function() {
-        const fromGrammar: Grammar = Uni(Epsilon(), t1("h"));
-        const matchGrammar: Grammar = MatchFrom(fromGrammar, "t1", "t2");
-        const grammar: Grammar = Rep(Seq(t2("e"), matchGrammar), 2, 2);
-        const grammar2: Grammar = Rep(grammar, 2, 2);
-        const joinGrammar: Grammar = Join(grammar2, Rep(Seq(t1("h"), t2("eeh"))));
-        let grammarWithVocab: Grammar = Seq(joinGrammar,
-                                            Vocab({t1: "hx", t2: "hex"}));
-        grammarWithVocab = Cursor(["t1", "t2"], grammarWithVocab);
-        testHasTapes(grammarWithVocab, ['t1', 't2']);
-        testHasVocab(grammarWithVocab, {t1: 2, t2: 3});
-        const expectedResults: StringDict[] = [
-            {t1: 'hh', t2: 'eeheeh'},
-        ];
-        testGenerate(grammarWithVocab, expectedResults);
-    });
-
-    describe('63a-3. Join ((t2:e+M(t1>t2,ε|t1:h)){2}){2} ⨝ (t1:h+t2:ehe)* ' +
-             '(vocab hx/hex)', function() {
-        const fromGrammar: Grammar = Uni(Epsilon(), t1("h"));
-        const matchGrammar: Grammar = MatchFrom(fromGrammar, "t1", "t2");
-        const grammar: Grammar = Rep(Seq(t2("e"), matchGrammar), 2, 2);
-        const grammar2: Grammar = Rep(grammar, 2, 2);
-        const joinGrammar: Grammar = Join(grammar2, Rep(Seq(t1("h"), t2("ehe"))));
-        let grammarWithVocab: Grammar = Seq(joinGrammar,
-                                            Vocab({t1: "hx", t2: "hex"}));
-        grammarWithVocab = Cursor(["t1", "t2"], grammarWithVocab);
-        testHasTapes(grammarWithVocab, ['t1', 't2']);
-        testHasVocab(grammarWithVocab, {t1: 2, t2: 3});
-        const expectedResults: StringDict[] = [
-            {t1: 'hh', t2: 'eheehe'},
-        ];
-        testGenerate(grammarWithVocab, expectedResults);
-    });
-
-    describe('63b-1. Join (t2:ee)* ⨝ ((t2:e+M(t1>t2,ε|t1:h)){2}){2} ' +
-             '(vocab hx/hex)', function() {
-        const fromGrammar: Grammar = Uni(Epsilon(), t1("h"));
-        const matchGrammar: Grammar = MatchFrom(fromGrammar, "t1", "t2");
-        const grammar: Grammar = Rep(Seq(t2("e"), matchGrammar), 2, 2);
-        const grammar2: Grammar = Rep(grammar, 2, 2);
-        const joinGrammar: Grammar = Join(Rep(t2("ee")), grammar2);
-        let grammarWithVocab: Grammar = Seq(joinGrammar,
-                                            Vocab({t1: "hx", t2: "hex"}));
-        grammarWithVocab = Cursor(["t1", "t2"], grammarWithVocab);
-        testHasTapes(grammarWithVocab, ['t1', 't2']);
-        testHasVocab(grammarWithVocab, {t1: 2, t2: 3});
-        const expectedResults: StringDict[] = [
-            {t2: 'eeee'},
-        ];
-        testGenerate(grammarWithVocab, expectedResults);
-    });
-
-    describe('63b-2. Join (t1:h+t2:eeh)* ⨝ ((t2:e+M(t1>t2,ε|t1:h)){2}){2} ' +
-             '(vocab hx/hex)', function() {
-        const fromGrammar: Grammar = Uni(Epsilon(), t1("h"));
-        const matchGrammar: Grammar = MatchFrom(fromGrammar, "t1", "t2");
-        const grammar: Grammar = Rep(Seq(t2("e"), matchGrammar), 2, 2);
-        const grammar2: Grammar = Rep(grammar, 2, 2);
-        const joinGrammar: Grammar = Join(Rep(Seq(t1("h"), t2("eeh"))),
-                                          grammar2);
-        let grammarWithVocab: Grammar = Seq(joinGrammar, 
-                                            Vocab({t1: "hx", t2: "hex"}));
-        grammarWithVocab = Cursor(["t1", "t2"], grammarWithVocab);
-        testHasTapes(grammarWithVocab, ['t1', 't2']);
-        testHasVocab(grammarWithVocab, {t1: 2, t2: 3});
-        const expectedResults: StringDict[] = [
-            {t1: 'hh', t2: 'eeheeh'},
-        ];
-        testGenerate(grammarWithVocab, expectedResults);
-    });
-
-    describe('63b-3. Join (t1:h+t2:ehe)* ⨝ ((t2:e+M(t1>t2,ε|t1:h)){2}){2} ' +
-             '(vocab hx/hex)', function() {
-        const fromGrammar: Grammar = Uni(Epsilon(), t1("h"));
-        const matchGrammar: Grammar = MatchFrom(fromGrammar, "t1", "t2");
-        const grammar: Grammar = Rep(Seq(t2("e"), matchGrammar), 2, 2);
-        const grammar2: Grammar = Rep(grammar, 2, 2);
-        const joinGrammar: Grammar = Join(Rep(Seq(t1("h"), t2("ehe"))),
-                                          grammar2);
-        let grammarWithVocab: Grammar = Seq(joinGrammar,
-                                            Vocab({t1: "hx", t2: "hex"}));
-        grammarWithVocab = Cursor(["t1", "t2"], grammarWithVocab);
-        testHasTapes(grammarWithVocab, ['t1', 't2']);
-        testHasVocab(grammarWithVocab, {t1: 2, t2: 3});
-        const expectedResults: StringDict[] = [
-            {t1: 'hh', t2: 'eheehe'},
-        ];
-        testGenerate(grammarWithVocab, expectedResults);
-    });
-
-    describe('63c-1. Filter ((t2:e+M(t1>t2,ε|t1:h)){2}){2} [(t2:ee)*] ' +
-             '(vocab hx/hex)', function() {
-        const fromGrammar: Grammar = Uni(Epsilon(), t1("h"));
-        const matchGrammar: Grammar = MatchFrom(fromGrammar, "t1", "t2");
-        const grammar: Grammar = Rep(Seq(t2("e"), matchGrammar), 2, 2);
-        const grammar2: Grammar = Rep(grammar, 2, 2);
-        const filterGrammar: Grammar = Filter(grammar2, Rep(t2("ee")));
-        let grammarWithVocab: Grammar = Seq(filterGrammar,
-                                            Vocab({t1: "hx", t2: "hex"}));
-        grammarWithVocab = Cursor(["t1", "t2"], grammarWithVocab);
-        testHasTapes(grammarWithVocab, ['t1', 't2']);
-        testHasVocab(grammarWithVocab, {t1: 2, t2: 3});
-        const expectedResults: StringDict[] = [
-            {t2: 'eeee'},
-        ];
-        testGenerate(grammarWithVocab, expectedResults);
-    });
-
-    describe('63c-2. Filter ((t2:e+M(t1>t2,ε|t1:h)){2}){2} [(t1:h+t2:eeh)*] ' +
-             '(vocab hx/hex)', function() {
-        const fromGrammar: Grammar = Uni(Epsilon(), t1("h"));
-        const matchGrammar: Grammar = MatchFrom(fromGrammar, "t1", "t2");
-        const grammar: Grammar = Rep(Seq(t2("e"), matchGrammar), 2, 2);
-        const grammar2: Grammar = Rep(grammar, 2, 2);
-        const filterGrammar: Grammar = Filter(grammar2,
-                                              Rep(Seq(t1("h"), t2("eeh"))));
-        let grammarWithVocab: Grammar = Seq(filterGrammar,
-                                            Vocab({t1: "hx", t2: "hex"}));
-        grammarWithVocab = Cursor(["t1", "t2"], grammarWithVocab);
-        testHasTapes(grammarWithVocab, ['t1', 't2']);
-        testHasVocab(grammarWithVocab, {t1: 2, t2: 3});
-        const expectedResults: StringDict[] = [
-            {t1: 'hh', t2: 'eeheeh'},
-        ];
-        testGenerate(grammarWithVocab, expectedResults);
-    });
-
-    describe('63c-3. Filter ((t2:e+M(t1>t2,ε|t1:h)){2}){2} [(t1:h+t2:ehe)*] ' +
-             '(vocab hx/hex)', function() {
-        const fromGrammar: Grammar = Uni(Epsilon(), t1("h"));
-        const matchGrammar: Grammar = MatchFrom(fromGrammar, "t1", "t2");
-        const grammar: Grammar = Rep(Seq(t2("e"), matchGrammar), 2, 2);
-        const grammar2: Grammar = Rep(grammar, 2, 2);
-        const filterGrammar: Grammar = Filter(grammar2,
-                                              Rep(Seq(t1("h"), t2("ehe"))));
-        let grammarWithVocab: Grammar = Seq(filterGrammar,
-                                            Vocab({t1: "hx", t2: "hex"}));
-        grammarWithVocab = Cursor(["t1", "t2"], grammarWithVocab);
-        testHasTapes(grammarWithVocab, ['t1', 't2']);
-        testHasVocab(grammarWithVocab, {t1: 2, t2: 3});
-        const expectedResults: StringDict[] = [
-            {t1: 'hh', t2: 'eheehe'},
-        ];
-        testGenerate(grammarWithVocab, expectedResults);
-    });
-
-    describe('63d-1. Intersect ((t2:e+M(t1>t2,ε|t1:h)){2}){2} & (t2:ee)* ' +
-             '(vocab hx/hex)', function() {
-        const fromGrammar: Grammar = Uni(Epsilon(), t1("h"));
-        const matchGrammar: Grammar = MatchFrom(fromGrammar, "t1", "t2");
-        const grammar: Grammar = Rep(Seq(t2("e"), matchGrammar), 2, 2);
-        const grammar2: Grammar = Rep(grammar, 2, 2);
-        const interGrammar: Grammar = Intersect(grammar2, Rep(t2("ee")));
-        let grammarWithVocab: Grammar = Seq(interGrammar,
-                                            Vocab({t1: "hx", t2: "hex"}));
-        grammarWithVocab = Cursor(["t1", "t2"], grammarWithVocab);
-        testHasTapes(grammarWithVocab, ['t1', 't2']);
-        testHasVocab(grammarWithVocab, {t1: 2, t2: 3});
-        const expectedResults: StringDict[] = [
-            {t2: 'eeee'},
-        ];
-        testGenerate(grammarWithVocab, expectedResults);
-    });
-
-    describe('63d-2. Intersect ((t2:e+M(t1>t2,ε|t1:h)){2}){2} & (t1:h+t2:eeh)* ' +
-             '(vocab hx/hex)', function() {
-        const fromGrammar: Grammar = Uni(Epsilon(), t1("h"));
-        const matchGrammar: Grammar = MatchFrom(fromGrammar, "t1", "t2");
-        const grammar: Grammar = Rep(Seq(t2("e"), matchGrammar), 2, 2);
-        const grammar2: Grammar = Rep(grammar, 2, 2);
-        const interGrammar: Grammar = Intersect(grammar2,
-                                                Rep(Seq(t1("h"), t2("eeh"))));
-        let grammarWithVocab: Grammar = Seq(interGrammar,
-                                            Vocab({t1: "hx", t2: "hex"}));
-        grammarWithVocab = Cursor(["t1", "t2"], grammarWithVocab);
-        testHasTapes(grammarWithVocab, ['t1', 't2']);
-        testHasVocab(grammarWithVocab, {t1: 2, t2: 3});
-        const expectedResults: StringDict[] = [
-            {t1: 'hh', t2: 'eeheeh'},
-        ];
-        testGenerate(grammarWithVocab, expectedResults);
-    });
-
-    describe('63d-3. Intersect ((t2:e+M(t1>t2,ε|t1:h)){2}){2} & (t1:h+t2:ehe)* ' +
-             '(vocab hx/hex)', function() {
-        const fromGrammar: Grammar = Uni(Epsilon(), t1("h"));
-        const matchGrammar: Grammar = MatchFrom(fromGrammar, "t1", "t2");
-        const grammar: Grammar = Rep(Seq(t2("e"), matchGrammar), 2, 2);
-        const grammar2: Grammar = Rep(grammar, 2, 2);
-        const interGrammar: Grammar = Intersect(grammar2,
-                                                Rep(Seq(t1("h"), t2("ehe"))));
-        let grammarWithVocab: Grammar = Seq(interGrammar,
-                                            Vocab({t1: "hx", t2: "hex"}));
-        grammarWithVocab = Cursor(["t1", "t2"], grammarWithVocab);
-        testHasTapes(grammarWithVocab, ['t1', 't2']);
-        testHasVocab(grammarWithVocab, {t1: 2, t2: 3});
-        const expectedResults: StringDict[] = [
-            {t1: 'hh', t2: 'eheehe'},
-        ];
-        testGenerate(grammarWithVocab, expectedResults);
-    });
-
-    describe('63e-1. Intersect (t2:ee)* & ((t2:e+M(t1>t2,ε|t1:h)){2}){2} ' +
-             '(vocab hx/hex)', function() {
-        const fromGrammar: Grammar = Uni(Epsilon(), t1("h"));
-        const matchGrammar: Grammar = MatchFrom(fromGrammar, "t1", "t2");
-        const grammar: Grammar = Rep(Seq(t2("e"), matchGrammar), 2, 2);
-        const grammar2: Grammar = Rep(grammar, 2, 2);
-        const interGrammar: Grammar = Intersect(Rep(t2("ee")), grammar2);
-        let grammarWithVocab: Grammar = Seq(interGrammar,
-                                            Vocab({t1: "hx", t2: "hex"}));
-        grammarWithVocab = Cursor(["t1", "t2"], grammarWithVocab);
-        testHasTapes(grammarWithVocab, ['t1', 't2']);
-        testHasVocab(grammarWithVocab, {t1: 2, t2: 3});
-        const expectedResults: StringDict[] = [
-            {t2: 'eeee'},
-        ];
-        testGenerate(grammarWithVocab, expectedResults);
-    });
-
-    describe('63e-2. Intersect (t1:h+t2:eeh)* & ((t2:e+M(t1>t2,ε|t1:h)){2}){2} ' +
-            '(vocab hx/hex)', function() {
-        const fromGrammar: Grammar = Uni(Epsilon(), t1("h"));
-        const matchGrammar: Grammar = MatchFrom(fromGrammar, "t1", "t2");
-        const grammar: Grammar = Rep(Seq(t2("e"), matchGrammar), 2, 2);
-        const grammar2: Grammar = Rep(grammar, 2, 2);
-        const interGrammar: Grammar = Intersect(Rep(Seq(t1("h"), t2("eeh"))),
-                                                grammar2);
-        let grammarWithVocab: Grammar = Seq(interGrammar,
-                                            Vocab({t1: "hx", t2: "hex"}));
-        grammarWithVocab = Cursor(["t1", "t2"], grammarWithVocab);
-        testHasTapes(grammarWithVocab, ['t1', 't2']);
-        testHasVocab(grammarWithVocab, {t1: 2, t2: 3});
-        const expectedResults: StringDict[] = [
-            {t1: 'hh', t2: 'eeheeh'},
-        ];
-        testGenerate(grammarWithVocab, expectedResults);
-    });
-
-    describe('63e-3. Intersect (t1:h+t2:ehe)* & ((t2:e+M(t1>t2,ε|t1:h)){2}){2} ' +
-             '(vocab hx/hex)', function() {
-        const fromGrammar: Grammar = Uni(Epsilon(), t1("h"));
-        const matchGrammar: Grammar = MatchFrom(fromGrammar, "t1", "t2");
-        const grammar: Grammar = Rep(Seq(t2("e"), matchGrammar), 2, 2);
-        const grammar2: Grammar = Rep(grammar, 2, 2);
-        const interGrammar: Grammar = Intersect(Rep(Seq(t1("h"), t2("ehe"))),
-                                                grammar2);
-        let grammarWithVocab: Grammar = Seq(interGrammar,
-                                            Vocab({t1: "hx", t2: "hex"}));
-        grammarWithVocab = Cursor(["t1", "t2"], grammarWithVocab);
-        testHasTapes(grammarWithVocab, ['t1', 't2']);
-        testHasVocab(grammarWithVocab, {t1: 2, t2: 3});
-        const expectedResults: StringDict[] = [
-            {t1: 'hh', t2: 'eheehe'},
-        ];
-        testGenerate(grammarWithVocab, expectedResults);
-    });
-
-    describe('64. ((t2:e+M(t1>t2,ε|t1:h)){2})* (vocab hx/hex)', function() {
-        const fromGrammar: Grammar = Uni(Epsilon(), t1("h"));
-        const matchGrammar: Grammar = MatchFrom(fromGrammar, "t1", "t2");
-        const grammar: Grammar = Rep(Seq(t2("e"), matchGrammar), 2, 2);
-        const grammarStar: Grammar = Rep(grammar);
-        let grammarWithVocab: Grammar = Seq(grammarStar, Vocab({t1: "hx", t2: "hex"}));
-        grammarWithVocab = Count({t1: 2, t2: 6}, grammarWithVocab);
-        grammarWithVocab = Cursor(["t2", "t1"], grammarWithVocab);
-        testHasTapes(grammarWithVocab, ['t1', 't2']);
-        testHasVocab(grammarWithVocab, {t1: 2, t2: 3});
-        const expectedResults: StringDict[] = [
-            {},
-            {t2: 'ee'},
-            {t2: 'eeee'},
-            {t2: 'eeeeee'},
-            {t1: 'h', t2: 'eeh'},     {t1: 'h', t2: 'ehe'},
-            {t1: 'h', t2: 'eeeeh'},   {t1: 'h', t2: 'eeehe'},
-            {t1: 'h', t2: 'eehee'},   {t1: 'h', t2: 'eheee'},
-            {t1: 'hh', t2: 'eheh'},   {t1: 'hh', t2: 'eeeheh'},
-            {t1: 'hh', t2: 'eeheeh'}, {t1: 'hh', t2: 'eehehe'},
-            {t1: 'hh', t2: 'eheeeh'}, {t1: 'hh', t2: 'eheehe'},
-            {t1: 'hh', t2: 'ehehee'},
-        ];
-        testGenerate(grammarWithVocab, expectedResults,
-                    DEFAULT, DEFAULT, DEFAULT, DEFAULT,
-                    WARN_ONLY_FOR_TOO_MANY_OUTPUTS);
-    });
-
-    describe('64a-1. Join ((t2:e+M(t1>t2,ε|t1:h)){2})* ⨝ (t2:ee){2} ' +
-             '(vocab hx/hex)', function() {
-        const fromGrammar: Grammar = Uni(Epsilon(), t1("h"));
-        const matchGrammar: Grammar = MatchFrom(fromGrammar, "t1", "t2");
-        const grammar: Grammar = Rep(Seq(t2("e"), matchGrammar), 2, 2);
-        const grammarStar: Grammar = Rep(grammar);
-        const joinGrammar: Grammar = Join(grammarStar, Rep(t2("ee"), 2, 2));
-        let grammarWithVocab: Grammar = Seq(joinGrammar,
-                                            Vocab({t1: "hx", t2: "hex"}));
-        grammarWithVocab = Cursor(["t1", "t2"], grammarWithVocab);
-        testHasTapes(grammarWithVocab, ['t1', 't2']);
-        testHasVocab(grammarWithVocab, {t1: 2, t2: 3});
-        const expectedResults: StringDict[] = [
-            {t2: 'eeee'},
-        ];
-        testGenerate(grammarWithVocab, expectedResults);
-    });
-
-    describe('64a-2. Join ((t2:e+M(t1>t2,ε|t1:h)){2})* ⨝ (t1:h+t2:eeh){2} ' +
-            '(vocab hx/hex)', function() {
-        const fromGrammar: Grammar = Uni(Epsilon(), t1("h"));
-        const matchGrammar: Grammar = MatchFrom(fromGrammar, "t1", "t2");
-        const grammar: Grammar = Rep(Seq(t2("e"), matchGrammar), 2, 2);
-        const grammarStar: Grammar = Rep(grammar);
-        const joinGrammar: Grammar = Join(grammarStar,
-                                          Rep(Seq(t1("h"), t2("eeh")), 2, 2));
-        let grammarWithVocab: Grammar = Seq(joinGrammar,
-                                            Vocab({t1: "hx", t2: "hex"}));
-        grammarWithVocab = Cursor(["t1", "t2"], grammarWithVocab);
-        testHasTapes(grammarWithVocab, ['t1', 't2']);
-        testHasVocab(grammarWithVocab, {t1: 2, t2: 3});
-        const expectedResults: StringDict[] = [
-            {t1: 'hh', t2: 'eeheeh'},
-        ];
-        testGenerate(grammarWithVocab, expectedResults);
-    });
-
-    describe('64a-3. Join ((t2:e+M(t1>t2,ε|t1:h)){2})* ⨝ (t1:h+t2:ehe){2} ' +
-             '(vocab hx/hex)', function() {
-        const fromGrammar: Grammar = Uni(Epsilon(), t1("h"));
-        const matchGrammar: Grammar = MatchFrom(fromGrammar, "t1", "t2");
-        const grammar: Grammar = Rep(Seq(t2("e"), matchGrammar), 2, 2);
-        const grammarStar: Grammar = Rep(grammar);
-        const joinGrammar: Grammar = Join(grammarStar,
-                                          Rep(Seq(t1("h"), t2("ehe")), 2, 2));
-        let grammarWithVocab: Grammar = Seq(joinGrammar,
-                                            Vocab({t1: "hx", t2: "hex"}));
-        grammarWithVocab = Cursor(["t1", "t2"], grammarWithVocab);
-        testHasTapes(grammarWithVocab, ['t1', 't2']);
-        testHasVocab(grammarWithVocab, {t1: 2, t2: 3});
-        const expectedResults: StringDict[] = [
-            {t1: 'hh', t2: 'eheehe'},
-        ];
-        testGenerate(grammarWithVocab, expectedResults);
-    });
-
-    describe('64b-1. Join (t2:ee){2} ⨝ ((t2:e+M(t1>t2,ε|t1:h)){2})* ' +
-             '(vocab hx/hex)', function() {
-        const fromGrammar: Grammar = Uni(Epsilon(), t1("h"));
-        const matchGrammar: Grammar = MatchFrom(fromGrammar, "t1", "t2");
-        const grammar: Grammar = Rep(Seq(t2("e"), matchGrammar), 2, 2);
-        const grammarStar: Grammar = Rep(grammar);
-        const joinGrammar: Grammar = Join(Rep(t2("ee"), 2, 2), grammarStar);
-        let grammarWithVocab: Grammar = Seq(joinGrammar,
-                                            Vocab({t1: "hx", t2: "hex"}));
-        grammarWithVocab = Cursor(["t1", "t2"], grammarWithVocab);
-        testHasTapes(grammarWithVocab, ['t1', 't2']);
-        testHasVocab(grammarWithVocab, {t1: 2, t2: 3});
-        const expectedResults: StringDict[] = [
-            {t2: 'eeee'},
-        ];
-        testGenerate(grammarWithVocab, expectedResults);
-    });
-
-    describe('64b-2. Join (t1:h+t2:eeh){2} ⨝ ((t2:e+M(t1>t2,ε|t1:h)){2})* ' +
-             '(vocab hx/hex)', function() {
-        const fromGrammar: Grammar = Uni(Epsilon(), t1("h"));
-        const matchGrammar: Grammar = MatchFrom(fromGrammar, "t1", "t2");
-        const grammar: Grammar = Rep(Seq(t2("e"), matchGrammar), 2, 2);
-        const grammarStar: Grammar = Rep(grammar);
-        const joinGrammar: Grammar = Join(Rep(Seq(t1("h"), t2("eeh")), 2, 2),
-                                          grammarStar);
-        let grammarWithVocab: Grammar = Seq(joinGrammar,
-                                            Vocab({t1: "hx", t2: "hex"}));
-        grammarWithVocab = Cursor(["t1", "t2"], grammarWithVocab);
-        testHasTapes(grammarWithVocab, ['t1', 't2']);
-        testHasVocab(grammarWithVocab, {t1: 2, t2: 3});
-        const expectedResults: StringDict[] = [
-            {t1: 'hh', t2: 'eeheeh'},
-        ];
-        testGenerate(grammarWithVocab, expectedResults);
-    });
-
-    describe('64b-3. Join (t1:h+t2:ehe){2} ⨝ ((t2:e+M(t1>t2,ε|t1:h)){2})* ' +
-             '(vocab hx/hex)', function() {
-        const fromGrammar: Grammar = Uni(Epsilon(), t1("h"));
-        const matchGrammar: Grammar = MatchFrom(fromGrammar, "t1", "t2");
-        const grammar: Grammar = Rep(Seq(t2("e"), matchGrammar), 2, 2);
-        const grammarStar: Grammar = Rep(grammar);
-        const joinGrammar: Grammar = Join(Rep(Seq(t1("h"), t2("ehe")), 2, 2),
-                                          grammarStar);
-        let grammarWithVocab: Grammar = Seq(joinGrammar,
-                                            Vocab({t1: "hx", t2: "hex"}));
-        grammarWithVocab = Cursor(["t1", "t2"], grammarWithVocab);
-        testHasTapes(grammarWithVocab, ['t1', 't2']);
-        testHasVocab(grammarWithVocab, {t1: 2, t2: 3});
-        const expectedResults: StringDict[] = [
-            {t1: 'hh', t2: 'eheehe'},
-        ];
-        testGenerate(grammarWithVocab, expectedResults);
-    });
-
-    describe('64c-1. Filter ((t2:e+M(t1>t2,ε|t1:h)){2})* [(t2:ee){2}] ' +
-             '(vocab hx/hex)', function() {
-        const fromGrammar: Grammar = Uni(Epsilon(), t1("h"));
-        const matchGrammar: Grammar = MatchFrom(fromGrammar, "t1", "t2");
-        const grammar: Grammar = Rep(Seq(t2("e"), matchGrammar), 2, 2);
-        const grammarStar: Grammar = Rep(grammar);
-        const filterGrammar: Grammar = Filter(grammarStar, Rep(t2("ee"), 2, 2));
-        let grammarWithVocab: Grammar = Seq(filterGrammar,
-                                            Vocab({t1: "hx", t2: "hex"}));
-        grammarWithVocab = Cursor(["t1", "t2"], grammarWithVocab);
-        testHasTapes(grammarWithVocab, ['t1', 't2']);
-        testHasVocab(grammarWithVocab, {t1: 2, t2: 3});
-        const expectedResults: StringDict[] = [
-            {t2: 'eeee'},
-        ];
-        testGenerate(grammarWithVocab, expectedResults);
-    });
-
-    describe('64c-2. Filter ((t2:e+M(t1>t2,ε|t1:h)){2})* [(t1:h+t2:eeh){2}] ' +
-             '(vocab hx/hex)', function() {
-        const fromGrammar: Grammar = Uni(Epsilon(), t1("h"));
-        const matchGrammar: Grammar = MatchFrom(fromGrammar, "t1", "t2");
-        const grammar: Grammar = Rep(Seq(t2("e"), matchGrammar), 2, 2);
-        const grammarStar: Grammar = Rep(grammar);
-        const filterGrammar: Grammar = Filter(grammarStar,
-                                              Rep(Seq(t1("h"), t2("eeh")), 2, 2));
-        let grammarWithVocab: Grammar = Seq(filterGrammar,
-                                            Vocab({t1: "hx", t2: "hex"}));
-        grammarWithVocab = Cursor(["t1", "t2"], grammarWithVocab);
-        testHasTapes(grammarWithVocab, ['t1', 't2']);
-        testHasVocab(grammarWithVocab, {t1: 2, t2: 3});
-        const expectedResults: StringDict[] = [
-            {t1: 'hh', t2: 'eeheeh'},
-        ];
-        testGenerate(grammarWithVocab, expectedResults);
-    });
-
-    describe('64c-3. Filter ((t2:e+M(t1>t2,ε|t1:h)){2})* [(t1:h+t2:ehe){2}] ' +
-             '(vocab hx/hex)', function() {
-        const fromGrammar: Grammar = Uni(Epsilon(), t1("h"));
-        const matchGrammar: Grammar = MatchFrom(fromGrammar, "t1", "t2");
-        const grammar: Grammar = Rep(Seq(t2("e"), matchGrammar), 2, 2);
-        const grammarStar: Grammar = Rep(grammar);
-        const filterGrammar: Grammar = Filter(grammarStar,
-                                              Rep(Seq(t1("h"), t2("ehe")), 2, 2));
-        let grammarWithVocab: Grammar = Seq(filterGrammar,
-                                            Vocab({t1: "hx", t2: "hex"}));
-        grammarWithVocab = Cursor(["t1", "t2"], grammarWithVocab);
-        testHasTapes(grammarWithVocab, ['t1', 't2']);
-        testHasVocab(grammarWithVocab, {t1: 2, t2: 3});
-        const expectedResults: StringDict[] = [
-            {t1: 'hh', t2: 'eheehe'},
-        ];
-        testGenerate(grammarWithVocab, expectedResults);
-    });
-
-    describe('64d-1. Intersect ((t2:e+M(t1>t2,ε|t1:h)){2})* & (t2:ee){2} ' +
-             '(vocab hx/hex)', function() {
-        const fromGrammar: Grammar = Uni(Epsilon(), t1("h"));
-        const matchGrammar: Grammar = MatchFrom(fromGrammar, "t1", "t2");
-        const grammar: Grammar = Rep(Seq(t2("e"), matchGrammar), 2, 2);
-        const grammarStar: Grammar = Rep(grammar);
-        const interGrammar: Grammar = Intersect(grammarStar, Rep(t2("ee"), 2, 2));
-        let grammarWithVocab: Grammar = Seq(interGrammar,
-                                            Vocab({t1: "hx", t2: "hex"}));
-        grammarWithVocab = Cursor(["t1", "t2"], grammarWithVocab);
-        testHasTapes(grammarWithVocab, ['t1', 't2']);
-        testHasVocab(grammarWithVocab, {t1: 2, t2: 3});
-        const expectedResults: StringDict[] = [
-            {t2: 'eeee'},
-        ];
-        testGenerate(grammarWithVocab, expectedResults);
-    });
-
-    describe('64d-2. Intersect ((t2:e+M(t1>t2,ε|t1:h)){2})* & (t1:h+t2:eeh){2} ' +
-             '(vocab hx/hex)', function() {
-        const fromGrammar: Grammar = Uni(Epsilon(), t1("h"));
-        const matchGrammar: Grammar = MatchFrom(fromGrammar, "t1", "t2");
-        const grammar: Grammar = Rep(Seq(t2("e"), matchGrammar), 2, 2);
-        const grammarStar: Grammar = Rep(grammar);
-        const interGrammar: Grammar = Intersect(grammarStar,
-                                                Rep(Seq(t1("h"), t2("eeh")), 2, 2));
-        let grammarWithVocab: Grammar = Seq(interGrammar,
-                                            Vocab({t1: "hx", t2: "hex"}));
-        grammarWithVocab = Cursor(["t1", "t2"], grammarWithVocab);
-        testHasTapes(grammarWithVocab, ['t1', 't2']);
-        testHasVocab(grammarWithVocab, {t1: 2, t2: 3});
-        const expectedResults: StringDict[] = [
-            {t1: 'hh', t2: 'eeheeh'},
-        ];
-        testGenerate(grammarWithVocab, expectedResults);
-    });
-
-    describe('64d-3. Intersect ((t2:e+M(t1>t2,ε|t1:h)){2})* & (t1:h+t2:ehe){2} ' +
-             '(vocab hx/hex)', function() {
-        const fromGrammar: Grammar = Uni(Epsilon(), t1("h"));
-        const matchGrammar: Grammar = MatchFrom(fromGrammar, "t1", "t2");
-        const grammar: Grammar = Rep(Seq(t2("e"), matchGrammar), 2, 2);
-        const grammarStar: Grammar = Rep(grammar);
-        const interGrammar: Grammar = Intersect(grammarStar,
-                                                Rep(Seq(t1("h"), t2("ehe")), 2, 2));
-        let grammarWithVocab: Grammar = Seq(interGrammar,
-                                            Vocab({t1: "hx", t2: "hex"}));
-        grammarWithVocab = Cursor(["t1", "t2"], grammarWithVocab);
-        testHasTapes(grammarWithVocab, ['t1', 't2']);
-        testHasVocab(grammarWithVocab, {t1: 2, t2: 3});
-        const expectedResults: StringDict[] = [
-            {t1: 'hh', t2: 'eheehe'},
-        ];
-        testGenerate(grammarWithVocab, expectedResults);
-    });
-
-    describe('64e-1. Intersect (t2:ee){2} & ((t2:e+M(t1>t2,ε|t1:h)){2})* ' +
-             '(vocab hx/hex)', function() {
-        const fromGrammar: Grammar = Uni(Epsilon(), t1("h"));
-        const matchGrammar: Grammar = MatchFrom(fromGrammar, "t1", "t2");
-        const grammar: Grammar = Rep(Seq(t2("e"), matchGrammar), 2, 2);
-        const grammarStar: Grammar = Rep(grammar);
-        const interGrammar: Grammar = Intersect(Rep(t2("ee"), 2, 2), grammarStar);
-        let grammarWithVocab: Grammar = Seq(interGrammar,
-                                            Vocab({t1: "hx", t2: "hex"}));
-        grammarWithVocab = Cursor(["t1", "t2"], grammarWithVocab);
-        testHasTapes(grammarWithVocab, ['t1', 't2']);
-        testHasVocab(grammarWithVocab, {t1: 2, t2: 3});
-        const expectedResults: StringDict[] = [
-            {t2: 'eeee'},
-        ];
-        testGenerate(grammarWithVocab, expectedResults);
-    });
-
-    describe('64e-2. Intersect (t1:h+t2:eeh){2} & ((t2:e+M(t1>t2,ε|t1:h)){2})* ' +
-             '(vocab hx/hex)', function() {
-        const fromGrammar: Grammar = Uni(Epsilon(), t1("h"));
-        const matchGrammar: Grammar = MatchFrom(fromGrammar, "t1", "t2");
-        const grammar: Grammar = Rep(Seq(t2("e"), matchGrammar), 2, 2);
-        const grammarStar: Grammar = Rep(grammar);
-        const interGrammar: Grammar = Intersect(Rep(Seq(t1("h"), t2("eeh")), 2, 2),
-                                                grammarStar);
-        let grammarWithVocab: Grammar = Seq(interGrammar,
-                                            Vocab({t1: "hx", t2: "hex"}));
-        grammarWithVocab = Cursor(["t1", "t2"], grammarWithVocab);
-        testHasTapes(grammarWithVocab, ['t1', 't2']);
-        testHasVocab(grammarWithVocab, {t1: 2, t2: 3});
-        const expectedResults: StringDict[] = [
-            {t1: 'hh', t2: 'eeheeh'},
-        ];
-        testGenerate(grammarWithVocab, expectedResults);
-    });
-
-    describe('64e-3. Intersect (t1:h+t2:ehe){2} & ((t2:e+M(t1>t2,ε|t1:h)){2})* ' +
-             '(vocab hx/hex)', function() {
-        const fromGrammar: Grammar = Uni(Epsilon(), t1("h"));
-        const matchGrammar: Grammar = MatchFrom(fromGrammar, "t1", "t2");
-        const grammar: Grammar = Rep(Seq(t2("e"), matchGrammar), 2, 2);
-        const grammarStar: Grammar = Rep(grammar);
-        const interGrammar: Grammar = Intersect(Rep(Seq(t1("h"), t2("ehe")), 2, 2),
-                                                grammarStar);
-        let grammarWithVocab: Grammar = Seq(interGrammar,
-                                            Vocab({t1: "hx", t2: "hex"}));
-        grammarWithVocab = Cursor(["t1", "t2"], grammarWithVocab);
-        testHasTapes(grammarWithVocab, ['t1', 't2']);
-        testHasVocab(grammarWithVocab, {t1: 2, t2: 3});
-        const expectedResults: StringDict[] = [
-            {t1: 'hh', t2: 'eheehe'},
-        ];
-        testGenerate(grammarWithVocab, expectedResults);
-    });
-
-    describe('65. ((t2:e+M(t1>t2,ε|t1:h))*){2} (vocab hx/hex)', function() {
-        const fromGrammar: Grammar = Uni(Epsilon(), t1("h"));
-        const matchGrammar: Grammar = MatchFrom(fromGrammar, "t1", "t2");
-        const grammar: Grammar = Rep(Seq(t2("e"), matchGrammar));
-        const grammar2: Grammar = Rep(grammar, 2, 2);
-        let grammarWithVocab: Grammar = Seq(grammar2, Vocab({t1: "hx", t2: "hex"}));
-        grammarWithVocab = Count({t1: 2, t2: 6}, grammarWithVocab);
-        grammarWithVocab = Cursor(["t2", "t1"], grammarWithVocab);
-        testHasTapes(grammarWithVocab, ['t1', 't2']);
-        testHasVocab(grammarWithVocab, {t1: 2, t2: 3});
-        const expectedResults: StringDict[] = [
-            {},
-            {t2: 'e'},     {t2: 'ee'},    {t2: 'eee'},
-            {t2: 'eeee'},  {t2: 'eeeee'}, {t2: 'eeeeee'},
-            {t1: 'h', t2: 'eh'},      {t1: 'h', t2: 'eeh'},
-            {t1: 'h', t2: 'ehe'},     {t1: 'h', t2: 'eeeh'},
-            {t1: 'h', t2: 'eehe'},    {t1: 'h', t2: 'ehee'},
-            {t1: 'h', t2: 'eeeeh'},   {t1: 'h', t2: 'eeehe'},
-            {t1: 'h', t2: 'eehee'},   {t1: 'h', t2: 'eheee'},
-            {t1: 'h', t2: 'eeeeeh'},  {t1: 'h', t2: 'eeeehe'},
-            {t1: 'h', t2: 'eeehee'},  {t1: 'h', t2: 'eeheee'},
-            {t1: 'h', t2: 'eheeee'},  {t1: 'hh', t2: 'eheh'},
-            {t1: 'hh', t2: 'eeheh'},  {t1: 'hh', t2: 'eheeh'},
-            {t1: 'hh', t2: 'ehehe'},  {t1: 'hh', t2: 'eeeheh'},
-            {t1: 'hh', t2: 'eeheeh'}, {t1: 'hh', t2: 'eehehe'},
-            {t1: 'hh', t2: 'eheeeh'}, {t1: 'hh', t2: 'eheehe'},
-            {t1: 'hh', t2: 'ehehee'},
-        ];
-        testGenerate(grammarWithVocab, expectedResults,
-                    DEFAULT, DEFAULT, DEFAULT, DEFAULT,
-                    WARN_ONLY_FOR_TOO_MANY_OUTPUTS);
-    });
-
-    describe('65a-1. Join ((t2:e+M(t1>t2,ε|t1:h))*){2} ⨝ (t2:ee){2} ' +
-             '(vocab hx/hex)', function() {
-        const fromGrammar: Grammar = Uni(Epsilon(), t1("h"));
-        const matchGrammar: Grammar = MatchFrom(fromGrammar, "t1", "t2");
-        const grammar: Grammar = Rep(Seq(t2("e"), matchGrammar));
-        const grammar2: Grammar = Rep(grammar, 2, 2);
-        const joinGrammar: Grammar = Join(grammar2, Rep(t2("ee"), 2, 2));
-        let grammarWithVocab: Grammar = Seq(joinGrammar,
-                                            Vocab({t1: "hx", t2: "hex"}));
-        grammarWithVocab = Cursor(["t1", "t2"], grammarWithVocab);
-        testHasTapes(grammarWithVocab, ['t1', 't2']);
-        testHasVocab(grammarWithVocab, {t1: 2, t2: 3});
-        const expectedResults: StringDict[] = [
-            {t2: 'eeee'},
-        ];
-        testGenerate(grammarWithVocab, expectedResults,
-                    DEFAULT, DEFAULT, DEFAULT, DEFAULT,
-                    WARN_ONLY_FOR_TOO_MANY_OUTPUTS);
-    });
-
-    describe('65a-2. Join ((t2:e+M(t1>t2,ε|t1:h))*){2} ⨝ (t1:h+t2:eeh){2} ' +
-             '(vocab hx/hex)', function() {
-        const fromGrammar: Grammar = Uni(Epsilon(), t1("h"));
-        const matchGrammar: Grammar = MatchFrom(fromGrammar, "t1", "t2");
-        const grammar: Grammar = Rep(Seq(t2("e"), matchGrammar));
-        const grammar2: Grammar = Rep(grammar, 2, 2);
-        const joinGrammar: Grammar = Join(grammar2,
-                                          Rep(Seq(t1("h"), t2("eeh")), 2, 2));
-        let grammarWithVocab: Grammar = Seq(joinGrammar,
-                                            Vocab({t1: "hx", t2: "hex"}));
-        grammarWithVocab = Cursor(["t1", "t2"], grammarWithVocab);
-        testHasTapes(grammarWithVocab, ['t1', 't2']);
-        testHasVocab(grammarWithVocab, {t1: 2, t2: 3});
-        const expectedResults: StringDict[] = [
-            {t1: 'hh', t2: 'eeheeh'},
-        ];
-        testGenerate(grammarWithVocab, expectedResults,
-                    DEFAULT, DEFAULT, DEFAULT, DEFAULT,
-                    WARN_ONLY_FOR_TOO_MANY_OUTPUTS);
-    });
-
-    describe('65a-3. Join ((t2:e+M(t1>t2,ε|t1:h))*){2} ⨝ (t1:h+t2:ehe){2} ' +
-             '(vocab hx/hex)', function() {
-        const fromGrammar: Grammar = Uni(Epsilon(), t1("h"));
-        const matchGrammar: Grammar = MatchFrom(fromGrammar, "t1", "t2");
-        const grammar: Grammar = Rep(Seq(t2("e"), matchGrammar));
-        const grammar2: Grammar = Rep(grammar, 2, 2);
-        const joinGrammar: Grammar = Join(grammar2,
-                                          Rep(Seq(t1("h"), t2("ehe")), 2, 2));
-        let grammarWithVocab: Grammar = Seq(joinGrammar,
-                                            Vocab({t1: "hx", t2: "hex"}));
-        grammarWithVocab = Cursor(["t1", "t2"], grammarWithVocab);
-        testHasTapes(grammarWithVocab, ['t1', 't2']);
-        testHasVocab(grammarWithVocab, {t1: 2, t2: 3});
-        const expectedResults: StringDict[] = [
-            {t1: 'hh', t2: 'eheehe'},
-        ];
-        testGenerate(grammarWithVocab, expectedResults,
-                    DEFAULT, DEFAULT, DEFAULT, DEFAULT,
-                    WARN_ONLY_FOR_TOO_MANY_OUTPUTS);
-    });
-
-    describe('65b-1. Join (t2:ee){2} ⨝ ((t2:e+M(t1>t2,ε|t1:h))*){2} ' +
-             '(vocab hx/hex)', function() {
-        const fromGrammar: Grammar = Uni(Epsilon(), t1("h"));
-        const matchGrammar: Grammar = MatchFrom(fromGrammar, "t1", "t2");
-        const grammar: Grammar = Rep(Seq(t2("e"), matchGrammar));
-        const grammar2: Grammar = Rep(grammar, 2, 2);
-        const joinGrammar: Grammar = Join(Rep(t2("ee"), 2, 2), grammar2);
-        let grammarWithVocab: Grammar = Seq(joinGrammar,
-                                            Vocab({t1: "hx", t2: "hex"}));
-        grammarWithVocab = Cursor(["t1", "t2"], grammarWithVocab);
-        testHasTapes(grammarWithVocab, ['t1', 't2']);
-        testHasVocab(grammarWithVocab, {t1: 2, t2: 3});
-        const expectedResults: StringDict[] = [
-            {t2: 'eeee'},
-        ];
-        testGenerate(grammarWithVocab, expectedResults,
-                    DEFAULT, DEFAULT, DEFAULT, DEFAULT,
-                    WARN_ONLY_FOR_TOO_MANY_OUTPUTS);
-    });
-
-    describe('65b-2. Join (t1:h+t2:eeh){2} ⨝ ((t2:e+M(t1>t2,ε|t1:h))*){2} ' +
-             '(vocab hx/hex)', function() {
-        const fromGrammar: Grammar = Uni(Epsilon(), t1("h"));
-        const matchGrammar: Grammar = MatchFrom(fromGrammar, "t1", "t2");
-        const grammar: Grammar = Rep(Seq(t2("e"), matchGrammar));
-        const grammar2: Grammar = Rep(grammar, 2, 2);
-        const joinGrammar: Grammar = Join(Rep(Seq(t1("h"), t2("eeh")), 2, 2),
-                                          grammar2);
-        let grammarWithVocab: Grammar = Seq(joinGrammar,
-                                            Vocab({t1: "hx", t2: "hex"}));
-        grammarWithVocab = Cursor(["t1", "t2"], grammarWithVocab);
-        testHasTapes(grammarWithVocab, ['t1', 't2']);
-        testHasVocab(grammarWithVocab, {t1: 2, t2: 3});
-        const expectedResults: StringDict[] = [
-            {t1: 'hh', t2: 'eeheeh'},
-        ];
-        testGenerate(grammarWithVocab, expectedResults,
-                    DEFAULT, DEFAULT, DEFAULT, DEFAULT,
-                    WARN_ONLY_FOR_TOO_MANY_OUTPUTS);
-    });
-
-    describe('65b-3. Join (t1:h+t2:ehe){2} ⨝ ((t2:e+M(t1>t2,ε|t1:h))*){2} ' +
-             '(vocab hx/hex)', function() {
-        const fromGrammar: Grammar = Uni(Epsilon(), t1("h"));
-        const matchGrammar: Grammar = MatchFrom(fromGrammar, "t1", "t2");
-        const grammar: Grammar = Rep(Seq(t2("e"), matchGrammar));
-        const grammar2: Grammar = Rep(grammar, 2, 2);
-        const joinGrammar: Grammar = Join(Rep(Seq(t1("h"), t2("ehe")), 2, 2),
-                                          grammar2);
-        let grammarWithVocab: Grammar = Seq(joinGrammar,
-                                            Vocab({t1: "hx", t2: "hex"}));
-        grammarWithVocab = Cursor(["t1", "t2"], grammarWithVocab);
-        testHasTapes(grammarWithVocab, ['t1', 't2']);
-        testHasVocab(grammarWithVocab, {t1: 2, t2: 3});
-        const expectedResults: StringDict[] = [
-            {t1: 'hh', t2: 'eheehe'},
-        ];
-        testGenerate(grammarWithVocab, expectedResults,
-                    DEFAULT, DEFAULT, DEFAULT, DEFAULT,
-                    WARN_ONLY_FOR_TOO_MANY_OUTPUTS);
-    });
-
-    describe('65c-1. Filter ((t2:e+M(t1>t2,ε|t1:h))*){2} [(t2:ee){2}] ' +
-             '(vocab hx/hex)', function() {
-        const fromGrammar: Grammar = Uni(Epsilon(), t1("h"));
-        const matchGrammar: Grammar = MatchFrom(fromGrammar, "t1", "t2");
-        const grammar: Grammar = Rep(Seq(t2("e"), matchGrammar));
-        const grammar2: Grammar = Rep(grammar, 2, 2);
-        const filterGrammar: Grammar = Filter(grammar2, Rep(t2("ee"), 2, 2));
-        let grammarWithVocab: Grammar = Seq(filterGrammar,
-                                            Vocab({t1: "hx", t2: "hex"}));
-        grammarWithVocab = Cursor(["t1", "t2"], grammarWithVocab);
-        testHasTapes(grammarWithVocab, ['t1', 't2']);
-        testHasVocab(grammarWithVocab, {t1: 2, t2: 3});
-        const expectedResults: StringDict[] = [
-            {t2: 'eeee'},
-        ];
-        testGenerate(grammarWithVocab, expectedResults,
-                    DEFAULT, DEFAULT, DEFAULT, DEFAULT,
-                    WARN_ONLY_FOR_TOO_MANY_OUTPUTS);
-    });
-
-    describe('65c-2. Filter ((t2:e+M(t1>t2,ε|t1:h))*){2} [(t1:h+t2:eeh){2}] ' +
-             '(vocab hx/hex)', function() {
-        const fromGrammar: Grammar = Uni(Epsilon(), t1("h"));
-        const matchGrammar: Grammar = MatchFrom(fromGrammar, "t1", "t2");
-        const grammar: Grammar = Rep(Seq(t2("e"), matchGrammar));
-        const grammar2: Grammar = Rep(grammar, 2, 2);
-        const filterGrammar: Grammar = Filter(grammar2,
-                                              Rep(Seq(t1("h"), t2("eeh")), 2, 2));
-        let grammarWithVocab: Grammar = Seq(filterGrammar,
-                                            Vocab({t1: "hx", t2: "hex"}));
-        grammarWithVocab = Cursor(["t1", "t2"], grammarWithVocab);
-        testHasTapes(grammarWithVocab, ['t1', 't2']);
-        testHasVocab(grammarWithVocab, {t1: 2, t2: 3});
-        const expectedResults: StringDict[] = [
-            {t1: 'hh', t2: 'eeheeh'},
-        ];
-        testGenerate(grammarWithVocab, expectedResults,
-                    DEFAULT, DEFAULT, DEFAULT, DEFAULT,
-                    WARN_ONLY_FOR_TOO_MANY_OUTPUTS);
-    });
-
-    describe('65c-3. Filter ((t2:e+M(t1>t2,ε|t1:h))*){2} [(t1:h+t2:ehe){2}] ' +
-             '(vocab hx/hex)', function() {
-        const fromGrammar: Grammar = Uni(Epsilon(), t1("h"));
-        const matchGrammar: Grammar = MatchFrom(fromGrammar, "t1", "t2");
-        const grammar: Grammar = Rep(Seq(t2("e"), matchGrammar));
-        const grammar2: Grammar = Rep(grammar, 2, 2);
-        const filterGrammar: Grammar = Filter(grammar2,
-                                              Rep(Seq(t1("h"), t2("ehe")), 2, 2));
-        let grammarWithVocab: Grammar = Seq(filterGrammar,
-                                            Vocab({t1: "hx", t2: "hex"}));
-        grammarWithVocab = Cursor(["t1", "t2"], grammarWithVocab);
-        testHasTapes(grammarWithVocab, ['t1', 't2']);
-        testHasVocab(grammarWithVocab, {t1: 2, t2: 3});
-        const expectedResults: StringDict[] = [
-            {t1: 'hh', t2: 'eheehe'},
-        ];
-        testGenerate(grammarWithVocab, expectedResults,
-                    DEFAULT, DEFAULT, DEFAULT, DEFAULT,
-                    WARN_ONLY_FOR_TOO_MANY_OUTPUTS);
-    });
-
-    describe('65d-1. Intersect ((t2:e+M(t1>t2,ε|t1:h))*){2} & (t2:ee){2} ' +
-             '(vocab hx/hex)', function() {
-        const fromGrammar: Grammar = Uni(Epsilon(), t1("h"));
-        const matchGrammar: Grammar = MatchFrom(fromGrammar, "t1", "t2");
-        const grammar: Grammar = Rep(Seq(t2("e"), matchGrammar));
-        const grammar2: Grammar = Rep(grammar, 2, 2);
-        const interGrammar: Grammar = Intersect(grammar2, Rep(t2("ee"), 2, 2));
-        let grammarWithVocab: Grammar = Seq(interGrammar,
-                                            Vocab({t1: "hx", t2: "hex"}));
-        grammarWithVocab = Cursor(["t1", "t2"], grammarWithVocab);
-        testHasTapes(grammarWithVocab, ['t1', 't2']);
-        testHasVocab(grammarWithVocab, {t1: 2, t2: 3});
-        const expectedResults: StringDict[] = [
-            {t2: 'eeee'},
-        ];
-        testGenerate(grammarWithVocab, expectedResults,
-                    DEFAULT, DEFAULT, DEFAULT, DEFAULT,
-                    WARN_ONLY_FOR_TOO_MANY_OUTPUTS);
-    });
-
-    describe('65d-2. Intersect ((t2:e+M(t1>t2,ε|t1:h))*){2} & (t1:h+t2:eeh){2} ' +
-             '(vocab hx/hex)', function() {
-        const fromGrammar: Grammar = Uni(Epsilon(), t1("h"));
-        const matchGrammar: Grammar = MatchFrom(fromGrammar, "t1", "t2");
-        const grammar: Grammar = Rep(Seq(t2("e"), matchGrammar));
-        const grammar2: Grammar = Rep(grammar, 2, 2);
-        const interGrammar: Grammar = Intersect(grammar2,
-                                                Rep(Seq(t1("h"), t2("eeh")), 2, 2));
-        let grammarWithVocab: Grammar = Seq(interGrammar,
-                                            Vocab({t1: "hx", t2: "hex"}));
-        grammarWithVocab = Cursor(["t1", "t2"], grammarWithVocab);
-        testHasTapes(grammarWithVocab, ['t1', 't2']);
-        testHasVocab(grammarWithVocab, {t1: 2, t2: 3});
-        const expectedResults: StringDict[] = [
-            {t1: 'hh', t2: 'eeheeh'},
-        ];
-        testGenerate(grammarWithVocab, expectedResults,
-                    DEFAULT, DEFAULT, DEFAULT, DEFAULT,
-                    WARN_ONLY_FOR_TOO_MANY_OUTPUTS);
-    });
-
-    describe('65d-3. Intersect ((t2:e+M(t1>t2,ε|t1:h))*){2} & (t1:h+t2:ehe){2} ' +
-             '(vocab hx/hex)', function() {
-        const fromGrammar: Grammar = Uni(Epsilon(), t1("h"));
-        const matchGrammar: Grammar = MatchFrom(fromGrammar, "t1", "t2");
-        const grammar: Grammar = Rep(Seq(t2("e"), matchGrammar));
-        const grammar2: Grammar = Rep(grammar, 2, 2);
-        const interGrammar: Grammar = Intersect(grammar2,
-                                                Rep(Seq(t1("h"), t2("ehe")), 2, 2));
-        let grammarWithVocab: Grammar = Seq(interGrammar,
-                                            Vocab({t1: "hx", t2: "hex"}));
-        grammarWithVocab = Cursor(["t1", "t2"], grammarWithVocab);
-        testHasTapes(grammarWithVocab, ['t1', 't2']);
-        testHasVocab(grammarWithVocab, {t1: 2, t2: 3});
-        const expectedResults: StringDict[] = [
-            {t1: 'hh', t2: 'eheehe'},
-        ];
-        testGenerate(grammarWithVocab, expectedResults,
-                    DEFAULT, DEFAULT, DEFAULT, DEFAULT,
-                    WARN_ONLY_FOR_TOO_MANY_OUTPUTS);
-    });
-
-    describe('65e-1. Intersect (t2:ee){2} & ((t2:e+M(t1>t2,ε|t1:h))*){2} ' +
-             '(vocab hx/hex)', function() {
-        const fromGrammar: Grammar = Uni(Epsilon(), t1("h"));
-        const matchGrammar: Grammar = MatchFrom(fromGrammar, "t1", "t2");
-        const grammar: Grammar = Rep(Seq(t2("e"), matchGrammar));
-        const grammar2: Grammar = Rep(grammar, 2, 2);
-        const interGrammar: Grammar = Intersect(Rep(t2("ee"), 2, 2), grammar2);
-        let grammarWithVocab: Grammar = Seq(interGrammar,
-                                            Vocab({t1: "hx", t2: "hex"}));
-        grammarWithVocab = Cursor(["t1", "t2"], grammarWithVocab);
-        testHasTapes(grammarWithVocab, ['t1', 't2']);
-        testHasVocab(grammarWithVocab, {t1: 2, t2: 3});
-        const expectedResults: StringDict[] = [
-            {t2: 'eeee'},
-        ];
-        testGenerate(grammarWithVocab, expectedResults,
-                    DEFAULT, DEFAULT, DEFAULT, DEFAULT,
-                    WARN_ONLY_FOR_TOO_MANY_OUTPUTS);
-    });
-
-    describe('65e-2. Intersect (t1:h+t2:eeh){2} & ((t2:e+M(t1>t2,ε|t1:h))*){2} ' +
-             '(vocab hx/hex)', function() {
-        const fromGrammar: Grammar = Uni(Epsilon(), t1("h"));
-        const matchGrammar: Grammar = MatchFrom(fromGrammar, "t1", "t2");
-        const grammar: Grammar = Rep(Seq(t2("e"), matchGrammar));
-        const grammar2: Grammar = Rep(grammar, 2, 2);
-        const interGrammar: Grammar = Intersect(Rep(Seq(t1("h"), t2("eeh")), 2, 2),
-                                                grammar2);
-        let grammarWithVocab: Grammar = Seq(interGrammar,
-                                            Vocab({t1: "hx", t2: "hex"}));
-        grammarWithVocab = Cursor(["t1", "t2"], grammarWithVocab);
-        testHasTapes(grammarWithVocab, ['t1', 't2']);
-        testHasVocab(grammarWithVocab, {t1: 2, t2: 3});
-        const expectedResults: StringDict[] = [
-            {t1: 'hh', t2: 'eeheeh'},
-        ];
-        testGenerate(grammarWithVocab, expectedResults,
-                    DEFAULT, DEFAULT, DEFAULT, DEFAULT,
-                    WARN_ONLY_FOR_TOO_MANY_OUTPUTS);
-    });
-
-    describe('65e-3. Intersect (t1:h+t2:ehe){2} & ((t2:e+M(t1>t2,ε|t1:h))*){2} ' +
-             '(vocab hx/hex)', function() {
-        const fromGrammar: Grammar = Uni(Epsilon(), t1("h"));
-        const matchGrammar: Grammar = MatchFrom(fromGrammar, "t1", "t2");
-        const grammar: Grammar = Rep(Seq(t2("e"), matchGrammar));
-        const grammar2: Grammar = Rep(grammar, 2, 2);
-        const interGrammar: Grammar = Intersect(Rep(Seq(t1("h"), t2("ehe")), 2, 2),
-                                                grammar2);
-        let grammarWithVocab: Grammar = Seq(interGrammar,
-                                            Vocab({t1: "hx", t2: "hex"}));
-        grammarWithVocab = Cursor(["t1", "t2"], grammarWithVocab);
-        testHasTapes(grammarWithVocab, ['t1', 't2']);
-        testHasVocab(grammarWithVocab, {t1: 2, t2: 3});
-        const expectedResults: StringDict[] = [
-            {t1: 'hh', t2: 'eheehe'},
-        ];
-        testGenerate(grammarWithVocab, expectedResults,
-                    DEFAULT, DEFAULT, DEFAULT, DEFAULT,
-                    WARN_ONLY_FOR_TOO_MANY_OUTPUTS);
-    });
-
-    // Testing Sequences of Repeats of Nullable Matches
-
-    describe('66a. (t2:e+M(t1>t2,ε|t1:h)){4} (vocab hx/hex)', function() {
-        const fromGrammar: Grammar = Uni(Epsilon(), t1("h"));
-        const matchGrammar: Grammar = MatchFrom(fromGrammar, "t1", "t2");
-        const grammar: Grammar = Rep(Seq(t2("e"), matchGrammar), 4, 4);
-        let grammarWithVocab: Grammar = Seq(grammar, Vocab({t1: "hx", t2: "hex"}));
-        grammarWithVocab = Count({t1:10,t2:10}, grammarWithVocab);
-        grammarWithVocab = Cursor(["t1", "t2"], grammarWithVocab);
-        testHasTapes(grammarWithVocab, ['t1', 't2']);
-        testHasVocab(grammarWithVocab, {t1: 2, t2: 3});
-        const expectedResults: StringDict[] = [
-            {t2: 'eeee'},
-            {t1: 'h', t2: 'eeeeh'},     {t1: 'h', t2: 'eeehe'},
-            {t1: 'h', t2: 'eehee'},     {t1: 'h', t2: 'eheee'},
-            {t1: 'hh', t2: 'eeeheh'},   {t1: 'hh', t2: 'eeheeh'},
-            {t1: 'hh', t2: 'eehehe'},   {t1: 'hh', t2: 'eheeeh'},
-            {t1: 'hh', t2: 'eheehe'},   {t1: 'hh', t2: 'ehehee'},
-            {t1: 'hhh', t2: 'eeheheh'}, {t1: 'hhh', t2: 'eheeheh'},
-            {t1: 'hhh', t2: 'eheheeh'}, {t1: 'hhh', t2: 'ehehehe'},
-            {t1: 'hhhh', t2: 'eheheheh'},
-        ];
-        testGenerate(grammarWithVocab, expectedResults);
-    });
-
-    describe('66b. (t2:e+M(t1>t2,ε|t1:h)){2} + (t2:e+M(t1>t2,ε|t1:h)){2} ' +
-             '(vocab hx/hex)', function() {
-        const fromGrammar: Grammar = Uni(Epsilon(), t1("h"));
-        const matchGrammar: Grammar = MatchFrom(fromGrammar, "t1", "t2");
-        const repGrammar: Grammar = Rep(Seq(t2("e"), matchGrammar), 2, 2);
-        const grammar: Grammar = Seq(repGrammar, repGrammar);
-        let grammarWithVocab: Grammar = Seq(grammar, Vocab({t1: "hx", t2: "hex"}));
-        grammarWithVocab = Count({t1:10,t2:10}, grammarWithVocab);
-        grammarWithVocab = Cursor(["t1", "t2"], grammarWithVocab);
-        testHasTapes(grammarWithVocab, ['t1', 't2']);
-        testHasVocab(grammarWithVocab, {t1: 2, t2: 3});
-        const expectedResults: StringDict[] = [
-            {t2: 'eeee'},
-            {t1: 'h', t2: 'eeeeh'},     {t1: 'h', t2: 'eeehe'},
-            {t1: 'h', t2: 'eehee'},     {t1: 'h', t2: 'eheee'},
-            {t1: 'hh', t2: 'eeeheh'},   {t1: 'hh', t2: 'eeheeh'},
-            {t1: 'hh', t2: 'eehehe'},   {t1: 'hh', t2: 'eheeeh'},
-            {t1: 'hh', t2: 'eheehe'},   {t1: 'hh', t2: 'ehehee'},
-            {t1: 'hhh', t2: 'eeheheh'}, {t1: 'hhh', t2: 'eheeheh'},
-            {t1: 'hhh', t2: 'eheheeh'}, {t1: 'hhh', t2: 'ehehehe'},
-            {t1: 'hhhh', t2: 'eheheheh'},
-        ];
-        testGenerate(grammarWithVocab, expectedResults,
-                    DEFAULT, DEFAULT, DEFAULT, DEFAULT,
-                    WARN_ONLY_FOR_TOO_MANY_OUTPUTS);
-    });
-
-    describe('66c. (t2:e+M(t1>t2,ε|t1:h)){2} + (t2:x+M(t1>t2,ε|t1:h)){2} ' +
-             '(vocab hx/hex)', function() {
-        const fromGrammar: Grammar = Uni(Epsilon(), t1("h"));
-        const matchGrammar: Grammar = MatchFrom(fromGrammar, "t1", "t2");
-        const rep1Grammar: Grammar = Rep(Seq(t2("e"), matchGrammar), 2, 2);
-        const rep2Grammar: Grammar = Rep(Seq(t2("x"), matchGrammar), 2, 2);
-        const grammar: Grammar = Seq(rep1Grammar, rep2Grammar);
-        let grammarWithVocab: Grammar = Seq(grammar, Vocab({t1: "hx", t2: "hex"}));
-        grammarWithVocab = Count({t1:10,t2:10}, grammarWithVocab);
-        grammarWithVocab = Cursor(["t1", "t2"], grammarWithVocab);
-        testHasTapes(grammarWithVocab, ['t1', 't2']);
-        testHasVocab(grammarWithVocab, {t1: 2, t2: 3});
-        const expectedResults: StringDict[] = [
-            {t2: 'eexx'},
-            {t1: 'h', t2: 'eexxh'},     {t1: 'h', t2: 'eexhx'},
-            {t1: 'h', t2: 'eehxx'},     {t1: 'h', t2: 'ehexx'},
-            {t1: 'hh', t2: 'eexhxh'},   {t1: 'hh', t2: 'eehxxh'},
-            {t1: 'hh', t2: 'eehxhx'},   {t1: 'hh', t2: 'ehexxh'},
-            {t1: 'hh', t2: 'ehexhx'},   {t1: 'hh', t2: 'ehehxx'},
-            {t1: 'hhh', t2: 'eehxhxh'}, {t1: 'hhh', t2: 'ehexhxh'},
-            {t1: 'hhh', t2: 'ehehxxh'}, {t1: 'hhh', t2: 'ehehxhx'},
-            {t1: 'hhhh', t2: 'ehehxhxh'},
-        ];
-        testGenerate(grammarWithVocab, expectedResults,
-                    DEFAULT, DEFAULT, DEFAULT, DEFAULT,
-                    WARN_ONLY_FOR_TOO_MANY_OUTPUTS);
-    });
-
-    // Repeats involving Multiple Tapes
-
-    // 8 states
-    describe('67. (t1:o+t2:hi){1,4}', function() {
-        log(`------${this.title}`);
-        const grammar = Rep(Seq(t1("o"), t2("hi")), 1, 4);
-        const expectedResults: StringDict[] = [
-            {t1: "o".repeat(1), t2: "hi".repeat(1)},
-            {t1: "o".repeat(2), t2: "hi".repeat(2)},
-            {t1: "o".repeat(3), t2: "hi".repeat(3)},
-            {t1: "o".repeat(4), t2: "hi".repeat(4)},
-        ];
-        testGenerate(grammar, expectedResults, vb(VERBOSE_STATES));
-    });
-
-    // 10 states
-    describe('68. (t1:no+t2:hi,){5}', function() {
-        log(`------${this.title}`);
-        const grammar = Rep(Seq(t1("no"), t2("hi,")), 5, 5);
-        const expectedResults: StringDict[] = [
-            {t1: "no".repeat(5), t2: "hi,".repeat(5)},
-        ];
-        testGenerate(grammar, expectedResults, vb(VERBOSE_STATES));
-    });
-
-    // 10 states
-    describe('69. (t1:no+t2:hello,){5}', function() {
-        log(`------${this.title}`);
-        const grammar = Rep(Seq(t1("no"), t2("hello,")), 5, 5);
-        const expectedResults: StringDict[] = [
-            {t1: "no".repeat(5), t2: "hello,".repeat(5)},
-        ];
-        testGenerate(grammar, expectedResults, vb(VERBOSE_STATES));
-    });
-
-    // 20 states
-    describe('70. (t1:no+t2:hello,){10}', function() {
-        log(`------${this.title}`);
-        const grammar = Rep(Seq(t1("no"), t2("hello,")), 10, 10);
-        const expectedResults: StringDict[] = [
-            {t1: "no".repeat(10), t2: "hello,".repeat(10)},
-        ];
-        testGenerate(grammar, expectedResults, vb(VERBOSE_STATES));
-    });
-
-    // 20 states
-    describe('71. ((t1:no+t2:hello,){5}){2}', function() {
-        log(`------${this.title}`);
-        const grammar = Rep(Rep(Seq(t1("no"), t2("hello,")), 5, 5), 2, 2);
-        const expectedResults: StringDict[] = [
-            {t1: "no".repeat(10), t2: "hello,".repeat(10)},
-        ];
-        testGenerate(grammar, expectedResults, vb(VERBOSE_STATES));
-    });
-
-    // 20 states
-    describe('72. ((t1:no+t2:hello,){2}){5}', function() {
-        log(`------${this.title}`);
-        const grammar = Rep(Rep(Seq(t1("no"), t2("hello,")), 2, 2), 5, 5);
-        const expectedResults: StringDict[] = [
-            {t1: "no".repeat(10), t2: "hello,".repeat(10)},
-        ];
-        testGenerate(grammar, expectedResults, vb(VERBOSE_STATES));
-    });
-
-    // 50 states
-    describe('73. (t1:no+t2:hello,){25}', function() {
-        log(`------${this.title}`);
-        const grammar = Rep(Seq(t1("no"), t2("hello,")), 25, 25);
-        const expectedResults: StringDict[] = [
-            {t1: "no".repeat(25), t2: "hello,".repeat(25)},
-        ];
-        testGenerate(grammar, expectedResults, vb(VERBOSE_STATES));
-    });
-
-    // 50 states
-    describe('74. ((t1:no+t2:hello,){5}){5}', function() {
-        log(`------${this.title}`);
-        const grammar = Rep(Rep(Seq(t1("no"), t2("hello,")), 5, 5), 5, 5);
-        const expectedResults: StringDict[] = [
-            {t1: "no".repeat(25), t2: "hello,".repeat(25)},
-        ];
-        testGenerate(grammar, expectedResults, vb(VERBOSE_STATES));
-    });
-
-    // 50 states
-    describe('75. ((t1:hello,+t2:no){5}){5}', function() {
-        log(`------${this.title}`);
-        const grammar = Rep(Rep(Seq(t1("hello,"), t2("no")), 5, 5), 5, 5);
-        const expectedResults: StringDict[] = [
-            {t1: "hello,".repeat(25), t2: "no".repeat(25)},
-        ];
-        testGenerate(grammar, expectedResults, vb(VERBOSE_STATES));
-    });
-});
+import { 
+    Count, Grammar,
+    Seq, Join, Rep, Epsilon, Filter, Uni, Any, Intersect,
+    MatchFrom, Cursor, Vocab,
+} from "../src/grammars";
+
+import {
+    testSuiteName, logTestSuite,
+    VERBOSE_TEST_L2, verbose,
+    t1, t2,
+    testHasTapes, testGenerate, testHasVocab,
+    WARN_ONLY_FOR_TOO_MANY_OUTPUTS
+} from './testUtil';
+
+import {
+    StringDict, SILENT, VERBOSE_DEBUG, VERBOSE_STATES
+} from "../src/util";
+
+// File level control over verbose output
+const VERBOSE = VERBOSE_TEST_L2;
+
+function vb(verbosity: number): number {
+    return VERBOSE ? verbosity : SILENT;
+}
+
+function log(...msgs: string[]) {
+    verbose(VERBOSE, ...msgs);
+}
+
+const DEFAULT = undefined
+
+describe(`${testSuiteName(module)}`, function() {
+
+    logTestSuite(this.title);
+
+    describe('1. Repeat 0-1 Os: t1:o{0,1}', function() {
+        const grammar = Rep(t1("o"), 0, 1);
+        testHasTapes(grammar, ["t1"]);
+        const expectedResults: StringDict[] = [
+            {},
+            {t1: 'o'},
+        ];
+        testGenerate(grammar, expectedResults);
+    });
+
+    describe('2. Repeat 1-4 Os: t1:o{1,4}', function() {
+        const grammar = Rep(t1("o"), 1, 4);
+        const expectedResults: StringDict[] = [
+            {t1: 'o'},
+            {t1: 'oo'},
+            {t1: 'ooo'},
+            {t1: 'oooo'},
+        ];
+        testGenerate(grammar, expectedResults);
+    });
+
+    describe('3. Repeat 1-4 empty strings: t1:{1,4}', function() {
+        const grammar = Rep(t1(""), 1, 4);
+        const expectedResults: StringDict[] = [
+            {}
+        ];
+        testGenerate(grammar, expectedResults);
+    });
+
+    describe('4. t1:o{1,4} + t2:foo', function() {
+        const grammar = Seq(Rep(t1("o"), 1, 4), t2("foo"));
+        const expectedResults: StringDict[] = [
+            {t1: 'o', t2: 'foo'},
+            {t1: 'oo', t2: 'foo'},
+            {t1: 'ooo', t2: 'foo'},
+            {t1: 'oooo', t2: 'foo'},
+        ];
+        testGenerate(grammar, expectedResults);
+    });
+
+    describe('5. t2:foo + t1:o{1,4}', function() {
+        const grammar = Seq(t2("foo"), Rep(t1("o"), 1, 4));
+        //testHasVocab(grammar, {t1: 1, t2: 2});
+        const expectedResults: StringDict[] = [
+            {t1: 'o', t2: 'foo'},
+            {t1: 'oo', t2: 'foo'},
+            {t1: 'ooo', t2: 'foo'},
+            {t1: 'oooo', t2: 'foo'},
+        ];
+        testGenerate(grammar, expectedResults);
+    });
+
+    describe('6. Hello with 1-4 Os: t1:hell+t1:o{1,4}', function() {
+        const grammar = Seq(t1("hell"), Rep(t1("o"), 1, 4));
+        const expectedResults: StringDict[] = [
+            {t1: 'hello'},
+            {t1: 'helloo'},
+            {t1: 'hellooo'},
+            {t1: 'helloooo'},
+        ];
+        testGenerate(grammar, expectedResults);
+    });
+
+    describe('7. Hello with 0-1 Os: t1:hell+t1:o{0,1}', function() {
+        const grammar = Seq(t1("hell"), Rep(t1("o"), 0, 1));
+        const expectedResults: StringDict[] = [
+            {t1: 'hell'},
+            {t1: 'hello'},
+        ];
+        testGenerate(grammar, expectedResults);
+    });
+
+    describe('8. Hello with 1-4 Hs: t1:h{1,4}+t1:ello', function() {
+        const grammar = Seq(Rep(t1("h"), 1, 4), t1("ello"));
+        const expectedResults: StringDict[] = [
+            {t1: 'hello'},
+            {t1: 'hhello'},
+            {t1: 'hhhello'},
+            {t1: 'hhhhello'},
+        ];
+        testGenerate(grammar, expectedResults);
+    });
+
+    describe('9. Hello with 0-1 Hs: t1:h{0,1}+t1:ello', function() {
+        const grammar = Seq(Rep(t1("h"), 0, 1), t1("ello"));
+        const expectedResults: StringDict[] = [
+            {t1: 'ello'},
+            {t1: 'hello'},
+        ];
+        testGenerate(grammar, expectedResults);
+    });
+
+    describe('10. Join t1:hhello ⨝ t1:h{1,4}+t1:ello', function() {
+        const grammar = Join(t1("hhello"), Seq(Rep(t1("h"), 1, 4), t1("ello")));
+        const expectedResults: StringDict[] = [
+            {t1: 'hhello'}
+        ];
+        testGenerate(grammar, expectedResults);
+    });
+
+    describe('11. Join t1:h{1,4}+t1:ello ⨝ hhello', function() {
+        const grammar = Join(Seq(Rep(t1("h"), 1, 4), t1("ello")), t1("hhello"));
+        const expectedResults: StringDict[] = [
+            {t1: 'hhello'}
+        ];
+        testGenerate(grammar, expectedResults);
+    });
+
+    describe('12. Join t1:h{1,4}+t1:ello ⨝ the same', function() {
+        const grammar = Join(Seq(Rep(t1("h"), 1, 4), t1("ello")),
+                             Seq(Rep(t1("h"), 1, 4), t1("ello")));
+        const expectedResults: StringDict[] = [
+            {t1: 'hello'},
+            {t1: 'hhello'},
+            {t1: 'hhhello'},
+            {t1: 'hhhhello'},
+        ];
+        testGenerate(grammar, expectedResults);
+    });
+    
+    describe('13. Join t1:h{1,4} + t2:world ⨝ the same', function() {
+        const grammar = Join(Seq(Rep(t1("h"), 1, 4), t2("world")),
+                             Seq(Rep(t1("h"), 1, 4), t2("world")));
+        const expectedResults: StringDict[] = [
+            {t1: 'h', t2: 'world'},
+            {t1: 'hh', t2: 'world'},
+            {t1: 'hhh', t2: 'world'},
+            {t1: 'hhhh', t2: 'world'},
+        ];
+        testGenerate(grammar, expectedResults);
+    });
+
+    describe('14. Join t1:h{1,4}+t1:ello + t2:world ⨝ the same', function() {
+        const grammar = Join(Seq(Rep(t1("h"), 1, 4), t1("ello"), t2("world")),
+                             Seq(Rep(t1("h"), 1, 4), t1("ello"), t2("world")));
+        const expectedResults: StringDict[] = [
+            {t1: 'hello', t2: 'world'},
+            {t1: 'hhello', t2: 'world'},
+            {t1: 'hhhello', t2: 'world'},
+            {t1: 'hhhhello', t2: 'world'},
+        ];
+        testGenerate(grammar, expectedResults);
+    });
+    
+    describe('15. Join t1:h{1,4} + t2:world + t1:ello ⨝ the same', function() {
+        const grammar = Join(Seq(Rep(t1("h"), 1, 4), t2("world"), t1("ello")),
+                             Seq(Rep(t1("h"), 1, 4), t2("world"), t1("ello")));
+        const expectedResults: StringDict[] = [
+            {t1: 'hello', t2: 'world'},
+            {t1: 'hhello', t2: 'world'},
+            {t1: 'hhhello', t2: 'world'},
+            {t1: 'hhhhello', t2: 'world'},
+        ];
+        testGenerate(grammar, expectedResults);
+    });
+    
+    describe('16. Filter t1:na{0,2} [ε]', function() {
+        const grammar = Filter(Rep(t1("na"), 0, 2), Epsilon());
+        const expectedResults: StringDict[] = [
+            {},
+            {t1: 'na'},
+            {t1: 'nana'},
+        ];
+        testGenerate(grammar, expectedResults);
+    });
+
+    
+    describe('17. Filter ε [t1:na{0,2}]', function() {
+        const grammar = Filter(Epsilon(), Rep(t1("na"), 0, 2));
+        const expectedResults: StringDict[] = [
+            {}
+        ];
+        testGenerate(grammar, expectedResults);
+    });
+
+    
+    describe('18. Join t1:na{0,2} ⨝ ε', function() {
+        const grammar = Join(Rep(t1("na"), 0, 2), Epsilon());
+        const expectedResults: StringDict[] = [
+            {},
+            {t1: 'na'},
+            {t1: 'nana'},
+        ];
+        testGenerate(grammar, expectedResults);
+    });
+
+    describe('19. Join ε ⨝ t1:na{0,2}', function() {
+        const grammar = Join(Epsilon(), Rep(t1("na"), 0, 2));
+        const expectedResults: StringDict[] = [
+            {},
+            {t1: 'na'},
+            {t1: 'nana'},
+        ];
+        testGenerate(grammar, expectedResults);
+    });
+
+    describe('20. t1:na{1,4}', function() {
+        const grammar = Rep(t1("na"), 1, 4);
+        const expectedResults: StringDict[] = [
+            {t1: 'na'},
+            {t1: 'nana'},
+            {t1: 'nanana'},
+            {t1: 'nananana'},
+        ];
+        testGenerate(grammar, expectedResults);
+    });
+
+    describe('21. t1:na{0,2}', function() {
+        const grammar = Rep(t1("na"), 0, 2);
+        const expectedResults: StringDict[] = [
+            {},
+            {t1: 'na'},
+            {t1: 'nana'},
+        ];
+        testGenerate(grammar, expectedResults);
+    });
+
+    describe('22. t1:na{0}', function() {
+        const grammar = Rep(t1("na"), 0, 0);
+        const expectedResults: StringDict[] = [
+            {}
+        ];
+        testGenerate(grammar, expectedResults);
+    });
+
+    describe('23. Repeat with min > max: t1:na{4,3}', function() {
+        const grammar = Rep(t1("na"), 4, 3);
+        const expectedResults: StringDict[] = [
+        ];
+        testGenerate(grammar, expectedResults);
+    });
+
+    describe('24. Repeat with negative min: t1:na{-3,2}', function() {
+        const grammar = Rep(t1("na"), -3, 2);
+        const expectedResults: StringDict[] = [
+            {},
+            {t1: 'na'},
+            {t1: 'nana'},
+        ];
+        testGenerate(grammar, expectedResults);
+    });
+
+    describe('25. Repeat with 1-unlimited Os: t1:o+', function() {
+        let grammar: Grammar = Rep(t1("o"), 1);
+        grammar = Count({t1:5}, grammar);
+        const expectedResults: StringDict[] = [
+            {t1: 'o'},
+            {t1: 'oo'},
+            {t1: 'ooo'},
+            {t1: 'oooo'},
+            {t1: 'ooooo'},
+        ];
+        testGenerate(grammar, expectedResults);
+    });
+
+    describe('26. Repeat with unlimited Os: t1:o*', function() {
+        let grammar: Grammar = Rep(t1("o"));
+        grammar = Count({t1:5}, grammar);
+        const expectedResults: StringDict[] = [
+            {},
+            {t1: 'o'},
+            {t1: 'oo'},
+            {t1: 'ooo'},
+            {t1: 'oooo'},
+            {t1: 'ooooo'},
+        ];
+        testGenerate(grammar, expectedResults);
+    });
+
+    describe('27. t1:h* + t1:i', function() {
+        let grammar: Grammar = Seq(Rep(t1("h")), t1("i"));
+        grammar = Count({t1:6}, grammar);
+        const expectedResults: StringDict[] = [
+            {t1: 'i'},
+            {t1: 'hi'},
+            {t1: 'hhi'},
+            {t1: 'hhhi'},
+            {t1: 'hhhhi'},
+            {t1: 'hhhhhi'},
+        ];
+        testGenerate(grammar, expectedResults);
+    });
+    
+    describe('28. t1:h + t1:i*', function() {
+        let grammar: Grammar = Seq(t1("h"), Rep(t1("i")));
+        grammar = Count({t1:6}, grammar);
+        const expectedResults: StringDict[] = [
+            {t1: 'h'},
+            {t1: 'hi'},
+            {t1: 'hii'},
+            {t1: 'hiii'},
+            {t1: 'hiiii'},
+            {t1: 'hiiiii'},
+        ];
+        testGenerate(grammar, expectedResults);
+    });
+    
+    describe('29. (t1:h + t1:i)*', function() {
+        let grammar: Grammar = Rep(Seq(t1("h"), t1("i")));
+        grammar = Count({t1:6}, grammar);
+        const expectedResults: StringDict[] = [
+            {},
+            {t1: 'hi'},
+            {t1: 'hihi'},
+            {t1: 'hihihi'},
+        ];
+        testGenerate(grammar, expectedResults);
+    });
+
+    
+    describe('30. (t1:h + t2:i)*', function() {
+        let grammar: Grammar = Rep(Seq(t1("h"), t2("i")));
+        grammar = Count({t1:3,t2:3}, grammar);
+        const expectedResults: StringDict[] = [
+            {},
+            {t1: 'h', t2: 'i'},
+            {t1: 'hh', t2: 'ii'},
+            {t1: 'hhh', t2: 'iii'},
+        ];
+        testGenerate(grammar, expectedResults);
+    });
+
+    describe('31a. (t1:h | t2:i)*', function() {
+        let grammar: Grammar = Rep(Uni(t1("h"), t2("i")));
+        grammar = Count({t1:1,t2:1}, grammar);
+        const expectedResults: StringDict[] = [
+            {},
+            {t1: 'h'},
+            {t1: 'h', t2:'i'},
+            {t2: 'i'},
+        ];
+        testGenerate(grammar, expectedResults,
+                    DEFAULT, DEFAULT, DEFAULT, DEFAULT,
+                    WARN_ONLY_FOR_TOO_MANY_OUTPUTS);
+    });
+
+    describe('31b. (t1:h | t2:i)* (count 2)', function() {
+        let grammar: Grammar = Rep(Uni(t1("h"), t2("i")));
+        grammar = Count({t1:2,t2:2}, grammar);
+        const expectedResults: StringDict[] = [
+            {},
+            {t1: 'h'},           {t1: 'hh'},           
+            {t1: 'h', t2:'i'},   {t1: 'h', t2:'ii'},   
+            {t1: 'hh', t2:'i'},  {t1: 'hh', t2:'ii'},  
+            {t2: 'i'},           {t2: 'ii'},         
+        ];
+        testGenerate(grammar, expectedResults,
+                    DEFAULT, DEFAULT, DEFAULT, DEFAULT,
+                    WARN_ONLY_FOR_TOO_MANY_OUTPUTS);
+    });
+
+    describe('32. (t1:a+t2:a | t1:b+t2:b)*', function() {
+        let grammar: Grammar = Rep(Uni(Seq(t1("a"), t2("a")), 
+                                       Seq(t1("b"), t2("b"))));
+        grammar = Count({t1:2,t2:2}, grammar);
+        const expectedResults: StringDict[] = [
+            {},
+            {t1: 'a', t2: 'a'},
+            {t1: 'b', t2: 'b'},
+            {t1: 'aa', t2: 'aa'},
+            {t1: 'ab', t2: 'ab'},
+            {t1: 'ba', t2: 'ba'},
+            {t1: 'bb', t2: 'bb'},
+        ];
+        testGenerate(grammar, expectedResults);
+    });
+
+    describe('33. Filter t1:h [t2:h*]', function() {
+        const grammar = Filter(t1("h"), Rep(t2("h")));
+        testHasTapes(grammar, ['t1', 't2']);
+        const expectedResults: StringDict[] = [
+            {t1: 'h'}
+        ];
+        testGenerate(grammar, expectedResults);
+    });
+    
+    describe('34. Filter t1:h [(t1:h|t2:h)*]', function() {
+        const grammar = Filter(t1("h"),
+                               Rep(Uni(t1("h"), t2("h"))));
+        testHasTapes(grammar, ['t1', 't2']);
+        const expectedResults: StringDict[] = [
+            {t1: 'h'}
+        ];
+        testGenerate(grammar, expectedResults);
+    });
+
+    describe('35. t1:h + ε*', function() {
+        const grammar = Seq(t1("h"), Rep(Epsilon()));
+        testHasTapes(grammar, ['t1']);
+        const expectedResults: StringDict[] = [
+            {t1: 'h'}
+        ];
+        testGenerate(grammar, expectedResults);
+    });
+
+    describe('36. (t1:h + t2:""){0,4}', function() {
+        const grammar = Rep(Seq(t1("h"), t2("")), 0, 4);
+        testHasTapes(grammar, ['t1', 't2']);
+        const expectedResults: StringDict[] = [
+            {},
+            {t1: 'h'},
+            {t1: 'hh'},
+            {t1: 'hhh'},
+            {t1: 'hhhh'},
+        ];
+        testGenerate(grammar, expectedResults);
+    });
+
+    describe('37. (t2:"" + t1:h){0,4}', function() {
+        const grammar = Rep(Seq(t2(""), t1("h")), 0, 4);
+        testHasTapes(grammar, ['t1', 't2']);
+        const expectedResults: StringDict[] = [
+            {},
+            {t1: 'h'},
+            {t1: 'hh'},
+            {t1: 'hhh'},
+            {t1: 'hhhh'},
+        ];
+        testGenerate(grammar, expectedResults);
+    });
+
+    describe('38. Nested repetition: (t1:ba{1,2}){2,3}', function() {
+        const grammar = Rep(Rep(t1("ba"), 1, 2), 2, 3);
+        const expectedResults: StringDict[] = [
+            {t1: 'baba'},
+            {t1: 'bababa'},
+            {t1: 'babababa'},
+            {t1: 'bababababa'},
+            {t1: 'babababababa'},
+        ];
+        testGenerate(grammar, expectedResults);
+    });
+
+    describe('39. (t1:h+t2:h){2}', function() {
+        const grammar = Rep(Seq(t1("h"), t2("h")), 2, 2);
+        const expectedResults: StringDict[] = [
+            {t1: 'hh', t2: 'hh'}
+        ];
+        testGenerate(grammar, expectedResults);
+    });
+
+    describe('40. Filter (t1:h+t2:h){2} [t1:hh+t2:hh]', function() {
+        const grammar = Filter(Rep(Seq(t1("h"), t2("h")), 2, 2),
+                               Seq(t1("hh"), t2("hh")));
+        const expectedResults: StringDict[] = [
+            {t1: 'hh', t2: 'hh'}
+        ];
+        testGenerate(grammar, expectedResults);
+    });
+
+    describe('41. Filter t1:hh+t2:hh [(t1:h+t2:h){2}]', function() {
+        const grammar = Filter(Seq(t1("hh"), t2("hh")),
+                               Rep(Seq(t1("h"), t2("h")), 2, 2));
+        const expectedResults: StringDict[] = [
+            {t1: 'hh', t2: 'hh'}
+        ];
+        testGenerate(grammar, expectedResults);
+    });
+
+    
+    describe('42. Filter (t1:h+t2:h)* [t1:hh+t2:hh] ', function() {
+        const grammar = Filter(Rep(Seq(t1("h"), t2("h"))),
+                               Seq(t1("hh"), t2("hh")));
+        const expectedResults: StringDict[] = [
+            {t1: 'hh', t2: 'hh'}
+        ];
+        testGenerate(grammar, expectedResults);
+    });
+
+    describe('43. Filter t1:hh+t2:hh [(t1:h+t2:h)*]', function() {
+        const grammar = Filter(Seq(t1("hh"), t2("hh")),
+                               Rep(Seq(t1("h"), t2("h"))));
+        const expectedResults: StringDict[] = [
+            {t1: 'hh', t2: 'hh'}
+        ];
+        testGenerate(grammar, expectedResults);
+    });
+    
+    describe('44. Rep(Any): t1:hi + t1:.{0,3}', function() {
+        const grammar = Seq(t1("hi"), Rep(Any("t1"), 0, 3));
+        const expectedResults: StringDict[] = [
+            {t1: 'hi'},
+            {t1: 'hii'},   {t1: 'hih'},
+            {t1: 'hihh'},  {t1: 'hihi'},
+            {t1: 'hiih'},  {t1: 'hiii'},
+            {t1: 'hihhh'}, {t1: 'hihhi'},
+            {t1: 'hihih'}, {t1: 'hihii'},
+            {t1: 'hiihh'}, {t1: 'hiihi'},
+            {t1: 'hiiih'}, {t1: 'hiiii'},
+        ];
+        testGenerate(grammar, expectedResults);
+    });
+
+    describe('45. Rep(Any): t1:.{0,3} + t1:hi', function() {
+        const grammar = Seq(Rep(Any("t1"), 0, 3), t1("hi"));
+        const expectedResults: StringDict[] = [
+            {t1: 'hi'},
+            {t1: 'hhi'},   {t1: 'ihi'},
+            {t1: 'hhhi'},  {t1: 'hihi'},
+            {t1: 'ihhi'},  {t1: 'iihi'},
+            {t1: 'hhhhi'}, {t1: 'hhihi'},
+            {t1: 'hihhi'}, {t1: 'hiihi'},
+            {t1: 'ihhhi'}, {t1: 'ihihi'},
+            {t1: 'iihhi'}, {t1: 'iiihi'},
+        ];
+        testGenerate(grammar, expectedResults);
+    });
+    
+    describe('46. Rep(Any): t1:.{0,1} + t1:hi + t1:.{0,1}', function() {
+        const grammar = Seq(Rep(Any("t1"), 0, 1),
+                            t1("hi"),
+                            Rep(Any("t1"), 0, 1));
+        const expectedResults: StringDict[] = [
+            {t1: 'hi'},
+            {t1: 'hih'},  {t1: 'hii'},
+            {t1: 'hhi'},  {t1: 'ihi'},
+            {t1: 'hhih'}, {t1: 'hhii'},
+            {t1: 'ihih'}, {t1: 'ihii'},
+        ];
+        testGenerate(grammar, expectedResults);
+    });
+
+    describe('47. Join t1:hi ⨝ t1:.{0,1}', function() {
+        const grammar = Join(t1("h"), Rep(Any("t1"), 0, 1));
+        const expectedResults: StringDict[] = [
+            {t1: 'h'}
+        ];
+        testGenerate(grammar, expectedResults);
+    });
+    
+    describe('48. Filter t1:.{0,2} [ε]', function() {
+        const grammar = Filter(Rep(Any("t1"), 0, 2), Epsilon());
+        const expectedResults: StringDict[] = [
+            {}
+        ];
+        testGenerate(grammar, expectedResults);
+    });
+    
+    describe('49. Filter ε [t1:.{0,2}]', function() {
+        const grammar = Filter(Epsilon(), Rep(Any("t1"), 0, 2));
+        const expectedResults: StringDict[] = [
+            {}
+        ];
+        testGenerate(grammar, expectedResults);
+    });
+    
+    describe('50. Join t1:.{0,2} ⨝ ε', function() {
+        const grammar = Join(Rep(Any("t1"), 0, 2), Epsilon());
+        const expectedResults: StringDict[] = [
+            {}
+        ];
+        testGenerate(grammar, expectedResults);
+    });
+    
+    describe('51. Join ε ⨝ t1:.{0,2}', function() {
+        const grammar = Join(Epsilon(), Rep(Any("t1"), 0, 2));
+        const expectedResults: StringDict[] = [
+            {}
+        ];
+        testGenerate(grammar, expectedResults);
+    });
+
+    describe('52. Filter t1:hello [t1:he+t1:.*]', function() {
+        const grammar = Filter(t1("hello"), Seq(t1("he"), Rep(Any("t1"))));
+        const expectedResults: StringDict[] = [
+            {t1: 'hello'}
+        ];
+        testGenerate(grammar, expectedResults);
+    });
+
+    describe('53. Filter t1:hello [t1:.*+t1:lo]', function() {
+        const grammar = Filter(t1("hello"), Seq(Rep(Any("t1")), t1("lo")));
+        const expectedResults: StringDict[] = [
+            {t1: 'hello'}
+        ];
+        testGenerate(grammar, expectedResults);
+    });
+
+    describe('54. Filter t1:hello [t1:.*+t1:e+t1:.*]', function() {
+        const grammar = Filter(t1("hello"),
+                               Seq(Rep(Any("t1")), t1("e"), Rep(Any("t1"))));
+        const expectedResults: StringDict[] = [
+            {t1: 'hello'}
+        ];
+        testGenerate(grammar, expectedResults);
+    });
+
+    describe('55. Filter t1:hello [t1:.*+t1:l+t1:.*]', function() {
+        const grammar = Filter(t1("hello"),
+                               Seq(Rep(Any("t1")), t1("l"), Rep(Any("t1"))));
+        const expectedResults: StringDict[] = [
+            {t1: 'hello'}
+        ];
+        testGenerate(grammar, expectedResults);
+    });
+
+    describe('56. Filter t1:hello with [t1:.*+t1:h+t1:.*]', function() {
+        const grammar = Filter(t1("hello"),
+                               Seq(Rep(Any("t1")), t1("h"), Rep(Any("t1"))));
+        const expectedResults: StringDict[] = [
+            {t1: 'hello'}
+        ];
+        testGenerate(grammar, expectedResults);
+    });
+
+    describe('57. Filter t1:hello with [t1:.*+t1:o+t1:.*]', function() {
+        const grammar = Filter(t1("hello"),
+                               Seq(Rep(Any("t1")), t1("h"), Rep(Any("t1"))));
+        const expectedResults: StringDict[] = [
+            {t1: 'hello'}
+        ];
+        testGenerate(grammar, expectedResults);
+    });
+
+    // More joining of repeats
+
+    describe('58a. Join t1:a + t2:bbb ⨝ (t1:"" + t2:b){3} + t1:a', function() {
+        const grammar = Join(Seq(t1("a"), t2("bbb")), 
+                             Seq(Rep(Seq(t1(""), t2("b")), 3, 3), t1("a")));
+        testHasTapes(grammar, ["t1", "t2"]);
+        const expectedResults: StringDict[] = [
+            {t1: 'a', t2: 'bbb'},
+        ];
+        testGenerate(grammar, expectedResults);
+    }); 
+
+    describe('58b. Join t1:a + t2:bbb ⨝ (t1:"" + t2:b){0,4} + t1:a', function() {
+        const grammar = Join(Seq(t1("a"), t2("bbb")), 
+                             Seq(Rep(Seq(t1(""), t2("b")), 0, 4), t1("a")));
+        testHasTapes(grammar, ["t1", "t2"]);
+        const expectedResults: StringDict[] = [
+            {t1: 'a', t2: 'bbb'},
+        ];
+        testGenerate(grammar, expectedResults);
+    }); 
+
+    describe('58c. Join (t1:"" + t2:b){3} + t1:a ⨝ t1:a + t2:bbb', function() {
+        const grammar = Join(Seq(Rep(Seq(t1(""), t2("b")), 3, 3), t1("a")),
+                             Seq(t1("a"), t2("bbb")));
+        testHasTapes(grammar, ["t1", "t2"]);
+        const expectedResults: StringDict[] = [
+            {t1: 'a', t2: 'bbb'},
+        ];
+        testGenerate(grammar, expectedResults);
+    }); 
+
+    describe('58d. Join (t1:"" + t2:b){0,4} + t1:a ⨝ t1:a + t2:bbb', function() {
+        const grammar = Join(Seq(Rep(Seq(t1(""), t2("b")), 0, 4), t1("a")),
+                             Seq(t1("a"), t2("bbb")));
+        testHasTapes(grammar, ["t1", "t2"]);
+        const expectedResults: StringDict[] = [
+            {t1: 'a', t2: 'bbb'},
+        ];
+        testGenerate(grammar, expectedResults);
+    }); 
+
+    // Repeats of Nullable Matches
+
+    describe('59. (t2:e+M(t1>t2,ε|t1:h)){2} (vocab hx/hex)', function() {
+        const fromGrammar: Grammar = Uni(Epsilon(), t1("h"));
+        const matchGrammar: Grammar = MatchFrom(fromGrammar, "t1", "t2");
+        const grammar: Grammar = Rep(Seq(t2("e"), matchGrammar), 2, 2);
+        let grammarWithVocab: Grammar = Seq(grammar, Vocab({t1: "hx", t2: "hex"}));
+        grammarWithVocab = Count({t1: 3, t2: 3}, grammarWithVocab);
+        grammarWithVocab = Cursor(["t1", "t2"], grammarWithVocab);
+        testHasTapes(grammarWithVocab, ['t1', 't2']);
+        testHasVocab(grammarWithVocab, {t1: 2, t2: 3});
+        const expectedResults: StringDict[] = [
+            {t2: 'ee'},
+            {t1: 'h', t2: 'ehe'},
+            {t1: 'h', t2: 'eeh'},
+        ];
+        testGenerate(grammarWithVocab, expectedResults);
+    });
+
+    describe('59a-1. Join (t2:e+M(t1>t2,ε|t1:h)){2} ⨝ t2:ee ' +
+             '(vocab hx/hex)', function() {
+        const fromGrammar: Grammar = Uni(Epsilon(), t1("h"));
+        const matchGrammar: Grammar = MatchFrom(fromGrammar, "t1", "t2");
+        const grammar: Grammar = Rep(Seq(t2("e"), matchGrammar), 2, 2);
+        const joinGrammar: Grammar = Join(grammar, t2("ee"));
+        let grammarWithVocab: Grammar = Seq(joinGrammar,
+                                            Vocab({t1: "hx", t2: "hex"}));
+        grammarWithVocab = Cursor(["t1", "t2"], grammarWithVocab);
+        testHasTapes(grammarWithVocab, ['t1', 't2']);
+        testHasVocab(grammarWithVocab, {t1: 2, t2: 3});
+        const expectedResults: StringDict[] = [
+            {t2: 'ee'},
+        ];
+        testGenerate(grammarWithVocab, expectedResults);
+    });
+
+    describe('59a-2. Join (t2:e+M(t1>t2,ε|t1:h)){2} ⨝ t1:h + t2:eeh ' +
+             '(vocab hx/hex)', function() {
+        const fromGrammar: Grammar = Uni(Epsilon(), t1("h"));
+        const matchGrammar: Grammar = MatchFrom(fromGrammar, "t1", "t2");
+        const grammar: Grammar = Rep(Seq(t2("e"), matchGrammar), 2, 2);
+        const joinGrammar: Grammar = Join(grammar, Seq(t1("h"), t2("eeh")));
+        let grammarWithVocab: Grammar = Seq(joinGrammar,
+                                            Vocab({t1: "hx", t2: "hex"}));
+        grammarWithVocab = Cursor(["t1", "t2"], grammarWithVocab);
+        testHasTapes(grammarWithVocab, ['t1', 't2']);
+        testHasVocab(grammarWithVocab, {t1: 2, t2: 3});
+        const expectedResults: StringDict[] = [
+            {t1: 'h', t2: 'eeh'},
+        ];
+        testGenerate(grammarWithVocab, expectedResults);
+    });
+
+    describe('59a-3. Join (t2:e+M(t1>t2,ε|t1:h)){2} ⨝ t1:h + t2:ehe ' +
+             '(vocab hx/hex)', function() {
+        const fromGrammar: Grammar = Uni(Epsilon(), t1("h"));
+        const matchGrammar: Grammar = MatchFrom(fromGrammar, "t1", "t2");
+        const grammar: Grammar = Rep(Seq(t2("e"), matchGrammar), 2, 2);
+        const joinGrammar: Grammar = Join(grammar, Seq(t1("h"), t2("ehe")));
+        let grammarWithVocab: Grammar = Seq(joinGrammar,
+                                            Vocab({t1: "hx", t2: "hex"}));
+        grammarWithVocab = Cursor(["t1", "t2"], grammarWithVocab);
+        testHasTapes(grammarWithVocab, ['t1', 't2']);
+        testHasVocab(grammarWithVocab, {t1: 2, t2: 3});
+        const expectedResults: StringDict[] = [
+            {t1: 'h', t2: 'ehe'},
+        ];
+        testGenerate(grammarWithVocab, expectedResults);
+    });
+
+    describe('59b-1. Join t2:ee ⨝ (t2:e+M(t1>t2,ε|t1:h)){2} ' +
+             '(vocab hx/hex)', function() {
+        const fromGrammar: Grammar = Uni(Epsilon(), t1("h"));
+        const matchGrammar: Grammar = MatchFrom(fromGrammar, "t1", "t2");
+        const grammar: Grammar = Rep(Seq(t2("e"), matchGrammar), 2, 2);
+        const joinGrammar: Grammar = Join(t2("ee"), grammar);
+        let grammarWithVocab: Grammar = Seq(joinGrammar,
+                                            Vocab({t1: "hx", t2: "hex"}));
+        grammarWithVocab = Cursor(["t1", "t2"], grammarWithVocab);
+        testHasTapes(grammarWithVocab, ['t1', 't2']);
+        testHasVocab(grammarWithVocab, {t1: 2, t2: 3});
+        const expectedResults: StringDict[] = [
+            {t2: 'ee'},
+        ];
+        testGenerate(grammarWithVocab, expectedResults);
+    });
+
+    describe('59b-2. Join t1:h + t2:eeh ⨝ (t2:e+M(t1>t2,ε|t1:h)){2} ' +
+             '(vocab hx/hex)', function() {
+        const fromGrammar: Grammar = Uni(Epsilon(), t1("h"));
+        const matchGrammar: Grammar = MatchFrom(fromGrammar, "t1", "t2");
+        const grammar: Grammar = Rep(Seq(t2("e"), matchGrammar), 2, 2);
+        const joinGrammar: Grammar = Join(Seq(t1("h"), t2("eeh")), grammar);
+        let grammarWithVocab: Grammar = Seq(joinGrammar,
+                                            Vocab({t1: "hx", t2: "hex"}));
+        grammarWithVocab = Cursor(["t1", "t2"], grammarWithVocab);
+        testHasTapes(grammarWithVocab, ['t1', 't2']);
+        testHasVocab(grammarWithVocab, {t1: 2, t2: 3});
+        const expectedResults: StringDict[] = [
+            {t1: 'h', t2: 'eeh'},
+        ];
+        testGenerate(grammarWithVocab, expectedResults);
+    });
+
+    describe('59b-3. Join t1:h + t2:ehe ⨝ (t2:e+M(t1>t2,ε|t1:h)){2} ' +
+             '(vocab hx/hex)', function() {
+        const fromGrammar: Grammar = Uni(Epsilon(), t1("h"));
+        const matchGrammar: Grammar = MatchFrom(fromGrammar, "t1", "t2");
+        const grammar: Grammar = Rep(Seq(t2("e"), matchGrammar), 2, 2);
+        const joinGrammar: Grammar = Join(Seq(t1("h"), t2("ehe")), grammar);
+        let grammarWithVocab: Grammar = Seq(joinGrammar,
+                                            Vocab({t1: "hx", t2: "hex"}));
+        grammarWithVocab = Cursor(["t1", "t2"], grammarWithVocab);
+        testHasTapes(grammarWithVocab, ['t1', 't2']);
+        testHasVocab(grammarWithVocab, {t1: 2, t2: 3});
+        const expectedResults: StringDict[] = [
+            {t1: 'h', t2: 'ehe'},
+        ];
+        testGenerate(grammarWithVocab, expectedResults);
+    });
+
+    describe('59c-1. Filter (t2:e+M(t1>t2,ε|t1:h)){2} [t2:ee] ' +
+             '(vocab hx/hex)', function() {
+        const fromGrammar: Grammar = Uni(Epsilon(), t1("h"));
+        const matchGrammar: Grammar = MatchFrom(fromGrammar, "t1", "t2");
+        const grammar: Grammar = Rep(Seq(t2("e"), matchGrammar), 2, 2);
+        const filterGrammar: Grammar = Filter(grammar, t2("ee"));
+        let grammarWithVocab: Grammar = Seq(filterGrammar,
+                                            Vocab({t1: "hx", t2: "hex"}));
+        grammarWithVocab = Cursor(["t1", "t2"], grammarWithVocab);
+        testHasTapes(grammarWithVocab, ['t1', 't2']);
+        testHasVocab(grammarWithVocab, {t1: 2, t2: 3});
+        const expectedResults: StringDict[] = [
+            {t2: 'ee'},
+        ];
+        testGenerate(grammarWithVocab, expectedResults);
+    });
+
+    describe('59c-2. Filter (t2:e+M(t1>t2,ε|t1:h)){2} [t1:h + t2:eeh] ' +
+             '(vocab hx/hex)', function() {
+        const fromGrammar: Grammar = Uni(Epsilon(), t1("h"));
+        const matchGrammar: Grammar = MatchFrom(fromGrammar, "t1", "t2");
+        const grammar: Grammar = Rep(Seq(t2("e"), matchGrammar), 2, 2);
+        const filterGrammar: Grammar = Filter(grammar, Seq(t1("h"), t2("eeh")));
+        let grammarWithVocab: Grammar = Seq(filterGrammar,
+                                            Vocab({t1: "hx", t2: "hex"}));
+        grammarWithVocab = Cursor(["t1", "t2"], grammarWithVocab);
+        testHasTapes(grammarWithVocab, ['t1', 't2']);
+        testHasVocab(grammarWithVocab, {t1: 2, t2: 3});
+        const expectedResults: StringDict[] = [
+            {t1: 'h', t2: 'eeh'},
+        ];
+        testGenerate(grammarWithVocab, expectedResults);
+    });
+
+    describe('59c-3. Filter (t2:e+M(t1>t2,ε|t1:h)){2} [t1:h + t2:ehe] ' +
+             '(vocab hx/hex)', function() {
+        const fromGrammar: Grammar = Uni(Epsilon(), t1("h"));
+        const matchGrammar: Grammar = MatchFrom(fromGrammar, "t1", "t2");
+        const grammar: Grammar = Rep(Seq(t2("e"), matchGrammar), 2, 2);
+        const filterGrammar: Grammar = Filter(grammar, Seq(t1("h"), t2("ehe")));
+        let grammarWithVocab: Grammar = Seq(filterGrammar,
+                                            Vocab({t1: "hx", t2: "hex"}));
+        grammarWithVocab = Cursor(["t1", "t2"], grammarWithVocab);
+        testHasTapes(grammarWithVocab, ['t1', 't2']);
+        testHasVocab(grammarWithVocab, {t1: 2, t2: 3});
+        const expectedResults: StringDict[] = [
+            {t1: 'h', t2: 'ehe'},
+        ];
+        testGenerate(grammarWithVocab, expectedResults);
+    });
+
+    describe('59d-1. Intersect (t2:e+M(t1>t2,ε|t1:h)){2} & t2:ee ' +
+             '(vocab hx/hex)', function() {
+        const fromGrammar: Grammar = Uni(Epsilon(), t1("h"));
+        const matchGrammar: Grammar = MatchFrom(fromGrammar, "t1", "t2");
+        const grammar: Grammar = Rep(Seq(t2("e"), matchGrammar), 2, 2);
+        const interGrammar: Grammar = Intersect(grammar, t2("ee"));
+        let grammarWithVocab: Grammar = Seq(interGrammar,
+                                            Vocab({t1: "hx", t2: "hex"}));
+        grammarWithVocab = Cursor(["t1", "t2"], grammarWithVocab);
+        testHasTapes(grammarWithVocab, ['t1', 't2']);
+        testHasVocab(grammarWithVocab, {t1: 2, t2: 3});
+        const expectedResults: StringDict[] = [
+            {t2: 'ee'},
+        ];
+        testGenerate(grammarWithVocab, expectedResults);
+    });
+
+    describe('59d-2. Intersect (t2:e+M(t1>t2,ε|t1:h)){2} & t1:h + t2:eeh ' +
+             '(vocab hx/hex)', function() {
+        const fromGrammar: Grammar = Uni(Epsilon(), t1("h"));
+        const matchGrammar: Grammar = MatchFrom(fromGrammar, "t1", "t2");
+        const grammar: Grammar = Rep(Seq(t2("e"), matchGrammar), 2, 2);
+        const interGrammar: Grammar = Intersect(grammar, Seq(t1("h"), t2("eeh")));
+        let grammarWithVocab: Grammar = Seq(interGrammar,
+                                            Vocab({t1: "hx", t2: "hex"}));
+        grammarWithVocab = Cursor(["t1", "t2"], grammarWithVocab);
+        testHasTapes(grammarWithVocab, ['t1', 't2']);
+        testHasVocab(grammarWithVocab, {t1: 2, t2: 3});
+        const expectedResults: StringDict[] = [
+            {t1: 'h', t2: 'eeh'},
+        ];
+        testGenerate(grammarWithVocab, expectedResults);
+    });
+
+    describe('59d-3. Intersect (t2:e+M(t1>t2,ε|t1:h)){2} & t1:h + t2:ehe ' +
+             '(vocab hx/hex)', function() {
+        const fromGrammar: Grammar = Uni(Epsilon(), t1("h"));
+        const matchGrammar: Grammar = MatchFrom(fromGrammar, "t1", "t2");
+        const grammar: Grammar = Rep(Seq(t2("e"), matchGrammar), 2, 2);
+        const interGrammar: Grammar = Intersect(grammar, Seq(t1("h"), t2("ehe")));
+        let grammarWithVocab: Grammar = Seq(interGrammar,
+                                            Vocab({t1: "hx", t2: "hex"}));
+        grammarWithVocab = Cursor(["t1", "t2"], grammarWithVocab);
+        testHasTapes(grammarWithVocab, ['t1', 't2']);
+        testHasVocab(grammarWithVocab, {t1: 2, t2: 3});
+        const expectedResults: StringDict[] = [
+            {t1: 'h', t2: 'ehe'},
+        ];
+        testGenerate(grammarWithVocab, expectedResults);
+    });
+
+    describe('59e-1. Intersect t2:ee & (t2:e+M(t1>t2,ε|t1:h)){2} ' +
+             '(vocab hx/hex)', function() {
+        const fromGrammar: Grammar = Uni(Epsilon(), t1("h"));
+        const matchGrammar: Grammar = MatchFrom(fromGrammar, "t1", "t2");
+        const grammar: Grammar = Rep(Seq(t2("e"), matchGrammar), 2, 2);
+        const interGrammar: Grammar = Intersect(t2("ee"), grammar);
+        let grammarWithVocab: Grammar = Seq(interGrammar,
+                                            Vocab({t1: "hx", t2: "hex"}));
+        grammarWithVocab = Cursor(["t1", "t2"], grammarWithVocab);
+        testHasTapes(grammarWithVocab, ['t1', 't2']);
+        testHasVocab(grammarWithVocab, {t1: 2, t2: 3});
+        const expectedResults: StringDict[] = [
+            {t2: 'ee'},
+        ];
+        testGenerate(grammarWithVocab, expectedResults);
+    });
+
+    describe('59e-2. Intersect t1:h + t2:eeh & (t2:e+M(t1>t2,ε|t1:h)){2} ' +
+             '(vocab hx/hex)', function() {
+        const fromGrammar: Grammar = Uni(Epsilon(), t1("h"));
+        const matchGrammar: Grammar = MatchFrom(fromGrammar, "t1", "t2");
+        const grammar: Grammar = Rep(Seq(t2("e"), matchGrammar), 2, 2);
+        const interGrammar: Grammar = Intersect(Seq(t1("h"), t2("eeh")), grammar);
+        let grammarWithVocab: Grammar = Seq(interGrammar,
+                                            Vocab({t1: "hx", t2: "hex"}));
+        grammarWithVocab = Cursor(["t1", "t2"], grammarWithVocab);
+        testHasTapes(grammarWithVocab, ['t1', 't2']);
+        testHasVocab(grammarWithVocab, {t1: 2, t2: 3});
+        const expectedResults: StringDict[] = [
+            {t1: 'h', t2: 'eeh'},
+        ];
+        testGenerate(grammarWithVocab, expectedResults);
+    });
+
+    describe('59e-3. Intersect t1:h + t2:ehe & (t2:e+M(t1>t2,ε|t1:h)){2} ' +
+             '(vocab hx/hex)', function() {
+        const fromGrammar: Grammar = Uni(Epsilon(), t1("h"));
+        const matchGrammar: Grammar = MatchFrom(fromGrammar, "t1", "t2");
+        const grammar: Grammar = Rep(Seq(t2("e"), matchGrammar), 2, 2);
+        const interGrammar: Grammar = Intersect(Seq(t1("h"), t2("ehe")), grammar);
+        let grammarWithVocab: Grammar = Seq(interGrammar,
+                                            Vocab({t1: "hx", t2: "hex"}));
+        grammarWithVocab = Cursor(["t1", "t2"], grammarWithVocab);
+        testHasTapes(grammarWithVocab, ['t1', 't2']);
+        testHasVocab(grammarWithVocab, {t1: 2, t2: 3});
+        const expectedResults: StringDict[] = [
+            {t1: 'h', t2: 'ehe'},
+        ];
+        testGenerate(grammarWithVocab, expectedResults);
+    });
+
+    describe('60. (t2:e+M(t1>t2,ε|t1:h)){2} + t1:x (vocab hx/hex)', function() {
+        const fromGrammar: Grammar = Uni(Epsilon(), t1("h"));
+        const matchGrammar: Grammar = MatchFrom(fromGrammar, "t1", "t2");
+        const grammar: Grammar = Seq(Rep(Seq(t2("e"), matchGrammar), 2, 2), t1("x"));
+        let grammarWithVocab: Grammar = Seq(grammar, Vocab({t1: "hx", t2: "hex"}));
+        grammarWithVocab = Count({t1: 3, t2: 3}, grammarWithVocab);
+        grammarWithVocab = Cursor(["t2", "t1"], grammarWithVocab);
+        testHasTapes(grammarWithVocab, ['t1', 't2']);
+        testHasVocab(grammarWithVocab, {t1: 2, t2: 3});
+        const expectedResults: StringDict[] = [
+            {t1: 'x', t2: 'ee'},
+            {t1: 'hx', t2: 'ehe'},
+            {t1: 'hx', t2: 'eeh'},
+        ];
+        testGenerate(grammarWithVocab, expectedResults);
+    });
+
+    describe('60a-1. Join (t2:e+M(t1>t2,ε|t1:h)){2} + t1:x ⨝ t1:x + t2:ee ' +
+             '(vocab hx/hex)', function() {
+        const fromGrammar: Grammar = Uni(Epsilon(), t1("h"));
+        const matchGrammar: Grammar = MatchFrom(fromGrammar, "t1", "t2");
+        const grammar: Grammar = Seq(Rep(Seq(t2("e"), matchGrammar), 2, 2),
+                                     t1("x"));
+        const joinGrammar: Grammar = Join(grammar, Seq(t1("x"), t2("ee")));
+        let grammarWithVocab: Grammar = Seq(joinGrammar,
+                                            Vocab({t1: "hx", t2: "hex"}));
+        grammarWithVocab = Cursor(["t1", "t2"], grammarWithVocab);
+        testHasTapes(grammarWithVocab, ['t1', 't2']);
+        testHasVocab(grammarWithVocab, {t1: 2, t2: 3});
+        const expectedResults: StringDict[] = [
+            {t1: 'x', t2: 'ee'},
+        ];
+        testGenerate(grammarWithVocab, expectedResults,
+                    DEFAULT, DEFAULT, DEFAULT, DEFAULT,
+                    WARN_ONLY_FOR_TOO_MANY_OUTPUTS);
+    });
+
+    describe('60a-2. Join (t2:e+M(t1>t2,ε|t1:h)){2} + t1:x ⨝ t1:hx + t2:eeh ' +
+             '(vocab hx/hex)', function() {
+        const fromGrammar: Grammar = Uni(Epsilon(), t1("h"));
+        const matchGrammar: Grammar = MatchFrom(fromGrammar, "t1", "t2");
+        const grammar: Grammar = Seq(Rep(Seq(t2("e"), matchGrammar), 2, 2),
+                                     t1("x"));
+        const joinGrammar: Grammar = Join(grammar, Seq(t1("hx"), t2("eeh")));
+        let grammarWithVocab: Grammar = Seq(joinGrammar,
+                                            Vocab({t1: "hx", t2: "hex"}));
+        grammarWithVocab = Cursor(["t1", "t2"], grammarWithVocab);
+        testHasTapes(grammarWithVocab, ['t1', 't2']);
+        testHasVocab(grammarWithVocab, {t1: 2, t2: 3});
+        const expectedResults: StringDict[] = [
+            {t1: 'hx', t2: 'eeh'},
+        ];
+        testGenerate(grammarWithVocab, expectedResults);
+    });
+
+    describe('60a-3. Join (t2:e+M(t1>t2,ε|t1:h)){2} + t1:x ⨝ t1:hx + t2:ehe ' +
+             '(vocab hx/hex)', function() {
+        const fromGrammar: Grammar = Uni(Epsilon(), t1("h"));
+        const matchGrammar: Grammar = MatchFrom(fromGrammar, "t1", "t2");
+        const grammar: Grammar = Seq(Rep(Seq(t2("e"), matchGrammar), 2, 2),
+                                     t1("x"));
+        const joinGrammar: Grammar = Join(grammar, Seq(t1("hx"), t2("ehe")));
+        let grammarWithVocab: Grammar = Seq(joinGrammar,
+                                            Vocab({t1: "hx", t2: "hex"}));
+        grammarWithVocab = Cursor(["t1", "t2"], grammarWithVocab);
+        testHasTapes(grammarWithVocab, ['t1', 't2']);
+        testHasVocab(grammarWithVocab, {t1: 2, t2: 3});
+        const expectedResults: StringDict[] = [
+            {t1: 'hx', t2: 'ehe'},
+        ];
+        testGenerate(grammarWithVocab, expectedResults);
+    });
+
+    describe('60b-1. Join t1:x + t2:ee ⨝ (t2:e+M(t1>t2,ε|t1:h)){2} + t1:x ' +
+             '(vocab hx/hex)', function() {
+        const fromGrammar: Grammar = Uni(Epsilon(), t1("h"));
+        const matchGrammar: Grammar = MatchFrom(fromGrammar, "t1", "t2");
+        const grammar: Grammar = Seq(Rep(Seq(t2("e"), matchGrammar), 2, 2),
+                                     t1("x"));
+        const joinGrammar: Grammar = Join(Seq(t1("x"), t2("ee")), grammar);
+        let grammarWithVocab: Grammar = Seq(joinGrammar,
+                                            Vocab({t1: "hx", t2: "hex"}));
+        grammarWithVocab = Cursor(["t1", "t2"], grammarWithVocab);
+        testHasTapes(grammarWithVocab, ['t1', 't2']);
+        testHasVocab(grammarWithVocab, {t1: 2, t2: 3});
+        const expectedResults: StringDict[] = [
+            {t1: 'x', t2: 'ee'},
+        ];
+        testGenerate(grammarWithVocab, expectedResults);
+    });
+
+    describe('60b-2. Join t1:hx + t2:eeh ⨝ (t2:e+M(t1>t2,ε|t1:h)){2} + t1:x ' +
+             '(vocab hx/hex)', function() {
+        const fromGrammar: Grammar = Uni(Epsilon(), t1("h"));
+        const matchGrammar: Grammar = MatchFrom(fromGrammar, "t1", "t2");
+        const grammar: Grammar = Seq(Rep(Seq(t2("e"), matchGrammar), 2, 2),
+                                     t1("x"));
+        const joinGrammar: Grammar = Join(Seq(t1("hx"), t2("eeh")), grammar);
+        let grammarWithVocab: Grammar = Seq(joinGrammar,
+                                            Vocab({t1: "hx", t2: "hex"}));
+        grammarWithVocab = Cursor(["t1", "t2"], grammarWithVocab);
+        testHasTapes(grammarWithVocab, ['t1', 't2']);
+        testHasVocab(grammarWithVocab, {t1: 2, t2: 3});
+        const expectedResults: StringDict[] = [
+            {t1: 'hx', t2: 'eeh'},
+        ];
+        testGenerate(grammarWithVocab, expectedResults);
+    });
+
+    describe('60b-3. Join t1:hx + t2:ehe ⨝ (t2:e+M(t1>t2,ε|t1:h)){2} + t1:x ' +
+             '(vocab hx/hex)', function() {
+        const fromGrammar: Grammar = Uni(Epsilon(), t1("h"));
+        const matchGrammar: Grammar = MatchFrom(fromGrammar, "t1", "t2");
+        const grammar: Grammar = Seq(Rep(Seq(t2("e"), matchGrammar), 2, 2),
+                                     t1("x"));
+        const joinGrammar: Grammar = Join(Seq(t1("hx"), t2("ehe")), grammar);
+        let grammarWithVocab: Grammar = Seq(joinGrammar,
+                                            Vocab({t1: "hx", t2: "hex"}));
+        grammarWithVocab = Cursor(["t1", "t2"], grammarWithVocab);
+        testHasTapes(grammarWithVocab, ['t1', 't2']);
+        testHasVocab(grammarWithVocab, {t1: 2, t2: 3});
+        const expectedResults: StringDict[] = [
+            {t1: 'hx', t2: 'ehe'},
+        ];
+        testGenerate(grammarWithVocab, expectedResults);
+    });
+
+    describe('60c-1. Filter (t2:e+M(t1>t2,ε|t1:h)){2} + t1:x [t1:x + t2:ee] ' +
+             '(vocab hx/hex)', function() {
+        const fromGrammar: Grammar = Uni(Epsilon(), t1("h"));
+        const matchGrammar: Grammar = MatchFrom(fromGrammar, "t1", "t2");
+        const grammar: Grammar = Seq(Rep(Seq(t2("e"), matchGrammar), 2, 2),
+                                     t1("x"));
+        const filterGrammar: Grammar = Filter(grammar, Seq(t1("x"), t2("ee")));
+        let grammarWithVocab: Grammar = Seq(filterGrammar,
+                                            Vocab({t1: "hx", t2: "hex"}));
+        grammarWithVocab = Cursor(["t1", "t2"], grammarWithVocab);
+        testHasTapes(grammarWithVocab, ['t1', 't2']);
+        testHasVocab(grammarWithVocab, {t1: 2, t2: 3});
+        const expectedResults: StringDict[] = [
+            {t1: 'x', t2: 'ee'},
+        ];
+        testGenerate(grammarWithVocab, expectedResults);
+    });
+
+    describe('60c-2. Filter (t2:e+M(t1>t2,ε|t1:h)){2} + t1:x [t1:hx + t2:eeh] ' +
+             '(vocab hx/hex)', function() {
+        const fromGrammar: Grammar = Uni(Epsilon(), t1("h"));
+        const matchGrammar: Grammar = MatchFrom(fromGrammar, "t1", "t2");
+        const grammar: Grammar = Seq(Rep(Seq(t2("e"), matchGrammar), 2, 2),
+                                     t1("x"));
+        const filterGrammar: Grammar = Filter(grammar, Seq(t1("hx"), t2("eeh")));
+        let grammarWithVocab: Grammar = Seq(filterGrammar,
+                                            Vocab({t1: "hx", t2: "hex"}));
+        grammarWithVocab = Cursor(["t1", "t2"], grammarWithVocab);
+        testHasTapes(grammarWithVocab, ['t1', 't2']);
+        testHasVocab(grammarWithVocab, {t1: 2, t2: 3});
+        const expectedResults: StringDict[] = [
+            {t1: 'hx', t2: 'eeh'},
+        ];
+        testGenerate(grammarWithVocab, expectedResults);
+    });
+
+    describe('60c-3. Filter (t2:e+M(t1>t2,ε|t1:h)){2} + t1:x [t1:hx + t2:ehe] ' +
+             '(vocab hx/hex)', function() {
+        const fromGrammar: Grammar = Uni(Epsilon(), t1("h"));
+        const matchGrammar: Grammar = MatchFrom(fromGrammar, "t1", "t2");
+        const grammar: Grammar = Seq(Rep(Seq(t2("e"), matchGrammar), 2, 2),
+                                     t1("x"));
+        const filterGrammar: Grammar = Filter(grammar, Seq(t1("hx"), t2("ehe")));
+        let grammarWithVocab: Grammar = Seq(filterGrammar,
+                                            Vocab({t1: "hx", t2: "hex"}));
+        grammarWithVocab = Cursor(["t1", "t2"], grammarWithVocab);
+        testHasTapes(grammarWithVocab, ['t1', 't2']);
+        testHasVocab(grammarWithVocab, {t1: 2, t2: 3});
+        const expectedResults: StringDict[] = [
+            {t1: 'hx', t2: 'ehe'},
+        ];
+        testGenerate(grammarWithVocab, expectedResults);
+    });
+
+    describe('60d-1. Intersect (t2:e+M(t1>t2,ε|t1:h)){2} + t1:x & t1:x + t2:ee ' +
+             '(vocab hx/hex)', function() {
+        const fromGrammar: Grammar = Uni(Epsilon(), t1("h"));
+        const matchGrammar: Grammar = MatchFrom(fromGrammar, "t1", "t2");
+        const grammar: Grammar = Seq(Rep(Seq(t2("e"), matchGrammar), 2, 2),
+                                     t1("x"));
+        const interGrammar: Grammar = Intersect(grammar, Seq(t1("x"), t2("ee")));
+        let grammarWithVocab: Grammar = Seq(interGrammar,
+                                            Vocab({t1: "hx", t2: "hex"}));
+        grammarWithVocab = Cursor(["t1", "t2"], grammarWithVocab);
+        testHasTapes(grammarWithVocab, ['t1', 't2']);
+        testHasVocab(grammarWithVocab, {t1: 2, t2: 3});
+        const expectedResults: StringDict[] = [
+            {t1: 'x', t2: 'ee'},
+        ];
+        testGenerate(grammarWithVocab, expectedResults,
+                    DEFAULT, DEFAULT, DEFAULT, DEFAULT,
+                    WARN_ONLY_FOR_TOO_MANY_OUTPUTS);
+    });
+
+    describe('60d-2. Intersect (t2:e+M(t1>t2,ε|t1:h)){2} + t1:x & t1:hx + t2:eeh ' +
+             '(vocab hx/hex)', function() {
+        const fromGrammar: Grammar = Uni(Epsilon(), t1("h"));
+        const matchGrammar: Grammar = MatchFrom(fromGrammar, "t1", "t2");
+        const grammar: Grammar = Seq(Rep(Seq(t2("e"), matchGrammar), 2, 2),
+                                     t1("x"));
+        const interGrammar: Grammar = Intersect(grammar, Seq(t1("hx"), t2("eeh")));
+        let grammarWithVocab: Grammar = Seq(interGrammar,
+                                            Vocab({t1: "hx", t2: "hex"}));
+        grammarWithVocab = Cursor(["t1", "t2"], grammarWithVocab);
+        testHasTapes(grammarWithVocab, ['t1', 't2']);
+        testHasVocab(grammarWithVocab, {t1: 2, t2: 3});
+        const expectedResults: StringDict[] = [
+            {t1: 'hx', t2: 'eeh'},
+        ];
+        testGenerate(grammarWithVocab, expectedResults);
+    });
+
+    describe('60d-3. Intersect (t2:e+M(t1>t2,ε|t1:h)){2} + t1:x & t1:hx + t2:ehe ' +
+             '(vocab hx/hex)', function() {
+        const fromGrammar: Grammar = Uni(Epsilon(), t1("h"));
+        const matchGrammar: Grammar = MatchFrom(fromGrammar, "t1", "t2");
+        const grammar: Grammar = Seq(Rep(Seq(t2("e"), matchGrammar), 2, 2),
+                                     t1("x"));
+        const interGrammar: Grammar = Intersect(grammar, Seq(t1("hx"), t2("ehe")));
+        let grammarWithVocab: Grammar = Seq(interGrammar,
+                                            Vocab({t1: "hx", t2: "hex"}));
+        grammarWithVocab = Cursor(["t1", "t2"], grammarWithVocab);
+        testHasTapes(grammarWithVocab, ['t1', 't2']);
+        testHasVocab(grammarWithVocab, {t1: 2, t2: 3});
+        const expectedResults: StringDict[] = [
+            {t1: 'hx', t2: 'ehe'},
+        ];
+        testGenerate(grammarWithVocab, expectedResults);
+    });
+
+    describe('60e-1. Intersect t1:x + t2:ee & (t2:e+M(t1>t2,ε|t1:h)){2} + t1:x ' +
+             '(vocab hx/hex)', function() {
+        const fromGrammar: Grammar = Uni(Epsilon(), t1("h"));
+        const matchGrammar: Grammar = MatchFrom(fromGrammar, "t1", "t2");
+        const grammar: Grammar = Seq(Rep(Seq(t2("e"), matchGrammar), 2, 2),
+                                     t1("x"));
+        const interGrammar: Grammar = Intersect(Seq(t1("x"), t2("ee")), grammar);
+        let grammarWithVocab: Grammar = Seq(interGrammar,
+                                            Vocab({t1: "hx", t2: "hex"}));
+        grammarWithVocab = Cursor(["t1", "t2"], grammarWithVocab);
+        testHasTapes(grammarWithVocab, ['t1', 't2']);
+        testHasVocab(grammarWithVocab, {t1: 2, t2: 3});
+        const expectedResults: StringDict[] = [
+            {t1: 'x', t2: 'ee'},
+        ];
+        testGenerate(grammarWithVocab, expectedResults);
+    });
+
+    describe('60e-2. Intersect t1:hx + t2:eeh & (t2:e+M(t1>t2,ε|t1:h)){2} + t1:x ' +
+             '(vocab hx/hex)', function() {
+        const fromGrammar: Grammar = Uni(Epsilon(), t1("h"));
+        const matchGrammar: Grammar = MatchFrom(fromGrammar, "t1", "t2");
+        const grammar: Grammar = Seq(Rep(Seq(t2("e"), matchGrammar), 2, 2),
+                                     t1("x"));
+        const interGrammar: Grammar = Intersect(Seq(t1("hx"), t2("eeh")), grammar);
+        let grammarWithVocab: Grammar = Seq(interGrammar,
+                                            Vocab({t1: "hx", t2: "hex"}));
+        grammarWithVocab = Cursor(["t1", "t2"], grammarWithVocab);
+        testHasTapes(grammarWithVocab, ['t1', 't2']);
+        testHasVocab(grammarWithVocab, {t1: 2, t2: 3});
+        const expectedResults: StringDict[] = [
+            {t1: 'hx', t2: 'eeh'},
+        ];
+        testGenerate(grammarWithVocab, expectedResults);
+    });
+
+    describe('60e-3. Intersect t1:hx + t2:ehe & (t2:e+M(t1>t2,ε|t1:h)){2} + t1:x ' +
+             '(vocab hx/hex)', function() {
+        const fromGrammar: Grammar = Uni(Epsilon(), t1("h"));
+        const matchGrammar: Grammar = MatchFrom(fromGrammar, "t1", "t2");
+        const grammar: Grammar = Seq(Rep(Seq(t2("e"), matchGrammar), 2, 2),
+                                     t1("x"));
+        const interGrammar: Grammar = Intersect(Seq(t1("hx"), t2("ehe")), grammar);
+        let grammarWithVocab: Grammar = Seq(interGrammar,
+                                            Vocab({t1: "hx", t2: "hex"}));
+        grammarWithVocab = Cursor(["t1", "t2"], grammarWithVocab);
+        testHasTapes(grammarWithVocab, ['t1', 't2']);
+        testHasVocab(grammarWithVocab, {t1: 2, t2: 3});
+        const expectedResults: StringDict[] = [
+            {t1: 'hx', t2: 'ehe'},
+        ];
+        testGenerate(grammarWithVocab, expectedResults);
+    });
+
+    describe('61. (t2:e+M(t1>t2,ε|t1:h)){2} + t2:x (vocab hx/hex)', function() {
+        const fromGrammar: Grammar = Uni(Epsilon(), t1("h"));
+        const matchGrammar: Grammar = MatchFrom(fromGrammar, "t1", "t2");
+        const grammar: Grammar = Seq(Rep(Seq(t2("e"), matchGrammar), 2, 2), t2("x"));
+        let grammarWithVocab: Grammar = Seq(grammar, Vocab({t1: "hx", t2: "hex"}));
+        grammarWithVocab = Count({t1: 4, t2: 4}, grammarWithVocab);
+        grammarWithVocab = Cursor(["t2", "t1"], grammarWithVocab);
+        testHasTapes(grammarWithVocab, ['t1', 't2']);
+        testHasVocab(grammarWithVocab, {t1: 2, t2: 3});
+        const expectedResults: StringDict[] = [
+            {t2: 'eex'},
+            {t1: 'h', t2: 'ehex'},
+            {t1: 'h', t2: 'eehx'},
+        ];
+        testGenerate(grammarWithVocab, expectedResults);
+    });
+
+    describe('61a-1. Join (t2:e+M(t1>t2,ε|t1:h)){2} + t2:x ⨝ t2:eex ' +
+             '(vocab hx/hex)', function() {
+        const fromGrammar: Grammar = Uni(Epsilon(), t1("h"));
+        const matchGrammar: Grammar = MatchFrom(fromGrammar, "t1", "t2");
+        const grammar: Grammar = Seq(Rep(Seq(t2("e"), matchGrammar), 2, 2),
+                                     t2("x"));
+        const joinGrammar: Grammar = Join(grammar, t2("eex"))
+        let grammarWithVocab: Grammar = Seq(joinGrammar,
+                                            Vocab({t1: "hx", t2: "hex"}));
+        grammarWithVocab = Cursor(["t1", "t2"], grammarWithVocab);
+        testHasTapes(grammarWithVocab, ['t1', 't2']);
+        testHasVocab(grammarWithVocab, {t1: 2, t2: 3});
+        const expectedResults: StringDict[] = [
+            {t2: 'eex'},
+        ];
+        testGenerate(grammarWithVocab, expectedResults);
+    });
+
+    describe('61a-2. Join (t2:e+M(t1>t2,ε|t1:h)){2} + t2:x ⨝ t1:h + t2:eehx ' +
+             '(vocab hx/hex)', function() {
+        const fromGrammar: Grammar = Uni(Epsilon(), t1("h"));
+        const matchGrammar: Grammar = MatchFrom(fromGrammar, "t1", "t2");
+        const grammar: Grammar = Seq(Rep(Seq(t2("e"), matchGrammar), 2, 2),
+                                     t2("x"));
+        const joinGrammar: Grammar = Join(grammar, Seq(t1("h"), t2("eehx")));
+        let grammarWithVocab: Grammar = Seq(joinGrammar,
+                                            Vocab({t1: "hx", t2: "hex"}));
+        grammarWithVocab = Cursor(["t1", "t2"], grammarWithVocab);
+        testHasTapes(grammarWithVocab, ['t1', 't2']);
+        testHasVocab(grammarWithVocab, {t1: 2, t2: 3});
+        const expectedResults: StringDict[] = [
+            {t1: 'h', t2: 'eehx'},
+        ];
+        testGenerate(grammarWithVocab, expectedResults);
+    });
+
+    describe('61a-3. Join (t2:e+M(t1>t2,ε|t1:h)){2} + t2:x ⨝ t1:h + t2:ehex ' +
+             '(vocab hx/hex)', function() {
+        const fromGrammar: Grammar = Uni(Epsilon(), t1("h"));
+        const matchGrammar: Grammar = MatchFrom(fromGrammar, "t1", "t2");
+        const grammar: Grammar = Seq(Rep(Seq(t2("e"), matchGrammar), 2, 2),
+                                     t2("x"));
+        const joinGrammar: Grammar = Join(grammar, Seq(t1("h"), t2("ehex")));
+        let grammarWithVocab: Grammar = Seq(joinGrammar,
+                                            Vocab({t1: "hx", t2: "hex"}));
+        grammarWithVocab = Cursor(["t1", "t2"], grammarWithVocab);
+        testHasTapes(grammarWithVocab, ['t1', 't2']);
+        testHasVocab(grammarWithVocab, {t1: 2, t2: 3});
+        const expectedResults: StringDict[] = [
+            {t1: 'h', t2: 'ehex'},
+        ];
+        testGenerate(grammarWithVocab, expectedResults);
+    });
+
+    describe('61b-1. Join t2:eex ⨝ (t2:e+M(t1>t2,ε|t1:h)){2} + t2:x ' +
+             '(vocab hx/hex)', function() {
+        const fromGrammar: Grammar = Uni(Epsilon(), t1("h"));
+        const matchGrammar: Grammar = MatchFrom(fromGrammar, "t1", "t2");
+        const grammar: Grammar = Seq(Rep(Seq(t2("e"), matchGrammar), 2, 2),
+                                     t2("x"));
+        const joinGrammar: Grammar = Join(t2("eex"), grammar);
+        let grammarWithVocab: Grammar = Seq(joinGrammar,
+                                            Vocab({t1: "hx", t2: "hex"}));
+        grammarWithVocab = Cursor(["t1", "t2"], grammarWithVocab);
+        testHasTapes(grammarWithVocab, ['t1', 't2']);
+        testHasVocab(grammarWithVocab, {t1: 2, t2: 3});
+        const expectedResults: StringDict[] = [
+            {t2: 'eex'},
+        ];
+        testGenerate(grammarWithVocab, expectedResults);
+    });
+
+    describe('61b-2. Join t1:h + t2:eehx ⨝ (t2:e+M(t1>t2,ε|t1:h)){2} + t2:x ' +
+             '(vocab hx/hex)', function() {
+        const fromGrammar: Grammar = Uni(Epsilon(), t1("h"));
+        const matchGrammar: Grammar = MatchFrom(fromGrammar, "t1", "t2");
+        const grammar: Grammar = Seq(Rep(Seq(t2("e"), matchGrammar), 2, 2),
+                                     t2("x"));
+        const joinGrammar: Grammar = Join(Seq(t1("h"), t2("eehx")), grammar);
+        let grammarWithVocab: Grammar = Seq(joinGrammar,
+                                            Vocab({t1: "hx", t2: "hex"}));
+        grammarWithVocab = Cursor(["t1", "t2"], grammarWithVocab);
+        testHasTapes(grammarWithVocab, ['t1', 't2']);
+        testHasVocab(grammarWithVocab, {t1: 2, t2: 3});
+        const expectedResults: StringDict[] = [
+            {t1: 'h', t2: 'eehx'},
+        ];
+        testGenerate(grammarWithVocab, expectedResults);
+    });
+
+    describe('61b-3. Join t1:h + t2:ehex ⨝ (t2:e+M(t1>t2,ε|t1:h)){2} + t2:x ' +
+            '(vocab hx/hex)', function() {
+        const fromGrammar: Grammar = Uni(Epsilon(), t1("h"));
+        const matchGrammar: Grammar = MatchFrom(fromGrammar, "t1", "t2");
+        const grammar: Grammar = Seq(Rep(Seq(t2("e"), matchGrammar), 2, 2),
+                                     t2("x"));
+        const joinGrammar: Grammar = Join(Seq(t1("h"), t2("ehex")), grammar);
+        let grammarWithVocab: Grammar = Seq(joinGrammar,
+                                            Vocab({t1: "hx", t2: "hex"}));
+        grammarWithVocab = Cursor(["t1", "t2"], grammarWithVocab);
+        testHasTapes(grammarWithVocab, ['t1', 't2']);
+        testHasVocab(grammarWithVocab, {t1: 2, t2: 3});
+        const expectedResults: StringDict[] = [
+            {t1: 'h', t2: 'ehex'},
+        ];
+        testGenerate(grammarWithVocab, expectedResults);
+    });
+
+    describe('61c-1. Filter (t2:e+M(t1>t2,ε|t1:h)){2} + t2:x [t2:eex] ' +
+             '(vocab hx/hex)', function() {
+        const fromGrammar: Grammar = Uni(Epsilon(), t1("h"));
+        const matchGrammar: Grammar = MatchFrom(fromGrammar, "t1", "t2");
+        const grammar: Grammar = Seq(Rep(Seq(t2("e"), matchGrammar), 2, 2),
+                                     t2("x"));
+        const filterGrammar: Grammar = Filter(grammar, t2("eex"));
+        let grammarWithVocab: Grammar = Seq(filterGrammar,
+                                            Vocab({t1: "hx", t2: "hex"}));
+        grammarWithVocab = Cursor(["t1", "t2"], grammarWithVocab);
+        testHasTapes(grammarWithVocab, ['t1', 't2']);
+        testHasVocab(grammarWithVocab, {t1: 2, t2: 3});
+        const expectedResults: StringDict[] = [
+            {t2: 'eex'},
+        ];
+        testGenerate(grammarWithVocab, expectedResults);
+    });
+
+    describe('61c-2. Filter (t2:e+M(t1>t2,ε|t1:h)){2} + t2:x [t1:h + t2:eehx] ' +
+             '(vocab hx/hex)', function() {
+        const fromGrammar: Grammar = Uni(Epsilon(), t1("h"));
+        const matchGrammar: Grammar = MatchFrom(fromGrammar, "t1", "t2");
+        const grammar: Grammar = Seq(Rep(Seq(t2("e"), matchGrammar), 2, 2),
+                                     t2("x"));
+        const filterGrammar: Grammar = Filter(grammar, Seq(t1("h"), t2("eehx")));
+        let grammarWithVocab: Grammar = Seq(filterGrammar,
+                                            Vocab({t1: "hx", t2: "hex"}));
+        grammarWithVocab = Cursor(["t1", "t2"], grammarWithVocab);
+        testHasTapes(grammarWithVocab, ['t1', 't2']);
+        testHasVocab(grammarWithVocab, {t1: 2, t2: 3});
+        const expectedResults: StringDict[] = [
+            {t1: 'h', t2: 'eehx'},
+        ];
+        testGenerate(grammarWithVocab, expectedResults);
+    });
+
+    describe('61c-3. Filter (t2:e+M(t1>t2,ε|t1:h)){2} + t2:x [t1:h + t2:ehex] ' +
+             '(vocab hx/hex)', function() {
+        const fromGrammar: Grammar = Uni(Epsilon(), t1("h"));
+        const matchGrammar: Grammar = MatchFrom(fromGrammar, "t1", "t2");
+        const grammar: Grammar = Seq(Rep(Seq(t2("e"), matchGrammar), 2, 2),
+                                     t2("x"));
+        const filterGrammar: Grammar = Filter(grammar, Seq(t1("h"), t2("ehex")));
+        let grammarWithVocab: Grammar = Seq(filterGrammar,
+                                            Vocab({t1: "hx", t2: "hex"}));
+        grammarWithVocab = Cursor(["t1", "t2"], grammarWithVocab);
+        testHasTapes(grammarWithVocab, ['t1', 't2']);
+        testHasVocab(grammarWithVocab, {t1: 2, t2: 3});
+        const expectedResults: StringDict[] = [
+            {t1: 'h', t2: 'ehex'},
+        ];
+        testGenerate(grammarWithVocab, expectedResults);
+    });
+
+    describe('61d-1. Intersect (t2:e+M(t1>t2,ε|t1:h)){2} + t2:x & t2:eex ' +
+             '(vocab hx/hex)', function() {
+        const fromGrammar: Grammar = Uni(Epsilon(), t1("h"));
+        const matchGrammar: Grammar = MatchFrom(fromGrammar, "t1", "t2");
+        const grammar: Grammar = Seq(Rep(Seq(t2("e"), matchGrammar), 2, 2),
+                                     t2("x"));
+        const interGrammar: Grammar = Intersect(grammar, t2("eex"));
+        let grammarWithVocab: Grammar = Seq(interGrammar,
+                                            Vocab({t1: "hx", t2: "hex"}));
+        grammarWithVocab = Cursor(["t1", "t2"], grammarWithVocab);
+        testHasTapes(grammarWithVocab, ['t1', 't2']);
+        testHasVocab(grammarWithVocab, {t1: 2, t2: 3});
+        const expectedResults: StringDict[] = [
+            {t2: 'eex'},
+        ];
+        testGenerate(grammarWithVocab, expectedResults);
+    });
+
+    describe('61d-2. Intersect (t2:e+M(t1>t2,ε|t1:h)){2} + t2:x & t1:h + t2:eehx ' +
+             '(vocab hx/hex)', function() {
+        const fromGrammar: Grammar = Uni(Epsilon(), t1("h"));
+        const matchGrammar: Grammar = MatchFrom(fromGrammar, "t1", "t2");
+        const grammar: Grammar = Seq(Rep(Seq(t2("e"), matchGrammar), 2, 2),
+                                     t2("x"));
+        const interGrammar: Grammar = Intersect(grammar, Seq(t1("h"), t2("eehx")));
+        let grammarWithVocab: Grammar = Seq(interGrammar,
+                                            Vocab({t1: "hx", t2: "hex"}));
+        grammarWithVocab = Cursor(["t1", "t2"], grammarWithVocab);
+        testHasTapes(grammarWithVocab, ['t1', 't2']);
+        testHasVocab(grammarWithVocab, {t1: 2, t2: 3});
+        const expectedResults: StringDict[] = [
+            {t1: 'h', t2: 'eehx'},
+        ];
+        testGenerate(grammarWithVocab, expectedResults);
+    });
+
+    describe('61d-3. Intersect (t2:e+M(t1>t2,ε|t1:h)){2} + t2:x & t1:h + t2:ehex ' +
+             '(vocab hx/hex)', function() {
+        const fromGrammar: Grammar = Uni(Epsilon(), t1("h"));
+        const matchGrammar: Grammar = MatchFrom(fromGrammar, "t1", "t2");
+        const grammar: Grammar = Seq(Rep(Seq(t2("e"), matchGrammar), 2, 2),
+                                     t2("x"));
+        const interGrammar: Grammar = Intersect(grammar, Seq(t1("h"), t2("ehex")));
+        let grammarWithVocab: Grammar = Seq(interGrammar,
+                                            Vocab({t1: "hx", t2: "hex"}));
+        grammarWithVocab = Cursor(["t1", "t2"], grammarWithVocab);
+        testHasTapes(grammarWithVocab, ['t1', 't2']);
+        testHasVocab(grammarWithVocab, {t1: 2, t2: 3});
+        const expectedResults: StringDict[] = [
+            {t1: 'h', t2: 'ehex'},
+        ];
+        testGenerate(grammarWithVocab, expectedResults);
+    });
+
+    describe('61e-1. Intersect t2:eex & (t2:e+M(t1>t2,ε|t1:h)){2} + t2:x ' + 
+             '(vocab hx/hex)', function() {
+        const fromGrammar: Grammar = Uni(Epsilon(), t1("h"));
+        const matchGrammar: Grammar = MatchFrom(fromGrammar, "t1", "t2");
+        const grammar: Grammar = Seq(Rep(Seq(t2("e"), matchGrammar), 2, 2),
+                                     t2("x"));
+        const interGrammar: Grammar = Intersect(t2("eex"), grammar);
+        let grammarWithVocab: Grammar = Seq(interGrammar,
+                                            Vocab({t1: "hx", t2: "hex"}));
+        grammarWithVocab = Cursor(["t1", "t2"], grammarWithVocab);
+        testHasTapes(grammarWithVocab, ['t1', 't2']);
+        testHasVocab(grammarWithVocab, {t1: 2, t2: 3});
+        const expectedResults: StringDict[] = [
+            {t2: 'eex'},
+        ];
+        testGenerate(grammarWithVocab, expectedResults);
+    });
+
+    describe('61e-2. Intersect t1:h + t2:eehx & (t2:e+M(t1>t2,ε|t1:h)){2} + t2:x ' +
+             '(vocab hx/hex)', function() {
+        const fromGrammar: Grammar = Uni(Epsilon(), t1("h"));
+        const matchGrammar: Grammar = MatchFrom(fromGrammar, "t1", "t2");
+        const grammar: Grammar = Seq(Rep(Seq(t2("e"), matchGrammar), 2, 2),
+                                     t2("x"));
+        const interGrammar: Grammar = Intersect(Seq(t1("h"), t2("eehx")), grammar);
+        let grammarWithVocab: Grammar = Seq(interGrammar,
+                                            Vocab({t1: "hx", t2: "hex"}));
+        grammarWithVocab = Cursor(["t1", "t2"], grammarWithVocab);
+        testHasTapes(grammarWithVocab, ['t1', 't2']);
+        testHasVocab(grammarWithVocab, {t1: 2, t2: 3});
+        const expectedResults: StringDict[] = [
+            {t1: 'h', t2: 'eehx'},
+        ];
+        testGenerate(grammarWithVocab, expectedResults);
+    });
+
+    describe('61e-3. Intersect t1:h + t2:ehex & (t2:e+M(t1>t2,ε|t1:h)){2} + t2:x ' +
+             '(vocab hx/hex)', function() {
+        const fromGrammar: Grammar = Uni(Epsilon(), t1("h"));
+        const matchGrammar: Grammar = MatchFrom(fromGrammar, "t1", "t2");
+        const grammar: Grammar = Seq(Rep(Seq(t2("e"), matchGrammar), 2, 2),
+                                     t2("x"));
+        const interGrammar: Grammar = Intersect(Seq(t1("h"), t2("ehex")), grammar);
+        let grammarWithVocab: Grammar = Seq(interGrammar,
+                                            Vocab({t1: "hx", t2: "hex"}));
+        grammarWithVocab = Cursor(["t1", "t2"], grammarWithVocab);
+        testHasTapes(grammarWithVocab, ['t1', 't2']);
+        testHasVocab(grammarWithVocab, {t1: 2, t2: 3});
+        const expectedResults: StringDict[] = [
+            {t1: 'h', t2: 'ehex'},
+        ];
+        testGenerate(grammarWithVocab, expectedResults);
+    });
+
+    describe('62. (t2:e+M(t1>t2,ε|t1:h)){2} + same (vocab hx/hex)', function() {
+        const fromGrammar: Grammar = Uni(Epsilon(), t1("h"));
+        const matchGrammar: Grammar = MatchFrom(fromGrammar, "t1", "t2");
+        const grammar: Grammar = Rep(Seq(t2("e"), matchGrammar), 2, 2);
+        const grammar2: Grammar = Seq(grammar, grammar);
+        let grammarWithVocab: Grammar = Seq(grammar2, Vocab({t1: "hx", t2: "hex"}));
+        grammarWithVocab = Count({t1: 2, t2: 6}, grammarWithVocab);
+        grammarWithVocab = Cursor(["t2", "t1"], grammarWithVocab);
+        testHasTapes(grammarWithVocab, ['t1', 't2']);
+        testHasVocab(grammarWithVocab, {t1: 2, t2: 3});
+        const expectedResults: StringDict[] = [
+            {t2: 'eeee'},
+            {t1: 'h', t2: 'eeeeh'},   {t1: 'h', t2: 'eeehe'},
+            {t1: 'h', t2: 'eehee'},   {t1: 'h', t2: 'eheee'},
+            {t1: 'hh', t2: 'eeeheh'}, {t1: 'hh', t2: 'eeheeh'},
+            {t1: 'hh', t2: 'eehehe'}, {t1: 'hh', t2: 'eheeeh'},
+            {t1: 'hh', t2: 'eheehe'}, {t1: 'hh', t2: 'ehehee'},
+        ];
+        testGenerate(grammarWithVocab, expectedResults,
+                    DEFAULT, DEFAULT, DEFAULT, DEFAULT,
+                    WARN_ONLY_FOR_TOO_MANY_OUTPUTS);
+    });
+
+    describe('62a-1. Join (t2:e+M(t1>t2,ε|t1:h)){2} + same ⨝ t2:eeee ' + 
+             '(vocab hx/hex)', function() {
+        const fromGrammar: Grammar = Uni(Epsilon(), t1("h"));
+        const matchGrammar: Grammar = MatchFrom(fromGrammar, "t1", "t2");
+        const grammar: Grammar = Rep(Seq(t2("e"), matchGrammar), 2, 2);
+        const grammar2: Grammar = Seq(grammar, grammar);
+        const joinGrammar: Grammar = Join(grammar2, t2("eeee"));
+        let grammarWithVocab: Grammar = Seq(joinGrammar,
+                                            Vocab({t1: "hx", t2: "hex"}));
+        grammarWithVocab = Cursor(["t1", "t2"], grammarWithVocab);
+        testHasTapes(grammarWithVocab, ['t1', 't2']);
+        testHasVocab(grammarWithVocab, {t1: 2, t2: 3});
+        const expectedResults: StringDict[] = [
+            {t2: 'eeee'},
+        ];
+        testGenerate(grammarWithVocab, expectedResults);
+    });
+
+    describe('62a-2. Join (t2:e+M(t1>t2,ε|t1:h)){2} + same ⨝ t1:hh + t2:eeheeh ' + 
+             '(vocab hx/hex)', function() {
+        const fromGrammar: Grammar = Uni(Epsilon(), t1("h"));
+        const matchGrammar: Grammar = MatchFrom(fromGrammar, "t1", "t2");
+        const grammar: Grammar = Rep(Seq(t2("e"), matchGrammar), 2, 2);
+        const grammar2: Grammar = Seq(grammar, grammar);
+        const joinGrammar: Grammar = Join(grammar2, Seq(t1("hh"), t2("eeheeh")));
+        let grammarWithVocab: Grammar = Seq(joinGrammar,
+                                            Vocab({t1: "hx", t2: "hex"}));
+        grammarWithVocab = Cursor(["t1", "t2"], grammarWithVocab);
+        testHasTapes(grammarWithVocab, ['t1', 't2']);
+        testHasVocab(grammarWithVocab, {t1: 2, t2: 3});
+        const expectedResults: StringDict[] = [
+            {t1: 'hh', t2: 'eeheeh'},
+        ];
+        testGenerate(grammarWithVocab, expectedResults);
+    });
+
+    describe('62a-3. Join (t2:e+M(t1>t2,ε|t1:h)){2} + same ⨝ t1:hh + t2:eheehe ' +
+             '(vocab hx/hex)', function() {
+        const fromGrammar: Grammar = Uni(Epsilon(), t1("h"));
+        const matchGrammar: Grammar = MatchFrom(fromGrammar, "t1", "t2");
+        const grammar: Grammar = Rep(Seq(t2("e"), matchGrammar), 2, 2);
+        const grammar2: Grammar = Seq(grammar, grammar);
+        const joinGrammar: Grammar = Join(grammar2, Seq(t1("hh"), t2("eheehe")));
+        let grammarWithVocab: Grammar = Seq(joinGrammar,
+                                            Vocab({t1: "hx", t2: "hex"}));
+        grammarWithVocab = Cursor(["t1", "t2"], grammarWithVocab);
+        testHasTapes(grammarWithVocab, ['t1', 't2']);
+        testHasVocab(grammarWithVocab, {t1: 2, t2: 3});
+        const expectedResults: StringDict[] = [
+            {t1: 'hh', t2: 'eheehe'},
+        ];
+        testGenerate(grammarWithVocab, expectedResults);
+    });
+
+    describe('62a-4. Join (t2:e+M(t1>t2,ε|t1:h)){2} + same ⨝ (t2:ee)* ' +
+             '(vocab hx/hex)', function() {
+        const fromGrammar: Grammar = Uni(Epsilon(), t1("h"));
+        const matchGrammar: Grammar = MatchFrom(fromGrammar, "t1", "t2");
+        const grammar: Grammar = Rep(Seq(t2("e"), matchGrammar), 2, 2);
+        const grammar2: Grammar = Seq(grammar, grammar);
+        const joinGrammar: Grammar = Join(grammar2, Rep(t2("ee")));
+        let grammarWithVocab: Grammar = Seq(joinGrammar,
+                                            Vocab({t1: "hx", t2: "hex"}));
+        grammarWithVocab = Cursor(["t1", "t2"], grammarWithVocab);
+        testHasTapes(grammarWithVocab, ['t1', 't2']);
+        testHasVocab(grammarWithVocab, {t1: 2, t2: 3});
+        const expectedResults: StringDict[] = [
+            {t2: 'eeee'},
+        ];
+        testGenerate(grammarWithVocab, expectedResults);
+    });
+
+    describe('62a-5. Join (t2:e+M(t1>t2,ε|t1:h)){2} + same ⨝ (t1:h+t2:eeh)* ' +
+             '(vocab hx/hex)', function() {
+        const fromGrammar: Grammar = Uni(Epsilon(), t1("h"));
+        const matchGrammar: Grammar = MatchFrom(fromGrammar, "t1", "t2");
+        const grammar: Grammar = Rep(Seq(t2("e"), matchGrammar), 2, 2);
+        const grammar2: Grammar = Seq(grammar, grammar);
+        const joinGrammar: Grammar = Join(grammar2, Rep(Seq(t1("h"), t2("eeh"))));
+        let grammarWithVocab: Grammar = Seq(joinGrammar,
+                                            Vocab({t1: "hx", t2: "hex"}));
+        grammarWithVocab = Cursor(["t1", "t2"], grammarWithVocab);
+        testHasTapes(grammarWithVocab, ['t1', 't2']);
+        testHasVocab(grammarWithVocab, {t1: 2, t2: 3});
+        const expectedResults: StringDict[] = [
+            {t1: 'hh', t2: 'eeheeh'},
+        ];
+        testGenerate(grammarWithVocab, expectedResults);
+    });
+
+    describe('62a-6. Join (t2:e+M(t1>t2,ε|t1:h)){2} + same ⨝ (t1:h+t2:ehe)* ' + 
+             '(vocab hx/hex)', function() {
+        const fromGrammar: Grammar = Uni(Epsilon(), t1("h"));
+        const matchGrammar: Grammar = MatchFrom(fromGrammar, "t1", "t2");
+        const grammar: Grammar = Rep(Seq(t2("e"), matchGrammar), 2, 2);
+        const grammar2: Grammar = Seq(grammar, grammar);
+        const joinGrammar: Grammar = Join(grammar2, Rep(Seq(t1("h"), t2("ehe"))));
+        let grammarWithVocab: Grammar = Seq(joinGrammar, 
+                                            Vocab({t1: "hx", t2: "hex"}));
+        grammarWithVocab = Cursor(["t1", "t2"], grammarWithVocab);
+        testHasTapes(grammarWithVocab, ['t1', 't2']);
+        testHasVocab(grammarWithVocab, {t1: 2, t2: 3});
+        const expectedResults: StringDict[] = [
+            {t1: 'hh', t2: 'eheehe'},
+        ];
+        testGenerate(grammarWithVocab, expectedResults);
+    });
+
+    describe('62b-1. Join t2:eeee ⨝ (t2:e+M(t1>t2,ε|t1:h)){2} + same ' + 
+             '(vocab hx/hex)', function() {
+        const fromGrammar: Grammar = Uni(Epsilon(), t1("h"));
+        const matchGrammar: Grammar = MatchFrom(fromGrammar, "t1", "t2");
+        const grammar: Grammar = Rep(Seq(t2("e"), matchGrammar), 2, 2);
+        const grammar2: Grammar = Seq(grammar, grammar);
+        const joinGrammar: Grammar = Join(t2("eeee"), grammar2);
+        let grammarWithVocab: Grammar = Seq(joinGrammar,
+                                            Vocab({t1: "hx", t2: "hex"}));
+        grammarWithVocab = Cursor(["t1", "t2"], grammarWithVocab);
+        testHasTapes(grammarWithVocab, ['t1', 't2']);
+        testHasVocab(grammarWithVocab, {t1: 2, t2: 3});
+        const expectedResults: StringDict[] = [
+            {t2: 'eeee'},
+        ];
+        testGenerate(grammarWithVocab, expectedResults);
+    });
+
+    describe('62b-2. Join t1:hh + t2:eeheeh ⨝ (t2:e+M(t1>t2,ε|t1:h)){2} + same ' + 
+             '(vocab hx/hex)', function() {
+        const fromGrammar: Grammar = Uni(Epsilon(), t1("h"));
+        const matchGrammar: Grammar = MatchFrom(fromGrammar, "t1", "t2");
+        const grammar: Grammar = Rep(Seq(t2("e"), matchGrammar), 2, 2);
+        const grammar2: Grammar = Seq(grammar, grammar);
+        const joinGrammar: Grammar = Join(Seq(t1("hh"), t2("eeheeh")), grammar2);
+        let grammarWithVocab: Grammar = Seq(joinGrammar,
+                                            Vocab({t1: "hx", t2: "hex"}));
+        grammarWithVocab = Cursor(["t1", "t2"], grammarWithVocab);
+        testHasTapes(grammarWithVocab, ['t1', 't2']);
+        testHasVocab(grammarWithVocab, {t1: 2, t2: 3});
+        const expectedResults: StringDict[] = [
+            {t1: 'hh', t2: 'eeheeh'},
+        ];
+        testGenerate(grammarWithVocab, expectedResults);
+    });
+
+    describe('62b-3. Join t1:hh + t2:eheehe ⨝ (t2:e+M(t1>t2,ε|t1:h)){2} + same ' +
+             '(vocab hx/hex)', function() {
+        const fromGrammar: Grammar = Uni(Epsilon(), t1("h"));
+        const matchGrammar: Grammar = MatchFrom(fromGrammar, "t1", "t2");
+        const grammar: Grammar = Rep(Seq(t2("e"), matchGrammar), 2, 2);
+        const grammar2: Grammar = Seq(grammar, grammar);
+        const joinGrammar: Grammar = Join(Seq(t1("hh"), t2("eheehe")), grammar2);
+        let grammarWithVocab: Grammar = Seq(joinGrammar,
+                                            Vocab({t1: "hx", t2: "hex"}));
+        grammarWithVocab = Cursor(["t1", "t2"], grammarWithVocab);
+        testHasTapes(grammarWithVocab, ['t1', 't2']);
+        testHasVocab(grammarWithVocab, {t1: 2, t2: 3});
+        const expectedResults: StringDict[] = [
+            {t1: 'hh', t2: 'eheehe'},
+        ];
+        testGenerate(grammarWithVocab, expectedResults);
+    });
+
+    describe('62b-4. Join (t2:ee)* ⨝ (t2:e+M(t1>t2,ε|t1:h)){2} + same ' + 
+             '(vocab hx/hex)', function() {
+        const fromGrammar: Grammar = Uni(Epsilon(), t1("h"));
+        const matchGrammar: Grammar = MatchFrom(fromGrammar, "t1", "t2");
+        const grammar: Grammar = Rep(Seq(t2("e"), matchGrammar), 2, 2);
+        const grammar2: Grammar = Seq(grammar, grammar);
+        const joinGrammar: Grammar = Join(Rep(t2("ee")), grammar2);
+        let grammarWithVocab: Grammar = Seq(joinGrammar,
+                                            Vocab({t1: "hx", t2: "hex"}));
+        grammarWithVocab = Cursor(["t1", "t2"], grammarWithVocab);
+        testHasTapes(grammarWithVocab, ['t1', 't2']);
+        testHasVocab(grammarWithVocab, {t1: 2, t2: 3});
+        const expectedResults: StringDict[] = [
+            {t2: 'eeee'},
+        ];
+        testGenerate(grammarWithVocab, expectedResults);
+    });
+
+    describe('62b-5. Join (t1:h+t2:eeh)* ⨝ (t2:e+M(t1>t2,ε|t1:h)){2} + same ' +
+             '(vocab hx/hex)', function() {
+        const fromGrammar: Grammar = Uni(Epsilon(), t1("h"));
+        const matchGrammar: Grammar = MatchFrom(fromGrammar, "t1", "t2");
+        const grammar: Grammar = Rep(Seq(t2("e"), matchGrammar), 2, 2);
+        const grammar2: Grammar = Seq(grammar, grammar);
+        const joinGrammar: Grammar = Join(Rep(Seq(t1("h"), t2("eeh"))), grammar2);
+        let grammarWithVocab: Grammar = Seq(joinGrammar,
+                                            Vocab({t1: "hx", t2: "hex"}));
+        grammarWithVocab = Cursor(["t1", "t2"], grammarWithVocab);
+        testHasTapes(grammarWithVocab, ['t1', 't2']);
+        testHasVocab(grammarWithVocab, {t1: 2, t2: 3});
+        const expectedResults: StringDict[] = [
+            {t1: 'hh', t2: 'eeheeh'},
+        ];
+        testGenerate(grammarWithVocab, expectedResults);
+    });
+
+    describe('62b-6. Join (t1:h+t2:ehe)* ⨝ (t2:e+M(t1>t2,ε|t1:h)){2} + same ' +
+             '(vocab hx/hex)', function() {
+        const fromGrammar: Grammar = Uni(Epsilon(), t1("h"));
+        const matchGrammar: Grammar = MatchFrom(fromGrammar, "t1", "t2");
+        const grammar: Grammar = Rep(Seq(t2("e"), matchGrammar), 2, 2);
+        const grammar2: Grammar = Seq(grammar, grammar);
+        const joinGrammar: Grammar = Join(Rep(Seq(t1("h"), t2("ehe"))), grammar2);
+        let grammarWithVocab: Grammar = Seq(joinGrammar,
+                                            Vocab({t1: "hx", t2: "hex"}));
+        grammarWithVocab = Cursor(["t1", "t2"], grammarWithVocab);
+        testHasTapes(grammarWithVocab, ['t1', 't2']);
+        testHasVocab(grammarWithVocab, {t1: 2, t2: 3});
+        const expectedResults: StringDict[] = [
+            {t1: 'hh', t2: 'eheehe'},
+        ];
+        testGenerate(grammarWithVocab, expectedResults);
+    });
+
+    describe('62c-1. Filter (t2:e+M(t1>t2,ε|t1:h)){2} + same [t2:eeee] ' +
+             '(vocab hx/hex)', function() {
+        const fromGrammar: Grammar = Uni(Epsilon(), t1("h"));
+        const matchGrammar: Grammar = MatchFrom(fromGrammar, "t1", "t2");
+        const grammar: Grammar = Rep(Seq(t2("e"), matchGrammar), 2, 2);
+        const grammar2: Grammar = Seq(grammar, grammar);
+        const filterGrammar: Grammar = Filter(grammar2, t2("eeee"));
+        let grammarWithVocab: Grammar = Seq(filterGrammar,
+                                            Vocab({t1: "hx", t2: "hex"}));
+        grammarWithVocab = Cursor(["t1", "t2"], grammarWithVocab);
+        testHasTapes(grammarWithVocab, ['t1', 't2']);
+        testHasVocab(grammarWithVocab, {t1: 2, t2: 3});
+        const expectedResults: StringDict[] = [
+            {t2: 'eeee'},
+        ];
+        testGenerate(grammarWithVocab, expectedResults);
+    });
+
+    describe('62c-2. Filter (t2:e+M(t1>t2,ε|t1:h)){2} + same [t1:hh + t2:eeheeh] ' +
+             '(vocab hx/hex)', function() {
+        const fromGrammar: Grammar = Uni(Epsilon(), t1("h"));
+        const matchGrammar: Grammar = MatchFrom(fromGrammar, "t1", "t2");
+        const grammar: Grammar = Rep(Seq(t2("e"), matchGrammar), 2, 2);
+        const grammar2: Grammar = Seq(grammar, grammar);
+        const filterGrammar: Grammar = Filter(grammar2,
+                                              Seq(t1("hh"), t2("eeheeh")));
+        let grammarWithVocab: Grammar = Seq(filterGrammar,
+                                            Vocab({t1: "hx", t2: "hex"}));
+        grammarWithVocab = Cursor(["t1", "t2"], grammarWithVocab);
+        testHasTapes(grammarWithVocab, ['t1', 't2']);
+        testHasVocab(grammarWithVocab, {t1: 2, t2: 3});
+        const expectedResults: StringDict[] = [
+            {t1: 'hh', t2: 'eeheeh'},
+        ];
+        testGenerate(grammarWithVocab, expectedResults);
+    });
+
+    describe('62c-3. Filter (t2:e+M(t1>t2,ε|t1:h)){2} + same [t1:hh + t2:eheehe] ' +
+             '(vocab hx/hex)', function() {
+        const fromGrammar: Grammar = Uni(Epsilon(), t1("h"));
+        const matchGrammar: Grammar = MatchFrom(fromGrammar, "t1", "t2");
+        const grammar: Grammar = Rep(Seq(t2("e"), matchGrammar), 2, 2);
+        const grammar2: Grammar = Seq(grammar, grammar);
+        const filterGrammar: Grammar = Filter(grammar2,
+                                              Seq(t1("hh"), t2("eheehe")));
+        let grammarWithVocab: Grammar = Seq(filterGrammar,
+                                            Vocab({t1: "hx", t2: "hex"}));
+        grammarWithVocab = Cursor(["t1", "t2"], grammarWithVocab);
+        testHasTapes(grammarWithVocab, ['t1', 't2']);
+        testHasVocab(grammarWithVocab, {t1: 2, t2: 3});
+        const expectedResults: StringDict[] = [
+            {t1: 'hh', t2: 'eheehe'},
+        ];
+        testGenerate(grammarWithVocab, expectedResults);
+    });
+
+    describe('62c-4. Filter (t2:e+M(t1>t2,ε|t1:h)){2} + same [(t2:ee)*] ' +
+             '(vocab hx/hex)', function() {
+        const fromGrammar: Grammar = Uni(Epsilon(), t1("h"));
+        const matchGrammar: Grammar = MatchFrom(fromGrammar, "t1", "t2");
+        const grammar: Grammar = Rep(Seq(t2("e"), matchGrammar), 2, 2);
+        const grammar2: Grammar = Seq(grammar, grammar);
+        const filterGrammar: Grammar = Filter(grammar2, Rep(t2("ee")));
+        let grammarWithVocab: Grammar = Seq(filterGrammar,
+                                            Vocab({t1: "hx", t2: "hex"}));
+        grammarWithVocab = Cursor(["t1", "t2"], grammarWithVocab);
+        testHasTapes(grammarWithVocab, ['t1', 't2']);
+        testHasVocab(grammarWithVocab, {t1: 2, t2: 3});
+        const expectedResults: StringDict[] = [
+            {t2: 'eeee'},
+        ];
+        testGenerate(grammarWithVocab, expectedResults);
+    });
+
+    describe('62c-5. Filter (t2:e+M(t1>t2,ε|t1:h)){2} + same [(t1:h+t2:eeh)*] ' +
+             '(vocab hx/hex)', function() {
+        const fromGrammar: Grammar = Uni(Epsilon(), t1("h"));
+        const matchGrammar: Grammar = MatchFrom(fromGrammar, "t1", "t2");
+        const grammar: Grammar = Rep(Seq(t2("e"), matchGrammar), 2, 2);
+        const grammar2: Grammar = Seq(grammar, grammar);
+        const filterGrammar: Grammar = Filter(grammar2,
+                                              Rep(Seq(t1("h"), t2("eeh"))));
+        let grammarWithVocab: Grammar = Seq(filterGrammar,
+                                            Vocab({t1: "hx", t2: "hex"}));
+        grammarWithVocab = Cursor(["t1", "t2"], grammarWithVocab);
+        testHasTapes(grammarWithVocab, ['t1', 't2']);
+        testHasVocab(grammarWithVocab, {t1: 2, t2: 3});
+        const expectedResults: StringDict[] = [
+            {t1: 'hh', t2: 'eeheeh'},
+        ];
+        testGenerate(grammarWithVocab, expectedResults);
+    });
+
+    describe('62c-6. Filter (t2:e+M(t1>t2,ε|t1:h)){2} + same [(t1:h+t2:ehe)*] ' +
+             '(vocab hx/hex)', function() {
+        const fromGrammar: Grammar = Uni(Epsilon(), t1("h"));
+        const matchGrammar: Grammar = MatchFrom(fromGrammar, "t1", "t2");
+        const grammar: Grammar = Rep(Seq(t2("e"), matchGrammar), 2, 2);
+        const grammar2: Grammar = Seq(grammar, grammar);
+        const filterGrammar: Grammar = Filter(grammar2,
+                                              Rep(Seq(t1("h"), t2("ehe"))));
+        let grammarWithVocab: Grammar = Seq(filterGrammar,
+                                            Vocab({t1: "hx", t2: "hex"}));
+        grammarWithVocab = Cursor(["t1", "t2"], grammarWithVocab);
+        testHasTapes(grammarWithVocab, ['t1', 't2']);
+        testHasVocab(grammarWithVocab, {t1: 2, t2: 3});
+        const expectedResults: StringDict[] = [
+            {t1: 'hh', t2: 'eheehe'},
+        ];
+        testGenerate(grammarWithVocab, expectedResults);
+    });
+
+    describe('62d-1. Intersect (t2:e+M(t1>t2,ε|t1:h)){2} + same & t2:eeee ' +
+             '(vocab hx/hex)', function() {
+        const fromGrammar: Grammar = Uni(Epsilon(), t1("h"));
+        const matchGrammar: Grammar = MatchFrom(fromGrammar, "t1", "t2");
+        const grammar: Grammar = Rep(Seq(t2("e"), matchGrammar), 2, 2);
+        const grammar2: Grammar = Seq(grammar, grammar);
+        const interGrammar: Grammar = Intersect(grammar2, t2("eeee"));
+        let grammarWithVocab: Grammar = Seq(interGrammar,
+                                            Vocab({t1: "hx", t2: "hex"}));
+        grammarWithVocab = Cursor(["t1", "t2"], grammarWithVocab);
+        testHasTapes(grammarWithVocab, ['t1', 't2']);
+        testHasVocab(grammarWithVocab, {t1: 2, t2: 3});
+        const expectedResults: StringDict[] = [
+            {t2: 'eeee'},
+        ];
+        testGenerate(grammarWithVocab, expectedResults);
+    });
+
+    describe('62d-2. Intersect (t2:e+M(t1>t2,ε|t1:h)){2} + same & t1:hh + t2:eeheeh ' +
+             '(vocab hx/hex)', function() {
+        const fromGrammar: Grammar = Uni(Epsilon(), t1("h"));
+        const matchGrammar: Grammar = MatchFrom(fromGrammar, "t1", "t2");
+        const grammar: Grammar = Rep(Seq(t2("e"), matchGrammar), 2, 2);
+        const grammar2: Grammar = Seq(grammar, grammar);
+        const interGrammar: Grammar = Intersect(grammar2,
+                                                Seq(t1("hh"), t2("eeheeh")));
+        let grammarWithVocab: Grammar = Seq(interGrammar,
+                                            Vocab({t1: "hx", t2: "hex"}));
+        grammarWithVocab = Cursor(["t1", "t2"], grammarWithVocab);
+        testHasTapes(grammarWithVocab, ['t1', 't2']);
+        testHasVocab(grammarWithVocab, {t1: 2, t2: 3});
+        const expectedResults: StringDict[] = [
+            {t1: 'hh', t2: 'eeheeh'},
+        ];
+        testGenerate(grammarWithVocab, expectedResults);
+    });
+
+    describe('62d-3. Intersect (t2:e+M(t1>t2,ε|t1:h)){2} + same & t1:hh + t2:eheehe ' +
+             '(vocab hx/hex)', function() {
+        const fromGrammar: Grammar = Uni(Epsilon(), t1("h"));
+        const matchGrammar: Grammar = MatchFrom(fromGrammar, "t1", "t2");
+        const grammar: Grammar = Rep(Seq(t2("e"), matchGrammar), 2, 2);
+        const grammar2: Grammar = Seq(grammar, grammar);
+        const interGrammar: Grammar = Intersect(grammar2,
+                                                Seq(t1("hh"), t2("eheehe")));
+        let grammarWithVocab: Grammar = Seq(interGrammar,
+                                            Vocab({t1: "hx", t2: "hex"}));
+        grammarWithVocab = Cursor(["t1", "t2"], grammarWithVocab);
+        testHasTapes(grammarWithVocab, ['t1', 't2']);
+        testHasVocab(grammarWithVocab, {t1: 2, t2: 3});
+        const expectedResults: StringDict[] = [
+            {t1: 'hh', t2: 'eheehe'},
+        ];
+        testGenerate(grammarWithVocab, expectedResults);
+    });
+
+    describe('62d-4. Intersect (t2:e+M(t1>t2,ε|t1:h)){2} + same & (t2:ee)* ' +
+             '(vocab hx/hex)', function() {
+        const fromGrammar: Grammar = Uni(Epsilon(), t1("h"));
+        const matchGrammar: Grammar = MatchFrom(fromGrammar, "t1", "t2");
+        const grammar: Grammar = Rep(Seq(t2("e"), matchGrammar), 2, 2);
+        const grammar2: Grammar = Seq(grammar, grammar);
+        const interGrammar: Grammar = Intersect(grammar2, Rep(t2("ee")));
+        let grammarWithVocab: Grammar = Seq(interGrammar,
+                                            Vocab({t1: "hx", t2: "hex"}));
+        grammarWithVocab = Cursor(["t1", "t2"], grammarWithVocab);
+        testHasTapes(grammarWithVocab, ['t1', 't2']);
+        testHasVocab(grammarWithVocab, {t1: 2, t2: 3});
+        const expectedResults: StringDict[] = [
+            {t2: 'eeee'},
+        ];
+        testGenerate(grammarWithVocab, expectedResults);
+    });
+
+    describe('62d-5. Intersect (t2:e+M(t1>t2,ε|t1:h)){2} + same & (t1:h+t2:eeh)* ' +
+             '(vocab hx/hex)', function() {
+        const fromGrammar: Grammar = Uni(Epsilon(), t1("h"));
+        const matchGrammar: Grammar = MatchFrom(fromGrammar, "t1", "t2");
+        const grammar: Grammar = Rep(Seq(t2("e"), matchGrammar), 2, 2);
+        const grammar2: Grammar = Seq(grammar, grammar);
+        const interGrammar: Grammar = Intersect(grammar2,
+                                                Rep(Seq(t1("h"), t2("eeh"))));
+        let grammarWithVocab: Grammar = Seq(interGrammar,
+                                            Vocab({t1: "hx", t2: "hex"}));
+        grammarWithVocab = Cursor(["t1", "t2"], grammarWithVocab);
+        testHasTapes(grammarWithVocab, ['t1', 't2']);
+        testHasVocab(grammarWithVocab, {t1: 2, t2: 3});
+        const expectedResults: StringDict[] = [
+            {t1: 'hh', t2: 'eeheeh'},
+        ];
+        testGenerate(grammarWithVocab, expectedResults);
+    });
+
+    describe('62d-6. Intersect (t2:e+M(t1>t2,ε|t1:h)){2} + same & (t1:h+t2:ehe)* ' +
+             '(vocab hx/hex)', function() {
+        const fromGrammar: Grammar = Uni(Epsilon(), t1("h"));
+        const matchGrammar: Grammar = MatchFrom(fromGrammar, "t1", "t2");
+        const grammar: Grammar = Rep(Seq(t2("e"), matchGrammar), 2, 2);
+        const grammar2: Grammar = Seq(grammar, grammar);
+        const interGrammar: Grammar = Intersect(grammar2,
+                                                Rep(Seq(t1("h"), t2("ehe"))));
+        let grammarWithVocab: Grammar = Seq(interGrammar,
+                                            Vocab({t1: "hx", t2: "hex"}));
+        grammarWithVocab = Cursor(["t1", "t2"], grammarWithVocab);
+        testHasTapes(grammarWithVocab, ['t1', 't2']);
+        testHasVocab(grammarWithVocab, {t1: 2, t2: 3});
+        const expectedResults: StringDict[] = [
+            {t1: 'hh', t2: 'eheehe'},
+        ];
+        testGenerate(grammarWithVocab, expectedResults);
+    });
+
+    describe('62e-1. Intersect t2:eeee & (t2:e+M(t1>t2,ε|t1:h)){2} + same ' +
+             '(vocab hx/hex)', function() {
+        const fromGrammar: Grammar = Uni(Epsilon(), t1("h"));
+        const matchGrammar: Grammar = MatchFrom(fromGrammar, "t1", "t2");
+        const grammar: Grammar = Rep(Seq(t2("e"), matchGrammar), 2, 2);
+        const grammar2: Grammar = Seq(grammar, grammar);
+        const interGrammar: Grammar = Intersect(t2("eeee"), grammar2);
+        let grammarWithVocab: Grammar = Seq(interGrammar,
+                                            Vocab({t1: "hx", t2: "hex"}));
+        grammarWithVocab = Cursor(["t1", "t2"], grammarWithVocab);
+        testHasTapes(grammarWithVocab, ['t1', 't2']);
+        testHasVocab(grammarWithVocab, {t1: 2, t2: 3});
+        const expectedResults: StringDict[] = [
+            {t2: 'eeee'},
+        ];
+        testGenerate(grammarWithVocab, expectedResults);
+    });
+
+    describe('62e-2. Intersect t1:hh + t2:eeheeh & (t2:e+M(t1>t2,ε|t1:h)){2} + same ' +
+             '(vocab hx/hex)', function() {
+        const fromGrammar: Grammar = Uni(Epsilon(), t1("h"));
+        const matchGrammar: Grammar = MatchFrom(fromGrammar, "t1", "t2");
+        const grammar: Grammar = Rep(Seq(t2("e"), matchGrammar), 2, 2);
+        const grammar2: Grammar = Seq(grammar, grammar);
+        const interGrammar: Grammar = Intersect(Seq(t1("hh"), t2("eeheeh")),
+                                                grammar2);
+        let grammarWithVocab: Grammar = Seq(interGrammar,
+                                            Vocab({t1: "hx", t2: "hex"}));
+        grammarWithVocab = Cursor(["t1", "t2"], grammarWithVocab);
+        testHasTapes(grammarWithVocab, ['t1', 't2']);
+        testHasVocab(grammarWithVocab, {t1: 2, t2: 3});
+        const expectedResults: StringDict[] = [
+            {t1: 'hh', t2: 'eeheeh'},
+        ];
+        testGenerate(grammarWithVocab, expectedResults);
+    });
+
+    describe('62e-3. Intersect t1:hh + t2:eheehe & (t2:e+M(t1>t2,ε|t1:h)){2} + same ' +
+             '(vocab hx/hex)', function() {
+        const fromGrammar: Grammar = Uni(Epsilon(), t1("h"));
+        const matchGrammar: Grammar = MatchFrom(fromGrammar, "t1", "t2");
+        const grammar: Grammar = Rep(Seq(t2("e"), matchGrammar), 2, 2);
+        const grammar2: Grammar = Seq(grammar, grammar);
+        const interGrammar: Grammar = Intersect(Seq(t1("hh"), t2("eheehe")),
+                                                grammar2);
+        let grammarWithVocab: Grammar = Seq(interGrammar,
+                                            Vocab({t1: "hx", t2: "hex"}));
+        grammarWithVocab = Cursor(["t1", "t2"], grammarWithVocab);
+        testHasTapes(grammarWithVocab, ['t1', 't2']);
+        testHasVocab(grammarWithVocab, {t1: 2, t2: 3});
+        const expectedResults: StringDict[] = [
+            {t1: 'hh', t2: 'eheehe'},
+        ];
+        testGenerate(grammarWithVocab, expectedResults);
+    });
+
+    describe('62e-4. Intersect (t2:ee)* & (t2:e+M(t1>t2,ε|t1:h)){2} + same ' +
+             '(vocab hx/hex)', function() {
+        const fromGrammar: Grammar = Uni(Epsilon(), t1("h"));
+        const matchGrammar: Grammar = MatchFrom(fromGrammar, "t1", "t2");
+        const grammar: Grammar = Rep(Seq(t2("e"), matchGrammar), 2, 2);
+        const grammar2: Grammar = Seq(grammar, grammar);
+        const interGrammar: Grammar = Intersect(Rep(t2("ee")), grammar2);
+        let grammarWithVocab: Grammar = Seq(interGrammar,
+                                            Vocab({t1: "hx", t2: "hex"}));
+        grammarWithVocab = Cursor(["t1", "t2"], grammarWithVocab);
+        testHasTapes(grammarWithVocab, ['t1', 't2']);
+        testHasVocab(grammarWithVocab, {t1: 2, t2: 3});
+        const expectedResults: StringDict[] = [
+            {t2: 'eeee'},
+        ];
+        testGenerate(grammarWithVocab, expectedResults);
+    });
+
+    describe('62e-5. Intersect (t1:h+t2:eeh)* & (t2:e+M(t1>t2,ε|t1:h)){2} + same ' +
+             '(vocab hx/hex)', function() {
+        const fromGrammar: Grammar = Uni(Epsilon(), t1("h"));
+        const matchGrammar: Grammar = MatchFrom(fromGrammar, "t1", "t2");
+        const grammar: Grammar = Rep(Seq(t2("e"), matchGrammar), 2, 2);
+        const grammar2: Grammar = Seq(grammar, grammar);
+        const interGrammar: Grammar = Intersect(Rep(Seq(t1("h"), t2("eeh"))),
+                                                grammar2);
+        let grammarWithVocab: Grammar = Seq(interGrammar,
+                                            Vocab({t1: "hx", t2: "hex"}));
+        grammarWithVocab = Cursor(["t1", "t2"], grammarWithVocab);
+        testHasTapes(grammarWithVocab, ['t1', 't2']);
+        testHasVocab(grammarWithVocab, {t1: 2, t2: 3});
+        const expectedResults: StringDict[] = [
+            {t1: 'hh', t2: 'eeheeh'},
+        ];
+        testGenerate(grammarWithVocab, expectedResults);
+    });
+
+    describe('62e-6. Intersect (t1:h+t2:ehe)* & (t2:e+M(t1>t2,ε|t1:h)){2} + same ' +
+             '(vocab hx/hex)', function() {
+        const fromGrammar: Grammar = Uni(Epsilon(), t1("h"));
+        const matchGrammar: Grammar = MatchFrom(fromGrammar, "t1", "t2");
+        const grammar: Grammar = Rep(Seq(t2("e"), matchGrammar), 2, 2);
+        const grammar2: Grammar = Seq(grammar, grammar);
+        const interGrammar: Grammar = Intersect(Rep(Seq(t1("h"), t2("ehe"))),
+                                                grammar2);
+        let grammarWithVocab: Grammar = Seq(interGrammar,
+                                            Vocab({t1: "hx", t2: "hex"}));
+        grammarWithVocab = Cursor(["t1", "t2"], grammarWithVocab);
+        testHasTapes(grammarWithVocab, ['t1', 't2']);
+        testHasVocab(grammarWithVocab, {t1: 2, t2: 3});
+        const expectedResults: StringDict[] = [
+            {t1: 'hh', t2: 'eheehe'},
+        ];
+        testGenerate(grammarWithVocab, expectedResults);
+    });
+
+    describe('63. ((t2:e+M(t1>t2,ε|t1:h)){2}){2} (vocab hx/hex)', function() {
+        const fromGrammar: Grammar = Uni(Epsilon(), t1("h"));
+        const matchGrammar: Grammar = MatchFrom(fromGrammar, "t1", "t2");
+        const grammar: Grammar = Rep(Seq(t2("e"), matchGrammar), 2, 2);
+        const grammar2: Grammar = Rep(grammar, 2, 2);
+        let grammarWithVocab: Grammar = Seq(grammar2, Vocab({t1: "hx", t2: "hex"}));
+        grammarWithVocab = Count({t1: 2, t2: 6}, grammarWithVocab);
+        grammarWithVocab = Cursor(["t2", "t1"], grammarWithVocab);
+        testHasTapes(grammarWithVocab, ['t1', 't2']);
+        testHasVocab(grammarWithVocab, {t1: 2, t2: 3});
+        const expectedResults: StringDict[] = [
+            {t2: 'eeee'},
+            {t1: 'h', t2: 'eeeeh'},   {t1: 'h', t2: 'eeehe'},
+            {t1: 'h', t2: 'eehee'},   {t1: 'h', t2: 'eheee'},
+            {t1: 'hh', t2: 'eeeheh'}, {t1: 'hh', t2: 'eeheeh'},
+            {t1: 'hh', t2: 'eehehe'}, {t1: 'hh', t2: 'eheeeh'},
+            {t1: 'hh', t2: 'eheehe'}, {t1: 'hh', t2: 'ehehee'},
+        ];
+        testGenerate(grammarWithVocab, expectedResults,
+                    DEFAULT, DEFAULT, DEFAULT, DEFAULT,
+                    WARN_ONLY_FOR_TOO_MANY_OUTPUTS);
+    });
+
+    describe('63a-1. Join ((t2:e+M(t1>t2,ε|t1:h)){2}){2} ⨝ (t2:ee)* ' +
+             '(vocab hx/hex)', function() {
+        const fromGrammar: Grammar = Uni(Epsilon(), t1("h"));
+        const matchGrammar: Grammar = MatchFrom(fromGrammar, "t1", "t2");
+        const grammar: Grammar = Rep(Seq(t2("e"), matchGrammar), 2, 2);
+        const grammar2: Grammar = Rep(grammar, 2, 2);
+        const joinGrammar: Grammar = Join(grammar2, Rep(t2("ee")));
+        let grammarWithVocab: Grammar = Seq(joinGrammar,
+                                            Vocab({t1: "hx", t2: "hex"}));
+        grammarWithVocab = Cursor(["t1", "t2"], grammarWithVocab);
+        testHasTapes(grammarWithVocab, ['t1', 't2']);
+        testHasVocab(grammarWithVocab, {t1: 2, t2: 3});
+        const expectedResults: StringDict[] = [
+            {t2: 'eeee'},
+        ];
+        testGenerate(grammarWithVocab, expectedResults);
+    });
+
+    describe('63a-2. Join ((t2:e+M(t1>t2,ε|t1:h)){2}){2} ⨝ (t1:h+t2:eeh)* ' +
+             '(vocab hx/hex)', function() {
+        const fromGrammar: Grammar = Uni(Epsilon(), t1("h"));
+        const matchGrammar: Grammar = MatchFrom(fromGrammar, "t1", "t2");
+        const grammar: Grammar = Rep(Seq(t2("e"), matchGrammar), 2, 2);
+        const grammar2: Grammar = Rep(grammar, 2, 2);
+        const joinGrammar: Grammar = Join(grammar2, Rep(Seq(t1("h"), t2("eeh"))));
+        let grammarWithVocab: Grammar = Seq(joinGrammar,
+                                            Vocab({t1: "hx", t2: "hex"}));
+        grammarWithVocab = Cursor(["t1", "t2"], grammarWithVocab);
+        testHasTapes(grammarWithVocab, ['t1', 't2']);
+        testHasVocab(grammarWithVocab, {t1: 2, t2: 3});
+        const expectedResults: StringDict[] = [
+            {t1: 'hh', t2: 'eeheeh'},
+        ];
+        testGenerate(grammarWithVocab, expectedResults);
+    });
+
+    describe('63a-3. Join ((t2:e+M(t1>t2,ε|t1:h)){2}){2} ⨝ (t1:h+t2:ehe)* ' +
+             '(vocab hx/hex)', function() {
+        const fromGrammar: Grammar = Uni(Epsilon(), t1("h"));
+        const matchGrammar: Grammar = MatchFrom(fromGrammar, "t1", "t2");
+        const grammar: Grammar = Rep(Seq(t2("e"), matchGrammar), 2, 2);
+        const grammar2: Grammar = Rep(grammar, 2, 2);
+        const joinGrammar: Grammar = Join(grammar2, Rep(Seq(t1("h"), t2("ehe"))));
+        let grammarWithVocab: Grammar = Seq(joinGrammar,
+                                            Vocab({t1: "hx", t2: "hex"}));
+        grammarWithVocab = Cursor(["t1", "t2"], grammarWithVocab);
+        testHasTapes(grammarWithVocab, ['t1', 't2']);
+        testHasVocab(grammarWithVocab, {t1: 2, t2: 3});
+        const expectedResults: StringDict[] = [
+            {t1: 'hh', t2: 'eheehe'},
+        ];
+        testGenerate(grammarWithVocab, expectedResults);
+    });
+
+    describe('63b-1. Join (t2:ee)* ⨝ ((t2:e+M(t1>t2,ε|t1:h)){2}){2} ' +
+             '(vocab hx/hex)', function() {
+        const fromGrammar: Grammar = Uni(Epsilon(), t1("h"));
+        const matchGrammar: Grammar = MatchFrom(fromGrammar, "t1", "t2");
+        const grammar: Grammar = Rep(Seq(t2("e"), matchGrammar), 2, 2);
+        const grammar2: Grammar = Rep(grammar, 2, 2);
+        const joinGrammar: Grammar = Join(Rep(t2("ee")), grammar2);
+        let grammarWithVocab: Grammar = Seq(joinGrammar,
+                                            Vocab({t1: "hx", t2: "hex"}));
+        grammarWithVocab = Cursor(["t1", "t2"], grammarWithVocab);
+        testHasTapes(grammarWithVocab, ['t1', 't2']);
+        testHasVocab(grammarWithVocab, {t1: 2, t2: 3});
+        const expectedResults: StringDict[] = [
+            {t2: 'eeee'},
+        ];
+        testGenerate(grammarWithVocab, expectedResults);
+    });
+
+    describe('63b-2. Join (t1:h+t2:eeh)* ⨝ ((t2:e+M(t1>t2,ε|t1:h)){2}){2} ' +
+             '(vocab hx/hex)', function() {
+        const fromGrammar: Grammar = Uni(Epsilon(), t1("h"));
+        const matchGrammar: Grammar = MatchFrom(fromGrammar, "t1", "t2");
+        const grammar: Grammar = Rep(Seq(t2("e"), matchGrammar), 2, 2);
+        const grammar2: Grammar = Rep(grammar, 2, 2);
+        const joinGrammar: Grammar = Join(Rep(Seq(t1("h"), t2("eeh"))),
+                                          grammar2);
+        let grammarWithVocab: Grammar = Seq(joinGrammar, 
+                                            Vocab({t1: "hx", t2: "hex"}));
+        grammarWithVocab = Cursor(["t1", "t2"], grammarWithVocab);
+        testHasTapes(grammarWithVocab, ['t1', 't2']);
+        testHasVocab(grammarWithVocab, {t1: 2, t2: 3});
+        const expectedResults: StringDict[] = [
+            {t1: 'hh', t2: 'eeheeh'},
+        ];
+        testGenerate(grammarWithVocab, expectedResults);
+    });
+
+    describe('63b-3. Join (t1:h+t2:ehe)* ⨝ ((t2:e+M(t1>t2,ε|t1:h)){2}){2} ' +
+             '(vocab hx/hex)', function() {
+        const fromGrammar: Grammar = Uni(Epsilon(), t1("h"));
+        const matchGrammar: Grammar = MatchFrom(fromGrammar, "t1", "t2");
+        const grammar: Grammar = Rep(Seq(t2("e"), matchGrammar), 2, 2);
+        const grammar2: Grammar = Rep(grammar, 2, 2);
+        const joinGrammar: Grammar = Join(Rep(Seq(t1("h"), t2("ehe"))),
+                                          grammar2);
+        let grammarWithVocab: Grammar = Seq(joinGrammar,
+                                            Vocab({t1: "hx", t2: "hex"}));
+        grammarWithVocab = Cursor(["t1", "t2"], grammarWithVocab);
+        testHasTapes(grammarWithVocab, ['t1', 't2']);
+        testHasVocab(grammarWithVocab, {t1: 2, t2: 3});
+        const expectedResults: StringDict[] = [
+            {t1: 'hh', t2: 'eheehe'},
+        ];
+        testGenerate(grammarWithVocab, expectedResults);
+    });
+
+    describe('63c-1. Filter ((t2:e+M(t1>t2,ε|t1:h)){2}){2} [(t2:ee)*] ' +
+             '(vocab hx/hex)', function() {
+        const fromGrammar: Grammar = Uni(Epsilon(), t1("h"));
+        const matchGrammar: Grammar = MatchFrom(fromGrammar, "t1", "t2");
+        const grammar: Grammar = Rep(Seq(t2("e"), matchGrammar), 2, 2);
+        const grammar2: Grammar = Rep(grammar, 2, 2);
+        const filterGrammar: Grammar = Filter(grammar2, Rep(t2("ee")));
+        let grammarWithVocab: Grammar = Seq(filterGrammar,
+                                            Vocab({t1: "hx", t2: "hex"}));
+        grammarWithVocab = Cursor(["t1", "t2"], grammarWithVocab);
+        testHasTapes(grammarWithVocab, ['t1', 't2']);
+        testHasVocab(grammarWithVocab, {t1: 2, t2: 3});
+        const expectedResults: StringDict[] = [
+            {t2: 'eeee'},
+        ];
+        testGenerate(grammarWithVocab, expectedResults);
+    });
+
+    describe('63c-2. Filter ((t2:e+M(t1>t2,ε|t1:h)){2}){2} [(t1:h+t2:eeh)*] ' +
+             '(vocab hx/hex)', function() {
+        const fromGrammar: Grammar = Uni(Epsilon(), t1("h"));
+        const matchGrammar: Grammar = MatchFrom(fromGrammar, "t1", "t2");
+        const grammar: Grammar = Rep(Seq(t2("e"), matchGrammar), 2, 2);
+        const grammar2: Grammar = Rep(grammar, 2, 2);
+        const filterGrammar: Grammar = Filter(grammar2,
+                                              Rep(Seq(t1("h"), t2("eeh"))));
+        let grammarWithVocab: Grammar = Seq(filterGrammar,
+                                            Vocab({t1: "hx", t2: "hex"}));
+        grammarWithVocab = Cursor(["t1", "t2"], grammarWithVocab);
+        testHasTapes(grammarWithVocab, ['t1', 't2']);
+        testHasVocab(grammarWithVocab, {t1: 2, t2: 3});
+        const expectedResults: StringDict[] = [
+            {t1: 'hh', t2: 'eeheeh'},
+        ];
+        testGenerate(grammarWithVocab, expectedResults);
+    });
+
+    describe('63c-3. Filter ((t2:e+M(t1>t2,ε|t1:h)){2}){2} [(t1:h+t2:ehe)*] ' +
+             '(vocab hx/hex)', function() {
+        const fromGrammar: Grammar = Uni(Epsilon(), t1("h"));
+        const matchGrammar: Grammar = MatchFrom(fromGrammar, "t1", "t2");
+        const grammar: Grammar = Rep(Seq(t2("e"), matchGrammar), 2, 2);
+        const grammar2: Grammar = Rep(grammar, 2, 2);
+        const filterGrammar: Grammar = Filter(grammar2,
+                                              Rep(Seq(t1("h"), t2("ehe"))));
+        let grammarWithVocab: Grammar = Seq(filterGrammar,
+                                            Vocab({t1: "hx", t2: "hex"}));
+        grammarWithVocab = Cursor(["t1", "t2"], grammarWithVocab);
+        testHasTapes(grammarWithVocab, ['t1', 't2']);
+        testHasVocab(grammarWithVocab, {t1: 2, t2: 3});
+        const expectedResults: StringDict[] = [
+            {t1: 'hh', t2: 'eheehe'},
+        ];
+        testGenerate(grammarWithVocab, expectedResults);
+    });
+
+    describe('63d-1. Intersect ((t2:e+M(t1>t2,ε|t1:h)){2}){2} & (t2:ee)* ' +
+             '(vocab hx/hex)', function() {
+        const fromGrammar: Grammar = Uni(Epsilon(), t1("h"));
+        const matchGrammar: Grammar = MatchFrom(fromGrammar, "t1", "t2");
+        const grammar: Grammar = Rep(Seq(t2("e"), matchGrammar), 2, 2);
+        const grammar2: Grammar = Rep(grammar, 2, 2);
+        const interGrammar: Grammar = Intersect(grammar2, Rep(t2("ee")));
+        let grammarWithVocab: Grammar = Seq(interGrammar,
+                                            Vocab({t1: "hx", t2: "hex"}));
+        grammarWithVocab = Cursor(["t1", "t2"], grammarWithVocab);
+        testHasTapes(grammarWithVocab, ['t1', 't2']);
+        testHasVocab(grammarWithVocab, {t1: 2, t2: 3});
+        const expectedResults: StringDict[] = [
+            {t2: 'eeee'},
+        ];
+        testGenerate(grammarWithVocab, expectedResults);
+    });
+
+    describe('63d-2. Intersect ((t2:e+M(t1>t2,ε|t1:h)){2}){2} & (t1:h+t2:eeh)* ' +
+             '(vocab hx/hex)', function() {
+        const fromGrammar: Grammar = Uni(Epsilon(), t1("h"));
+        const matchGrammar: Grammar = MatchFrom(fromGrammar, "t1", "t2");
+        const grammar: Grammar = Rep(Seq(t2("e"), matchGrammar), 2, 2);
+        const grammar2: Grammar = Rep(grammar, 2, 2);
+        const interGrammar: Grammar = Intersect(grammar2,
+                                                Rep(Seq(t1("h"), t2("eeh"))));
+        let grammarWithVocab: Grammar = Seq(interGrammar,
+                                            Vocab({t1: "hx", t2: "hex"}));
+        grammarWithVocab = Cursor(["t1", "t2"], grammarWithVocab);
+        testHasTapes(grammarWithVocab, ['t1', 't2']);
+        testHasVocab(grammarWithVocab, {t1: 2, t2: 3});
+        const expectedResults: StringDict[] = [
+            {t1: 'hh', t2: 'eeheeh'},
+        ];
+        testGenerate(grammarWithVocab, expectedResults);
+    });
+
+    describe('63d-3. Intersect ((t2:e+M(t1>t2,ε|t1:h)){2}){2} & (t1:h+t2:ehe)* ' +
+             '(vocab hx/hex)', function() {
+        const fromGrammar: Grammar = Uni(Epsilon(), t1("h"));
+        const matchGrammar: Grammar = MatchFrom(fromGrammar, "t1", "t2");
+        const grammar: Grammar = Rep(Seq(t2("e"), matchGrammar), 2, 2);
+        const grammar2: Grammar = Rep(grammar, 2, 2);
+        const interGrammar: Grammar = Intersect(grammar2,
+                                                Rep(Seq(t1("h"), t2("ehe"))));
+        let grammarWithVocab: Grammar = Seq(interGrammar,
+                                            Vocab({t1: "hx", t2: "hex"}));
+        grammarWithVocab = Cursor(["t1", "t2"], grammarWithVocab);
+        testHasTapes(grammarWithVocab, ['t1', 't2']);
+        testHasVocab(grammarWithVocab, {t1: 2, t2: 3});
+        const expectedResults: StringDict[] = [
+            {t1: 'hh', t2: 'eheehe'},
+        ];
+        testGenerate(grammarWithVocab, expectedResults);
+    });
+
+    describe('63e-1. Intersect (t2:ee)* & ((t2:e+M(t1>t2,ε|t1:h)){2}){2} ' +
+             '(vocab hx/hex)', function() {
+        const fromGrammar: Grammar = Uni(Epsilon(), t1("h"));
+        const matchGrammar: Grammar = MatchFrom(fromGrammar, "t1", "t2");
+        const grammar: Grammar = Rep(Seq(t2("e"), matchGrammar), 2, 2);
+        const grammar2: Grammar = Rep(grammar, 2, 2);
+        const interGrammar: Grammar = Intersect(Rep(t2("ee")), grammar2);
+        let grammarWithVocab: Grammar = Seq(interGrammar,
+                                            Vocab({t1: "hx", t2: "hex"}));
+        grammarWithVocab = Cursor(["t1", "t2"], grammarWithVocab);
+        testHasTapes(grammarWithVocab, ['t1', 't2']);
+        testHasVocab(grammarWithVocab, {t1: 2, t2: 3});
+        const expectedResults: StringDict[] = [
+            {t2: 'eeee'},
+        ];
+        testGenerate(grammarWithVocab, expectedResults);
+    });
+
+    describe('63e-2. Intersect (t1:h+t2:eeh)* & ((t2:e+M(t1>t2,ε|t1:h)){2}){2} ' +
+            '(vocab hx/hex)', function() {
+        const fromGrammar: Grammar = Uni(Epsilon(), t1("h"));
+        const matchGrammar: Grammar = MatchFrom(fromGrammar, "t1", "t2");
+        const grammar: Grammar = Rep(Seq(t2("e"), matchGrammar), 2, 2);
+        const grammar2: Grammar = Rep(grammar, 2, 2);
+        const interGrammar: Grammar = Intersect(Rep(Seq(t1("h"), t2("eeh"))),
+                                                grammar2);
+        let grammarWithVocab: Grammar = Seq(interGrammar,
+                                            Vocab({t1: "hx", t2: "hex"}));
+        grammarWithVocab = Cursor(["t1", "t2"], grammarWithVocab);
+        testHasTapes(grammarWithVocab, ['t1', 't2']);
+        testHasVocab(grammarWithVocab, {t1: 2, t2: 3});
+        const expectedResults: StringDict[] = [
+            {t1: 'hh', t2: 'eeheeh'},
+        ];
+        testGenerate(grammarWithVocab, expectedResults);
+    });
+
+    describe('63e-3. Intersect (t1:h+t2:ehe)* & ((t2:e+M(t1>t2,ε|t1:h)){2}){2} ' +
+             '(vocab hx/hex)', function() {
+        const fromGrammar: Grammar = Uni(Epsilon(), t1("h"));
+        const matchGrammar: Grammar = MatchFrom(fromGrammar, "t1", "t2");
+        const grammar: Grammar = Rep(Seq(t2("e"), matchGrammar), 2, 2);
+        const grammar2: Grammar = Rep(grammar, 2, 2);
+        const interGrammar: Grammar = Intersect(Rep(Seq(t1("h"), t2("ehe"))),
+                                                grammar2);
+        let grammarWithVocab: Grammar = Seq(interGrammar,
+                                            Vocab({t1: "hx", t2: "hex"}));
+        grammarWithVocab = Cursor(["t1", "t2"], grammarWithVocab);
+        testHasTapes(grammarWithVocab, ['t1', 't2']);
+        testHasVocab(grammarWithVocab, {t1: 2, t2: 3});
+        const expectedResults: StringDict[] = [
+            {t1: 'hh', t2: 'eheehe'},
+        ];
+        testGenerate(grammarWithVocab, expectedResults);
+    });
+
+    describe('64. ((t2:e+M(t1>t2,ε|t1:h)){2})* (vocab hx/hex)', function() {
+        const fromGrammar: Grammar = Uni(Epsilon(), t1("h"));
+        const matchGrammar: Grammar = MatchFrom(fromGrammar, "t1", "t2");
+        const grammar: Grammar = Rep(Seq(t2("e"), matchGrammar), 2, 2);
+        const grammarStar: Grammar = Rep(grammar);
+        let grammarWithVocab: Grammar = Seq(grammarStar, Vocab({t1: "hx", t2: "hex"}));
+        grammarWithVocab = Count({t1: 2, t2: 6}, grammarWithVocab);
+        grammarWithVocab = Cursor(["t2", "t1"], grammarWithVocab);
+        testHasTapes(grammarWithVocab, ['t1', 't2']);
+        testHasVocab(grammarWithVocab, {t1: 2, t2: 3});
+        const expectedResults: StringDict[] = [
+            {},
+            {t2: 'ee'},
+            {t2: 'eeee'},
+            {t2: 'eeeeee'},
+            {t1: 'h', t2: 'eeh'},     {t1: 'h', t2: 'ehe'},
+            {t1: 'h', t2: 'eeeeh'},   {t1: 'h', t2: 'eeehe'},
+            {t1: 'h', t2: 'eehee'},   {t1: 'h', t2: 'eheee'},
+            {t1: 'hh', t2: 'eheh'},   {t1: 'hh', t2: 'eeeheh'},
+            {t1: 'hh', t2: 'eeheeh'}, {t1: 'hh', t2: 'eehehe'},
+            {t1: 'hh', t2: 'eheeeh'}, {t1: 'hh', t2: 'eheehe'},
+            {t1: 'hh', t2: 'ehehee'},
+        ];
+        testGenerate(grammarWithVocab, expectedResults,
+                    DEFAULT, DEFAULT, DEFAULT, DEFAULT,
+                    WARN_ONLY_FOR_TOO_MANY_OUTPUTS);
+    });
+
+    describe('64a-1. Join ((t2:e+M(t1>t2,ε|t1:h)){2})* ⨝ (t2:ee){2} ' +
+             '(vocab hx/hex)', function() {
+        const fromGrammar: Grammar = Uni(Epsilon(), t1("h"));
+        const matchGrammar: Grammar = MatchFrom(fromGrammar, "t1", "t2");
+        const grammar: Grammar = Rep(Seq(t2("e"), matchGrammar), 2, 2);
+        const grammarStar: Grammar = Rep(grammar);
+        const joinGrammar: Grammar = Join(grammarStar, Rep(t2("ee"), 2, 2));
+        let grammarWithVocab: Grammar = Seq(joinGrammar,
+                                            Vocab({t1: "hx", t2: "hex"}));
+        grammarWithVocab = Cursor(["t1", "t2"], grammarWithVocab);
+        testHasTapes(grammarWithVocab, ['t1', 't2']);
+        testHasVocab(grammarWithVocab, {t1: 2, t2: 3});
+        const expectedResults: StringDict[] = [
+            {t2: 'eeee'},
+        ];
+        testGenerate(grammarWithVocab, expectedResults);
+    });
+
+    describe('64a-2. Join ((t2:e+M(t1>t2,ε|t1:h)){2})* ⨝ (t1:h+t2:eeh){2} ' +
+            '(vocab hx/hex)', function() {
+        const fromGrammar: Grammar = Uni(Epsilon(), t1("h"));
+        const matchGrammar: Grammar = MatchFrom(fromGrammar, "t1", "t2");
+        const grammar: Grammar = Rep(Seq(t2("e"), matchGrammar), 2, 2);
+        const grammarStar: Grammar = Rep(grammar);
+        const joinGrammar: Grammar = Join(grammarStar,
+                                          Rep(Seq(t1("h"), t2("eeh")), 2, 2));
+        let grammarWithVocab: Grammar = Seq(joinGrammar,
+                                            Vocab({t1: "hx", t2: "hex"}));
+        grammarWithVocab = Cursor(["t1", "t2"], grammarWithVocab);
+        testHasTapes(grammarWithVocab, ['t1', 't2']);
+        testHasVocab(grammarWithVocab, {t1: 2, t2: 3});
+        const expectedResults: StringDict[] = [
+            {t1: 'hh', t2: 'eeheeh'},
+        ];
+        testGenerate(grammarWithVocab, expectedResults);
+    });
+
+    describe('64a-3. Join ((t2:e+M(t1>t2,ε|t1:h)){2})* ⨝ (t1:h+t2:ehe){2} ' +
+             '(vocab hx/hex)', function() {
+        const fromGrammar: Grammar = Uni(Epsilon(), t1("h"));
+        const matchGrammar: Grammar = MatchFrom(fromGrammar, "t1", "t2");
+        const grammar: Grammar = Rep(Seq(t2("e"), matchGrammar), 2, 2);
+        const grammarStar: Grammar = Rep(grammar);
+        const joinGrammar: Grammar = Join(grammarStar,
+                                          Rep(Seq(t1("h"), t2("ehe")), 2, 2));
+        let grammarWithVocab: Grammar = Seq(joinGrammar,
+                                            Vocab({t1: "hx", t2: "hex"}));
+        grammarWithVocab = Cursor(["t1", "t2"], grammarWithVocab);
+        testHasTapes(grammarWithVocab, ['t1', 't2']);
+        testHasVocab(grammarWithVocab, {t1: 2, t2: 3});
+        const expectedResults: StringDict[] = [
+            {t1: 'hh', t2: 'eheehe'},
+        ];
+        testGenerate(grammarWithVocab, expectedResults);
+    });
+
+    describe('64b-1. Join (t2:ee){2} ⨝ ((t2:e+M(t1>t2,ε|t1:h)){2})* ' +
+             '(vocab hx/hex)', function() {
+        const fromGrammar: Grammar = Uni(Epsilon(), t1("h"));
+        const matchGrammar: Grammar = MatchFrom(fromGrammar, "t1", "t2");
+        const grammar: Grammar = Rep(Seq(t2("e"), matchGrammar), 2, 2);
+        const grammarStar: Grammar = Rep(grammar);
+        const joinGrammar: Grammar = Join(Rep(t2("ee"), 2, 2), grammarStar);
+        let grammarWithVocab: Grammar = Seq(joinGrammar,
+                                            Vocab({t1: "hx", t2: "hex"}));
+        grammarWithVocab = Cursor(["t1", "t2"], grammarWithVocab);
+        testHasTapes(grammarWithVocab, ['t1', 't2']);
+        testHasVocab(grammarWithVocab, {t1: 2, t2: 3});
+        const expectedResults: StringDict[] = [
+            {t2: 'eeee'},
+        ];
+        testGenerate(grammarWithVocab, expectedResults);
+    });
+
+    describe('64b-2. Join (t1:h+t2:eeh){2} ⨝ ((t2:e+M(t1>t2,ε|t1:h)){2})* ' +
+             '(vocab hx/hex)', function() {
+        const fromGrammar: Grammar = Uni(Epsilon(), t1("h"));
+        const matchGrammar: Grammar = MatchFrom(fromGrammar, "t1", "t2");
+        const grammar: Grammar = Rep(Seq(t2("e"), matchGrammar), 2, 2);
+        const grammarStar: Grammar = Rep(grammar);
+        const joinGrammar: Grammar = Join(Rep(Seq(t1("h"), t2("eeh")), 2, 2),
+                                          grammarStar);
+        let grammarWithVocab: Grammar = Seq(joinGrammar,
+                                            Vocab({t1: "hx", t2: "hex"}));
+        grammarWithVocab = Cursor(["t1", "t2"], grammarWithVocab);
+        testHasTapes(grammarWithVocab, ['t1', 't2']);
+        testHasVocab(grammarWithVocab, {t1: 2, t2: 3});
+        const expectedResults: StringDict[] = [
+            {t1: 'hh', t2: 'eeheeh'},
+        ];
+        testGenerate(grammarWithVocab, expectedResults);
+    });
+
+    describe('64b-3. Join (t1:h+t2:ehe){2} ⨝ ((t2:e+M(t1>t2,ε|t1:h)){2})* ' +
+             '(vocab hx/hex)', function() {
+        const fromGrammar: Grammar = Uni(Epsilon(), t1("h"));
+        const matchGrammar: Grammar = MatchFrom(fromGrammar, "t1", "t2");
+        const grammar: Grammar = Rep(Seq(t2("e"), matchGrammar), 2, 2);
+        const grammarStar: Grammar = Rep(grammar);
+        const joinGrammar: Grammar = Join(Rep(Seq(t1("h"), t2("ehe")), 2, 2),
+                                          grammarStar);
+        let grammarWithVocab: Grammar = Seq(joinGrammar,
+                                            Vocab({t1: "hx", t2: "hex"}));
+        grammarWithVocab = Cursor(["t1", "t2"], grammarWithVocab);
+        testHasTapes(grammarWithVocab, ['t1', 't2']);
+        testHasVocab(grammarWithVocab, {t1: 2, t2: 3});
+        const expectedResults: StringDict[] = [
+            {t1: 'hh', t2: 'eheehe'},
+        ];
+        testGenerate(grammarWithVocab, expectedResults);
+    });
+
+    describe('64c-1. Filter ((t2:e+M(t1>t2,ε|t1:h)){2})* [(t2:ee){2}] ' +
+             '(vocab hx/hex)', function() {
+        const fromGrammar: Grammar = Uni(Epsilon(), t1("h"));
+        const matchGrammar: Grammar = MatchFrom(fromGrammar, "t1", "t2");
+        const grammar: Grammar = Rep(Seq(t2("e"), matchGrammar), 2, 2);
+        const grammarStar: Grammar = Rep(grammar);
+        const filterGrammar: Grammar = Filter(grammarStar, Rep(t2("ee"), 2, 2));
+        let grammarWithVocab: Grammar = Seq(filterGrammar,
+                                            Vocab({t1: "hx", t2: "hex"}));
+        grammarWithVocab = Cursor(["t1", "t2"], grammarWithVocab);
+        testHasTapes(grammarWithVocab, ['t1', 't2']);
+        testHasVocab(grammarWithVocab, {t1: 2, t2: 3});
+        const expectedResults: StringDict[] = [
+            {t2: 'eeee'},
+        ];
+        testGenerate(grammarWithVocab, expectedResults);
+    });
+
+    describe('64c-2. Filter ((t2:e+M(t1>t2,ε|t1:h)){2})* [(t1:h+t2:eeh){2}] ' +
+             '(vocab hx/hex)', function() {
+        const fromGrammar: Grammar = Uni(Epsilon(), t1("h"));
+        const matchGrammar: Grammar = MatchFrom(fromGrammar, "t1", "t2");
+        const grammar: Grammar = Rep(Seq(t2("e"), matchGrammar), 2, 2);
+        const grammarStar: Grammar = Rep(grammar);
+        const filterGrammar: Grammar = Filter(grammarStar,
+                                              Rep(Seq(t1("h"), t2("eeh")), 2, 2));
+        let grammarWithVocab: Grammar = Seq(filterGrammar,
+                                            Vocab({t1: "hx", t2: "hex"}));
+        grammarWithVocab = Cursor(["t1", "t2"], grammarWithVocab);
+        testHasTapes(grammarWithVocab, ['t1', 't2']);
+        testHasVocab(grammarWithVocab, {t1: 2, t2: 3});
+        const expectedResults: StringDict[] = [
+            {t1: 'hh', t2: 'eeheeh'},
+        ];
+        testGenerate(grammarWithVocab, expectedResults);
+    });
+
+    describe('64c-3. Filter ((t2:e+M(t1>t2,ε|t1:h)){2})* [(t1:h+t2:ehe){2}] ' +
+             '(vocab hx/hex)', function() {
+        const fromGrammar: Grammar = Uni(Epsilon(), t1("h"));
+        const matchGrammar: Grammar = MatchFrom(fromGrammar, "t1", "t2");
+        const grammar: Grammar = Rep(Seq(t2("e"), matchGrammar), 2, 2);
+        const grammarStar: Grammar = Rep(grammar);
+        const filterGrammar: Grammar = Filter(grammarStar,
+                                              Rep(Seq(t1("h"), t2("ehe")), 2, 2));
+        let grammarWithVocab: Grammar = Seq(filterGrammar,
+                                            Vocab({t1: "hx", t2: "hex"}));
+        grammarWithVocab = Cursor(["t1", "t2"], grammarWithVocab);
+        testHasTapes(grammarWithVocab, ['t1', 't2']);
+        testHasVocab(grammarWithVocab, {t1: 2, t2: 3});
+        const expectedResults: StringDict[] = [
+            {t1: 'hh', t2: 'eheehe'},
+        ];
+        testGenerate(grammarWithVocab, expectedResults);
+    });
+
+    describe('64d-1. Intersect ((t2:e+M(t1>t2,ε|t1:h)){2})* & (t2:ee){2} ' +
+             '(vocab hx/hex)', function() {
+        const fromGrammar: Grammar = Uni(Epsilon(), t1("h"));
+        const matchGrammar: Grammar = MatchFrom(fromGrammar, "t1", "t2");
+        const grammar: Grammar = Rep(Seq(t2("e"), matchGrammar), 2, 2);
+        const grammarStar: Grammar = Rep(grammar);
+        const interGrammar: Grammar = Intersect(grammarStar, Rep(t2("ee"), 2, 2));
+        let grammarWithVocab: Grammar = Seq(interGrammar,
+                                            Vocab({t1: "hx", t2: "hex"}));
+        grammarWithVocab = Cursor(["t1", "t2"], grammarWithVocab);
+        testHasTapes(grammarWithVocab, ['t1', 't2']);
+        testHasVocab(grammarWithVocab, {t1: 2, t2: 3});
+        const expectedResults: StringDict[] = [
+            {t2: 'eeee'},
+        ];
+        testGenerate(grammarWithVocab, expectedResults);
+    });
+
+    describe('64d-2. Intersect ((t2:e+M(t1>t2,ε|t1:h)){2})* & (t1:h+t2:eeh){2} ' +
+             '(vocab hx/hex)', function() {
+        const fromGrammar: Grammar = Uni(Epsilon(), t1("h"));
+        const matchGrammar: Grammar = MatchFrom(fromGrammar, "t1", "t2");
+        const grammar: Grammar = Rep(Seq(t2("e"), matchGrammar), 2, 2);
+        const grammarStar: Grammar = Rep(grammar);
+        const interGrammar: Grammar = Intersect(grammarStar,
+                                                Rep(Seq(t1("h"), t2("eeh")), 2, 2));
+        let grammarWithVocab: Grammar = Seq(interGrammar,
+                                            Vocab({t1: "hx", t2: "hex"}));
+        grammarWithVocab = Cursor(["t1", "t2"], grammarWithVocab);
+        testHasTapes(grammarWithVocab, ['t1', 't2']);
+        testHasVocab(grammarWithVocab, {t1: 2, t2: 3});
+        const expectedResults: StringDict[] = [
+            {t1: 'hh', t2: 'eeheeh'},
+        ];
+        testGenerate(grammarWithVocab, expectedResults);
+    });
+
+    describe('64d-3. Intersect ((t2:e+M(t1>t2,ε|t1:h)){2})* & (t1:h+t2:ehe){2} ' +
+             '(vocab hx/hex)', function() {
+        const fromGrammar: Grammar = Uni(Epsilon(), t1("h"));
+        const matchGrammar: Grammar = MatchFrom(fromGrammar, "t1", "t2");
+        const grammar: Grammar = Rep(Seq(t2("e"), matchGrammar), 2, 2);
+        const grammarStar: Grammar = Rep(grammar);
+        const interGrammar: Grammar = Intersect(grammarStar,
+                                                Rep(Seq(t1("h"), t2("ehe")), 2, 2));
+        let grammarWithVocab: Grammar = Seq(interGrammar,
+                                            Vocab({t1: "hx", t2: "hex"}));
+        grammarWithVocab = Cursor(["t1", "t2"], grammarWithVocab);
+        testHasTapes(grammarWithVocab, ['t1', 't2']);
+        testHasVocab(grammarWithVocab, {t1: 2, t2: 3});
+        const expectedResults: StringDict[] = [
+            {t1: 'hh', t2: 'eheehe'},
+        ];
+        testGenerate(grammarWithVocab, expectedResults);
+    });
+
+    describe('64e-1. Intersect (t2:ee){2} & ((t2:e+M(t1>t2,ε|t1:h)){2})* ' +
+             '(vocab hx/hex)', function() {
+        const fromGrammar: Grammar = Uni(Epsilon(), t1("h"));
+        const matchGrammar: Grammar = MatchFrom(fromGrammar, "t1", "t2");
+        const grammar: Grammar = Rep(Seq(t2("e"), matchGrammar), 2, 2);
+        const grammarStar: Grammar = Rep(grammar);
+        const interGrammar: Grammar = Intersect(Rep(t2("ee"), 2, 2), grammarStar);
+        let grammarWithVocab: Grammar = Seq(interGrammar,
+                                            Vocab({t1: "hx", t2: "hex"}));
+        grammarWithVocab = Cursor(["t1", "t2"], grammarWithVocab);
+        testHasTapes(grammarWithVocab, ['t1', 't2']);
+        testHasVocab(grammarWithVocab, {t1: 2, t2: 3});
+        const expectedResults: StringDict[] = [
+            {t2: 'eeee'},
+        ];
+        testGenerate(grammarWithVocab, expectedResults);
+    });
+
+    describe('64e-2. Intersect (t1:h+t2:eeh){2} & ((t2:e+M(t1>t2,ε|t1:h)){2})* ' +
+             '(vocab hx/hex)', function() {
+        const fromGrammar: Grammar = Uni(Epsilon(), t1("h"));
+        const matchGrammar: Grammar = MatchFrom(fromGrammar, "t1", "t2");
+        const grammar: Grammar = Rep(Seq(t2("e"), matchGrammar), 2, 2);
+        const grammarStar: Grammar = Rep(grammar);
+        const interGrammar: Grammar = Intersect(Rep(Seq(t1("h"), t2("eeh")), 2, 2),
+                                                grammarStar);
+        let grammarWithVocab: Grammar = Seq(interGrammar,
+                                            Vocab({t1: "hx", t2: "hex"}));
+        grammarWithVocab = Cursor(["t1", "t2"], grammarWithVocab);
+        testHasTapes(grammarWithVocab, ['t1', 't2']);
+        testHasVocab(grammarWithVocab, {t1: 2, t2: 3});
+        const expectedResults: StringDict[] = [
+            {t1: 'hh', t2: 'eeheeh'},
+        ];
+        testGenerate(grammarWithVocab, expectedResults);
+    });
+
+    describe('64e-3. Intersect (t1:h+t2:ehe){2} & ((t2:e+M(t1>t2,ε|t1:h)){2})* ' +
+             '(vocab hx/hex)', function() {
+        const fromGrammar: Grammar = Uni(Epsilon(), t1("h"));
+        const matchGrammar: Grammar = MatchFrom(fromGrammar, "t1", "t2");
+        const grammar: Grammar = Rep(Seq(t2("e"), matchGrammar), 2, 2);
+        const grammarStar: Grammar = Rep(grammar);
+        const interGrammar: Grammar = Intersect(Rep(Seq(t1("h"), t2("ehe")), 2, 2),
+                                                grammarStar);
+        let grammarWithVocab: Grammar = Seq(interGrammar,
+                                            Vocab({t1: "hx", t2: "hex"}));
+        grammarWithVocab = Cursor(["t1", "t2"], grammarWithVocab);
+        testHasTapes(grammarWithVocab, ['t1', 't2']);
+        testHasVocab(grammarWithVocab, {t1: 2, t2: 3});
+        const expectedResults: StringDict[] = [
+            {t1: 'hh', t2: 'eheehe'},
+        ];
+        testGenerate(grammarWithVocab, expectedResults);
+    });
+
+    describe('65. ((t2:e+M(t1>t2,ε|t1:h))*){2} (vocab hx/hex)', function() {
+        const fromGrammar: Grammar = Uni(Epsilon(), t1("h"));
+        const matchGrammar: Grammar = MatchFrom(fromGrammar, "t1", "t2");
+        const grammar: Grammar = Rep(Seq(t2("e"), matchGrammar));
+        const grammar2: Grammar = Rep(grammar, 2, 2);
+        let grammarWithVocab: Grammar = Seq(grammar2, Vocab({t1: "hx", t2: "hex"}));
+        grammarWithVocab = Count({t1: 2, t2: 6}, grammarWithVocab);
+        grammarWithVocab = Cursor(["t2", "t1"], grammarWithVocab);
+        testHasTapes(grammarWithVocab, ['t1', 't2']);
+        testHasVocab(grammarWithVocab, {t1: 2, t2: 3});
+        const expectedResults: StringDict[] = [
+            {},
+            {t2: 'e'},     {t2: 'ee'},    {t2: 'eee'},
+            {t2: 'eeee'},  {t2: 'eeeee'}, {t2: 'eeeeee'},
+            {t1: 'h', t2: 'eh'},      {t1: 'h', t2: 'eeh'},
+            {t1: 'h', t2: 'ehe'},     {t1: 'h', t2: 'eeeh'},
+            {t1: 'h', t2: 'eehe'},    {t1: 'h', t2: 'ehee'},
+            {t1: 'h', t2: 'eeeeh'},   {t1: 'h', t2: 'eeehe'},
+            {t1: 'h', t2: 'eehee'},   {t1: 'h', t2: 'eheee'},
+            {t1: 'h', t2: 'eeeeeh'},  {t1: 'h', t2: 'eeeehe'},
+            {t1: 'h', t2: 'eeehee'},  {t1: 'h', t2: 'eeheee'},
+            {t1: 'h', t2: 'eheeee'},  {t1: 'hh', t2: 'eheh'},
+            {t1: 'hh', t2: 'eeheh'},  {t1: 'hh', t2: 'eheeh'},
+            {t1: 'hh', t2: 'ehehe'},  {t1: 'hh', t2: 'eeeheh'},
+            {t1: 'hh', t2: 'eeheeh'}, {t1: 'hh', t2: 'eehehe'},
+            {t1: 'hh', t2: 'eheeeh'}, {t1: 'hh', t2: 'eheehe'},
+            {t1: 'hh', t2: 'ehehee'},
+        ];
+        testGenerate(grammarWithVocab, expectedResults,
+                    DEFAULT, DEFAULT, DEFAULT, DEFAULT,
+                    WARN_ONLY_FOR_TOO_MANY_OUTPUTS);
+    });
+
+    describe('65a-1. Join ((t2:e+M(t1>t2,ε|t1:h))*){2} ⨝ (t2:ee){2} ' +
+             '(vocab hx/hex)', function() {
+        const fromGrammar: Grammar = Uni(Epsilon(), t1("h"));
+        const matchGrammar: Grammar = MatchFrom(fromGrammar, "t1", "t2");
+        const grammar: Grammar = Rep(Seq(t2("e"), matchGrammar));
+        const grammar2: Grammar = Rep(grammar, 2, 2);
+        const joinGrammar: Grammar = Join(grammar2, Rep(t2("ee"), 2, 2));
+        let grammarWithVocab: Grammar = Seq(joinGrammar,
+                                            Vocab({t1: "hx", t2: "hex"}));
+        grammarWithVocab = Cursor(["t1", "t2"], grammarWithVocab);
+        testHasTapes(grammarWithVocab, ['t1', 't2']);
+        testHasVocab(grammarWithVocab, {t1: 2, t2: 3});
+        const expectedResults: StringDict[] = [
+            {t2: 'eeee'},
+        ];
+        testGenerate(grammarWithVocab, expectedResults,
+                    DEFAULT, DEFAULT, DEFAULT, DEFAULT,
+                    WARN_ONLY_FOR_TOO_MANY_OUTPUTS);
+    });
+
+    describe('65a-2. Join ((t2:e+M(t1>t2,ε|t1:h))*){2} ⨝ (t1:h+t2:eeh){2} ' +
+             '(vocab hx/hex)', function() {
+        const fromGrammar: Grammar = Uni(Epsilon(), t1("h"));
+        const matchGrammar: Grammar = MatchFrom(fromGrammar, "t1", "t2");
+        const grammar: Grammar = Rep(Seq(t2("e"), matchGrammar));
+        const grammar2: Grammar = Rep(grammar, 2, 2);
+        const joinGrammar: Grammar = Join(grammar2,
+                                          Rep(Seq(t1("h"), t2("eeh")), 2, 2));
+        let grammarWithVocab: Grammar = Seq(joinGrammar,
+                                            Vocab({t1: "hx", t2: "hex"}));
+        grammarWithVocab = Cursor(["t1", "t2"], grammarWithVocab);
+        testHasTapes(grammarWithVocab, ['t1', 't2']);
+        testHasVocab(grammarWithVocab, {t1: 2, t2: 3});
+        const expectedResults: StringDict[] = [
+            {t1: 'hh', t2: 'eeheeh'},
+        ];
+        testGenerate(grammarWithVocab, expectedResults,
+                    DEFAULT, DEFAULT, DEFAULT, DEFAULT,
+                    WARN_ONLY_FOR_TOO_MANY_OUTPUTS);
+    });
+
+    describe('65a-3. Join ((t2:e+M(t1>t2,ε|t1:h))*){2} ⨝ (t1:h+t2:ehe){2} ' +
+             '(vocab hx/hex)', function() {
+        const fromGrammar: Grammar = Uni(Epsilon(), t1("h"));
+        const matchGrammar: Grammar = MatchFrom(fromGrammar, "t1", "t2");
+        const grammar: Grammar = Rep(Seq(t2("e"), matchGrammar));
+        const grammar2: Grammar = Rep(grammar, 2, 2);
+        const joinGrammar: Grammar = Join(grammar2,
+                                          Rep(Seq(t1("h"), t2("ehe")), 2, 2));
+        let grammarWithVocab: Grammar = Seq(joinGrammar,
+                                            Vocab({t1: "hx", t2: "hex"}));
+        grammarWithVocab = Cursor(["t1", "t2"], grammarWithVocab);
+        testHasTapes(grammarWithVocab, ['t1', 't2']);
+        testHasVocab(grammarWithVocab, {t1: 2, t2: 3});
+        const expectedResults: StringDict[] = [
+            {t1: 'hh', t2: 'eheehe'},
+        ];
+        testGenerate(grammarWithVocab, expectedResults,
+                    DEFAULT, DEFAULT, DEFAULT, DEFAULT,
+                    WARN_ONLY_FOR_TOO_MANY_OUTPUTS);
+    });
+
+    describe('65b-1. Join (t2:ee){2} ⨝ ((t2:e+M(t1>t2,ε|t1:h))*){2} ' +
+             '(vocab hx/hex)', function() {
+        const fromGrammar: Grammar = Uni(Epsilon(), t1("h"));
+        const matchGrammar: Grammar = MatchFrom(fromGrammar, "t1", "t2");
+        const grammar: Grammar = Rep(Seq(t2("e"), matchGrammar));
+        const grammar2: Grammar = Rep(grammar, 2, 2);
+        const joinGrammar: Grammar = Join(Rep(t2("ee"), 2, 2), grammar2);
+        let grammarWithVocab: Grammar = Seq(joinGrammar,
+                                            Vocab({t1: "hx", t2: "hex"}));
+        grammarWithVocab = Cursor(["t1", "t2"], grammarWithVocab);
+        testHasTapes(grammarWithVocab, ['t1', 't2']);
+        testHasVocab(grammarWithVocab, {t1: 2, t2: 3});
+        const expectedResults: StringDict[] = [
+            {t2: 'eeee'},
+        ];
+        testGenerate(grammarWithVocab, expectedResults,
+                    DEFAULT, DEFAULT, DEFAULT, DEFAULT,
+                    WARN_ONLY_FOR_TOO_MANY_OUTPUTS);
+    });
+
+    describe('65b-2. Join (t1:h+t2:eeh){2} ⨝ ((t2:e+M(t1>t2,ε|t1:h))*){2} ' +
+             '(vocab hx/hex)', function() {
+        const fromGrammar: Grammar = Uni(Epsilon(), t1("h"));
+        const matchGrammar: Grammar = MatchFrom(fromGrammar, "t1", "t2");
+        const grammar: Grammar = Rep(Seq(t2("e"), matchGrammar));
+        const grammar2: Grammar = Rep(grammar, 2, 2);
+        const joinGrammar: Grammar = Join(Rep(Seq(t1("h"), t2("eeh")), 2, 2),
+                                          grammar2);
+        let grammarWithVocab: Grammar = Seq(joinGrammar,
+                                            Vocab({t1: "hx", t2: "hex"}));
+        grammarWithVocab = Cursor(["t1", "t2"], grammarWithVocab);
+        testHasTapes(grammarWithVocab, ['t1', 't2']);
+        testHasVocab(grammarWithVocab, {t1: 2, t2: 3});
+        const expectedResults: StringDict[] = [
+            {t1: 'hh', t2: 'eeheeh'},
+        ];
+        testGenerate(grammarWithVocab, expectedResults,
+                    DEFAULT, DEFAULT, DEFAULT, DEFAULT,
+                    WARN_ONLY_FOR_TOO_MANY_OUTPUTS);
+    });
+
+    describe('65b-3. Join (t1:h+t2:ehe){2} ⨝ ((t2:e+M(t1>t2,ε|t1:h))*){2} ' +
+             '(vocab hx/hex)', function() {
+        const fromGrammar: Grammar = Uni(Epsilon(), t1("h"));
+        const matchGrammar: Grammar = MatchFrom(fromGrammar, "t1", "t2");
+        const grammar: Grammar = Rep(Seq(t2("e"), matchGrammar));
+        const grammar2: Grammar = Rep(grammar, 2, 2);
+        const joinGrammar: Grammar = Join(Rep(Seq(t1("h"), t2("ehe")), 2, 2),
+                                          grammar2);
+        let grammarWithVocab: Grammar = Seq(joinGrammar,
+                                            Vocab({t1: "hx", t2: "hex"}));
+        grammarWithVocab = Cursor(["t1", "t2"], grammarWithVocab);
+        testHasTapes(grammarWithVocab, ['t1', 't2']);
+        testHasVocab(grammarWithVocab, {t1: 2, t2: 3});
+        const expectedResults: StringDict[] = [
+            {t1: 'hh', t2: 'eheehe'},
+        ];
+        testGenerate(grammarWithVocab, expectedResults,
+                    DEFAULT, DEFAULT, DEFAULT, DEFAULT,
+                    WARN_ONLY_FOR_TOO_MANY_OUTPUTS);
+    });
+
+    describe('65c-1. Filter ((t2:e+M(t1>t2,ε|t1:h))*){2} [(t2:ee){2}] ' +
+             '(vocab hx/hex)', function() {
+        const fromGrammar: Grammar = Uni(Epsilon(), t1("h"));
+        const matchGrammar: Grammar = MatchFrom(fromGrammar, "t1", "t2");
+        const grammar: Grammar = Rep(Seq(t2("e"), matchGrammar));
+        const grammar2: Grammar = Rep(grammar, 2, 2);
+        const filterGrammar: Grammar = Filter(grammar2, Rep(t2("ee"), 2, 2));
+        let grammarWithVocab: Grammar = Seq(filterGrammar,
+                                            Vocab({t1: "hx", t2: "hex"}));
+        grammarWithVocab = Cursor(["t1", "t2"], grammarWithVocab);
+        testHasTapes(grammarWithVocab, ['t1', 't2']);
+        testHasVocab(grammarWithVocab, {t1: 2, t2: 3});
+        const expectedResults: StringDict[] = [
+            {t2: 'eeee'},
+        ];
+        testGenerate(grammarWithVocab, expectedResults,
+                    DEFAULT, DEFAULT, DEFAULT, DEFAULT,
+                    WARN_ONLY_FOR_TOO_MANY_OUTPUTS);
+    });
+
+    describe('65c-2. Filter ((t2:e+M(t1>t2,ε|t1:h))*){2} [(t1:h+t2:eeh){2}] ' +
+             '(vocab hx/hex)', function() {
+        const fromGrammar: Grammar = Uni(Epsilon(), t1("h"));
+        const matchGrammar: Grammar = MatchFrom(fromGrammar, "t1", "t2");
+        const grammar: Grammar = Rep(Seq(t2("e"), matchGrammar));
+        const grammar2: Grammar = Rep(grammar, 2, 2);
+        const filterGrammar: Grammar = Filter(grammar2,
+                                              Rep(Seq(t1("h"), t2("eeh")), 2, 2));
+        let grammarWithVocab: Grammar = Seq(filterGrammar,
+                                            Vocab({t1: "hx", t2: "hex"}));
+        grammarWithVocab = Cursor(["t1", "t2"], grammarWithVocab);
+        testHasTapes(grammarWithVocab, ['t1', 't2']);
+        testHasVocab(grammarWithVocab, {t1: 2, t2: 3});
+        const expectedResults: StringDict[] = [
+            {t1: 'hh', t2: 'eeheeh'},
+        ];
+        testGenerate(grammarWithVocab, expectedResults,
+                    DEFAULT, DEFAULT, DEFAULT, DEFAULT,
+                    WARN_ONLY_FOR_TOO_MANY_OUTPUTS);
+    });
+
+    describe('65c-3. Filter ((t2:e+M(t1>t2,ε|t1:h))*){2} [(t1:h+t2:ehe){2}] ' +
+             '(vocab hx/hex)', function() {
+        const fromGrammar: Grammar = Uni(Epsilon(), t1("h"));
+        const matchGrammar: Grammar = MatchFrom(fromGrammar, "t1", "t2");
+        const grammar: Grammar = Rep(Seq(t2("e"), matchGrammar));
+        const grammar2: Grammar = Rep(grammar, 2, 2);
+        const filterGrammar: Grammar = Filter(grammar2,
+                                              Rep(Seq(t1("h"), t2("ehe")), 2, 2));
+        let grammarWithVocab: Grammar = Seq(filterGrammar,
+                                            Vocab({t1: "hx", t2: "hex"}));
+        grammarWithVocab = Cursor(["t1", "t2"], grammarWithVocab);
+        testHasTapes(grammarWithVocab, ['t1', 't2']);
+        testHasVocab(grammarWithVocab, {t1: 2, t2: 3});
+        const expectedResults: StringDict[] = [
+            {t1: 'hh', t2: 'eheehe'},
+        ];
+        testGenerate(grammarWithVocab, expectedResults,
+                    DEFAULT, DEFAULT, DEFAULT, DEFAULT,
+                    WARN_ONLY_FOR_TOO_MANY_OUTPUTS);
+    });
+
+    describe('65d-1. Intersect ((t2:e+M(t1>t2,ε|t1:h))*){2} & (t2:ee){2} ' +
+             '(vocab hx/hex)', function() {
+        const fromGrammar: Grammar = Uni(Epsilon(), t1("h"));
+        const matchGrammar: Grammar = MatchFrom(fromGrammar, "t1", "t2");
+        const grammar: Grammar = Rep(Seq(t2("e"), matchGrammar));
+        const grammar2: Grammar = Rep(grammar, 2, 2);
+        const interGrammar: Grammar = Intersect(grammar2, Rep(t2("ee"), 2, 2));
+        let grammarWithVocab: Grammar = Seq(interGrammar,
+                                            Vocab({t1: "hx", t2: "hex"}));
+        grammarWithVocab = Cursor(["t1", "t2"], grammarWithVocab);
+        testHasTapes(grammarWithVocab, ['t1', 't2']);
+        testHasVocab(grammarWithVocab, {t1: 2, t2: 3});
+        const expectedResults: StringDict[] = [
+            {t2: 'eeee'},
+        ];
+        testGenerate(grammarWithVocab, expectedResults,
+                    DEFAULT, DEFAULT, DEFAULT, DEFAULT,
+                    WARN_ONLY_FOR_TOO_MANY_OUTPUTS);
+    });
+
+    describe('65d-2. Intersect ((t2:e+M(t1>t2,ε|t1:h))*){2} & (t1:h+t2:eeh){2} ' +
+             '(vocab hx/hex)', function() {
+        const fromGrammar: Grammar = Uni(Epsilon(), t1("h"));
+        const matchGrammar: Grammar = MatchFrom(fromGrammar, "t1", "t2");
+        const grammar: Grammar = Rep(Seq(t2("e"), matchGrammar));
+        const grammar2: Grammar = Rep(grammar, 2, 2);
+        const interGrammar: Grammar = Intersect(grammar2,
+                                                Rep(Seq(t1("h"), t2("eeh")), 2, 2));
+        let grammarWithVocab: Grammar = Seq(interGrammar,
+                                            Vocab({t1: "hx", t2: "hex"}));
+        grammarWithVocab = Cursor(["t1", "t2"], grammarWithVocab);
+        testHasTapes(grammarWithVocab, ['t1', 't2']);
+        testHasVocab(grammarWithVocab, {t1: 2, t2: 3});
+        const expectedResults: StringDict[] = [
+            {t1: 'hh', t2: 'eeheeh'},
+        ];
+        testGenerate(grammarWithVocab, expectedResults,
+                    DEFAULT, DEFAULT, DEFAULT, DEFAULT,
+                    WARN_ONLY_FOR_TOO_MANY_OUTPUTS);
+    });
+
+    describe('65d-3. Intersect ((t2:e+M(t1>t2,ε|t1:h))*){2} & (t1:h+t2:ehe){2} ' +
+             '(vocab hx/hex)', function() {
+        const fromGrammar: Grammar = Uni(Epsilon(), t1("h"));
+        const matchGrammar: Grammar = MatchFrom(fromGrammar, "t1", "t2");
+        const grammar: Grammar = Rep(Seq(t2("e"), matchGrammar));
+        const grammar2: Grammar = Rep(grammar, 2, 2);
+        const interGrammar: Grammar = Intersect(grammar2,
+                                                Rep(Seq(t1("h"), t2("ehe")), 2, 2));
+        let grammarWithVocab: Grammar = Seq(interGrammar,
+                                            Vocab({t1: "hx", t2: "hex"}));
+        grammarWithVocab = Cursor(["t1", "t2"], grammarWithVocab);
+        testHasTapes(grammarWithVocab, ['t1', 't2']);
+        testHasVocab(grammarWithVocab, {t1: 2, t2: 3});
+        const expectedResults: StringDict[] = [
+            {t1: 'hh', t2: 'eheehe'},
+        ];
+        testGenerate(grammarWithVocab, expectedResults,
+                    DEFAULT, DEFAULT, DEFAULT, DEFAULT,
+                    WARN_ONLY_FOR_TOO_MANY_OUTPUTS);
+    });
+
+    describe('65e-1. Intersect (t2:ee){2} & ((t2:e+M(t1>t2,ε|t1:h))*){2} ' +
+             '(vocab hx/hex)', function() {
+        const fromGrammar: Grammar = Uni(Epsilon(), t1("h"));
+        const matchGrammar: Grammar = MatchFrom(fromGrammar, "t1", "t2");
+        const grammar: Grammar = Rep(Seq(t2("e"), matchGrammar));
+        const grammar2: Grammar = Rep(grammar, 2, 2);
+        const interGrammar: Grammar = Intersect(Rep(t2("ee"), 2, 2), grammar2);
+        let grammarWithVocab: Grammar = Seq(interGrammar,
+                                            Vocab({t1: "hx", t2: "hex"}));
+        grammarWithVocab = Cursor(["t1", "t2"], grammarWithVocab);
+        testHasTapes(grammarWithVocab, ['t1', 't2']);
+        testHasVocab(grammarWithVocab, {t1: 2, t2: 3});
+        const expectedResults: StringDict[] = [
+            {t2: 'eeee'},
+        ];
+        testGenerate(grammarWithVocab, expectedResults,
+                    DEFAULT, DEFAULT, DEFAULT, DEFAULT,
+                    WARN_ONLY_FOR_TOO_MANY_OUTPUTS);
+    });
+
+    describe('65e-2. Intersect (t1:h+t2:eeh){2} & ((t2:e+M(t1>t2,ε|t1:h))*){2} ' +
+             '(vocab hx/hex)', function() {
+        const fromGrammar: Grammar = Uni(Epsilon(), t1("h"));
+        const matchGrammar: Grammar = MatchFrom(fromGrammar, "t1", "t2");
+        const grammar: Grammar = Rep(Seq(t2("e"), matchGrammar));
+        const grammar2: Grammar = Rep(grammar, 2, 2);
+        const interGrammar: Grammar = Intersect(Rep(Seq(t1("h"), t2("eeh")), 2, 2),
+                                                grammar2);
+        let grammarWithVocab: Grammar = Seq(interGrammar,
+                                            Vocab({t1: "hx", t2: "hex"}));
+        grammarWithVocab = Cursor(["t1", "t2"], grammarWithVocab);
+        testHasTapes(grammarWithVocab, ['t1', 't2']);
+        testHasVocab(grammarWithVocab, {t1: 2, t2: 3});
+        const expectedResults: StringDict[] = [
+            {t1: 'hh', t2: 'eeheeh'},
+        ];
+        testGenerate(grammarWithVocab, expectedResults,
+                    DEFAULT, DEFAULT, DEFAULT, DEFAULT,
+                    WARN_ONLY_FOR_TOO_MANY_OUTPUTS);
+    });
+
+    describe('65e-3. Intersect (t1:h+t2:ehe){2} & ((t2:e+M(t1>t2,ε|t1:h))*){2} ' +
+             '(vocab hx/hex)', function() {
+        const fromGrammar: Grammar = Uni(Epsilon(), t1("h"));
+        const matchGrammar: Grammar = MatchFrom(fromGrammar, "t1", "t2");
+        const grammar: Grammar = Rep(Seq(t2("e"), matchGrammar));
+        const grammar2: Grammar = Rep(grammar, 2, 2);
+        const interGrammar: Grammar = Intersect(Rep(Seq(t1("h"), t2("ehe")), 2, 2),
+                                                grammar2);
+        let grammarWithVocab: Grammar = Seq(interGrammar,
+                                            Vocab({t1: "hx", t2: "hex"}));
+        grammarWithVocab = Cursor(["t1", "t2"], grammarWithVocab);
+        testHasTapes(grammarWithVocab, ['t1', 't2']);
+        testHasVocab(grammarWithVocab, {t1: 2, t2: 3});
+        const expectedResults: StringDict[] = [
+            {t1: 'hh', t2: 'eheehe'},
+        ];
+        testGenerate(grammarWithVocab, expectedResults,
+                    DEFAULT, DEFAULT, DEFAULT, DEFAULT,
+                    WARN_ONLY_FOR_TOO_MANY_OUTPUTS);
+    });
+
+    // Testing Sequences of Repeats of Nullable Matches
+
+    describe('66a. (t2:e+M(t1>t2,ε|t1:h)){4} (vocab hx/hex)', function() {
+        const fromGrammar: Grammar = Uni(Epsilon(), t1("h"));
+        const matchGrammar: Grammar = MatchFrom(fromGrammar, "t1", "t2");
+        const grammar: Grammar = Rep(Seq(t2("e"), matchGrammar), 4, 4);
+        let grammarWithVocab: Grammar = Seq(grammar, Vocab({t1: "hx", t2: "hex"}));
+        grammarWithVocab = Count({t1:10,t2:10}, grammarWithVocab);
+        grammarWithVocab = Cursor(["t1", "t2"], grammarWithVocab);
+        testHasTapes(grammarWithVocab, ['t1', 't2']);
+        testHasVocab(grammarWithVocab, {t1: 2, t2: 3});
+        const expectedResults: StringDict[] = [
+            {t2: 'eeee'},
+            {t1: 'h', t2: 'eeeeh'},     {t1: 'h', t2: 'eeehe'},
+            {t1: 'h', t2: 'eehee'},     {t1: 'h', t2: 'eheee'},
+            {t1: 'hh', t2: 'eeeheh'},   {t1: 'hh', t2: 'eeheeh'},
+            {t1: 'hh', t2: 'eehehe'},   {t1: 'hh', t2: 'eheeeh'},
+            {t1: 'hh', t2: 'eheehe'},   {t1: 'hh', t2: 'ehehee'},
+            {t1: 'hhh', t2: 'eeheheh'}, {t1: 'hhh', t2: 'eheeheh'},
+            {t1: 'hhh', t2: 'eheheeh'}, {t1: 'hhh', t2: 'ehehehe'},
+            {t1: 'hhhh', t2: 'eheheheh'},
+        ];
+        testGenerate(grammarWithVocab, expectedResults);
+    });
+
+    describe('66b. (t2:e+M(t1>t2,ε|t1:h)){2} + (t2:e+M(t1>t2,ε|t1:h)){2} ' +
+             '(vocab hx/hex)', function() {
+        const fromGrammar: Grammar = Uni(Epsilon(), t1("h"));
+        const matchGrammar: Grammar = MatchFrom(fromGrammar, "t1", "t2");
+        const repGrammar: Grammar = Rep(Seq(t2("e"), matchGrammar), 2, 2);
+        const grammar: Grammar = Seq(repGrammar, repGrammar);
+        let grammarWithVocab: Grammar = Seq(grammar, Vocab({t1: "hx", t2: "hex"}));
+        grammarWithVocab = Count({t1:10,t2:10}, grammarWithVocab);
+        grammarWithVocab = Cursor(["t1", "t2"], grammarWithVocab);
+        testHasTapes(grammarWithVocab, ['t1', 't2']);
+        testHasVocab(grammarWithVocab, {t1: 2, t2: 3});
+        const expectedResults: StringDict[] = [
+            {t2: 'eeee'},
+            {t1: 'h', t2: 'eeeeh'},     {t1: 'h', t2: 'eeehe'},
+            {t1: 'h', t2: 'eehee'},     {t1: 'h', t2: 'eheee'},
+            {t1: 'hh', t2: 'eeeheh'},   {t1: 'hh', t2: 'eeheeh'},
+            {t1: 'hh', t2: 'eehehe'},   {t1: 'hh', t2: 'eheeeh'},
+            {t1: 'hh', t2: 'eheehe'},   {t1: 'hh', t2: 'ehehee'},
+            {t1: 'hhh', t2: 'eeheheh'}, {t1: 'hhh', t2: 'eheeheh'},
+            {t1: 'hhh', t2: 'eheheeh'}, {t1: 'hhh', t2: 'ehehehe'},
+            {t1: 'hhhh', t2: 'eheheheh'},
+        ];
+        testGenerate(grammarWithVocab, expectedResults,
+                    DEFAULT, DEFAULT, DEFAULT, DEFAULT,
+                    WARN_ONLY_FOR_TOO_MANY_OUTPUTS);
+    });
+
+    describe('66c. (t2:e+M(t1>t2,ε|t1:h)){2} + (t2:x+M(t1>t2,ε|t1:h)){2} ' +
+             '(vocab hx/hex)', function() {
+        const fromGrammar: Grammar = Uni(Epsilon(), t1("h"));
+        const matchGrammar: Grammar = MatchFrom(fromGrammar, "t1", "t2");
+        const rep1Grammar: Grammar = Rep(Seq(t2("e"), matchGrammar), 2, 2);
+        const rep2Grammar: Grammar = Rep(Seq(t2("x"), matchGrammar), 2, 2);
+        const grammar: Grammar = Seq(rep1Grammar, rep2Grammar);
+        let grammarWithVocab: Grammar = Seq(grammar, Vocab({t1: "hx", t2: "hex"}));
+        grammarWithVocab = Count({t1:10,t2:10}, grammarWithVocab);
+        grammarWithVocab = Cursor(["t1", "t2"], grammarWithVocab);
+        testHasTapes(grammarWithVocab, ['t1', 't2']);
+        testHasVocab(grammarWithVocab, {t1: 2, t2: 3});
+        const expectedResults: StringDict[] = [
+            {t2: 'eexx'},
+            {t1: 'h', t2: 'eexxh'},     {t1: 'h', t2: 'eexhx'},
+            {t1: 'h', t2: 'eehxx'},     {t1: 'h', t2: 'ehexx'},
+            {t1: 'hh', t2: 'eexhxh'},   {t1: 'hh', t2: 'eehxxh'},
+            {t1: 'hh', t2: 'eehxhx'},   {t1: 'hh', t2: 'ehexxh'},
+            {t1: 'hh', t2: 'ehexhx'},   {t1: 'hh', t2: 'ehehxx'},
+            {t1: 'hhh', t2: 'eehxhxh'}, {t1: 'hhh', t2: 'ehexhxh'},
+            {t1: 'hhh', t2: 'ehehxxh'}, {t1: 'hhh', t2: 'ehehxhx'},
+            {t1: 'hhhh', t2: 'ehehxhxh'},
+        ];
+        testGenerate(grammarWithVocab, expectedResults,
+                    DEFAULT, DEFAULT, DEFAULT, DEFAULT,
+                    WARN_ONLY_FOR_TOO_MANY_OUTPUTS);
+    });
+
+    // Repeats involving Multiple Tapes
+
+    // 8 states
+    describe('67. (t1:o+t2:hi){1,4}', function() {
+        log(`------${this.title}`);
+        const grammar = Rep(Seq(t1("o"), t2("hi")), 1, 4);
+        const expectedResults: StringDict[] = [
+            {t1: "o".repeat(1), t2: "hi".repeat(1)},
+            {t1: "o".repeat(2), t2: "hi".repeat(2)},
+            {t1: "o".repeat(3), t2: "hi".repeat(3)},
+            {t1: "o".repeat(4), t2: "hi".repeat(4)},
+        ];
+        testGenerate(grammar, expectedResults, vb(VERBOSE_STATES));
+    });
+
+    // 10 states
+    describe('68. (t1:no+t2:hi,){5}', function() {
+        log(`------${this.title}`);
+        const grammar = Rep(Seq(t1("no"), t2("hi,")), 5, 5);
+        const expectedResults: StringDict[] = [
+            {t1: "no".repeat(5), t2: "hi,".repeat(5)},
+        ];
+        testGenerate(grammar, expectedResults, vb(VERBOSE_STATES));
+    });
+
+    // 10 states
+    describe('69. (t1:no+t2:hello,){5}', function() {
+        log(`------${this.title}`);
+        const grammar = Rep(Seq(t1("no"), t2("hello,")), 5, 5);
+        const expectedResults: StringDict[] = [
+            {t1: "no".repeat(5), t2: "hello,".repeat(5)},
+        ];
+        testGenerate(grammar, expectedResults, vb(VERBOSE_STATES));
+    });
+
+    // 20 states
+    describe('70. (t1:no+t2:hello,){10}', function() {
+        log(`------${this.title}`);
+        const grammar = Rep(Seq(t1("no"), t2("hello,")), 10, 10);
+        const expectedResults: StringDict[] = [
+            {t1: "no".repeat(10), t2: "hello,".repeat(10)},
+        ];
+        testGenerate(grammar, expectedResults, vb(VERBOSE_STATES));
+    });
+
+    // 20 states
+    describe('71. ((t1:no+t2:hello,){5}){2}', function() {
+        log(`------${this.title}`);
+        const grammar = Rep(Rep(Seq(t1("no"), t2("hello,")), 5, 5), 2, 2);
+        const expectedResults: StringDict[] = [
+            {t1: "no".repeat(10), t2: "hello,".repeat(10)},
+        ];
+        testGenerate(grammar, expectedResults, vb(VERBOSE_STATES));
+    });
+
+    // 20 states
+    describe('72. ((t1:no+t2:hello,){2}){5}', function() {
+        log(`------${this.title}`);
+        const grammar = Rep(Rep(Seq(t1("no"), t2("hello,")), 2, 2), 5, 5);
+        const expectedResults: StringDict[] = [
+            {t1: "no".repeat(10), t2: "hello,".repeat(10)},
+        ];
+        testGenerate(grammar, expectedResults, vb(VERBOSE_STATES));
+    });
+
+    // 50 states
+    describe('73. (t1:no+t2:hello,){25}', function() {
+        log(`------${this.title}`);
+        const grammar = Rep(Seq(t1("no"), t2("hello,")), 25, 25);
+        const expectedResults: StringDict[] = [
+            {t1: "no".repeat(25), t2: "hello,".repeat(25)},
+        ];
+        testGenerate(grammar, expectedResults, vb(VERBOSE_STATES));
+    });
+
+    // 50 states
+    describe('74. ((t1:no+t2:hello,){5}){5}', function() {
+        log(`------${this.title}`);
+        const grammar = Rep(Rep(Seq(t1("no"), t2("hello,")), 5, 5), 5, 5);
+        const expectedResults: StringDict[] = [
+            {t1: "no".repeat(25), t2: "hello,".repeat(25)},
+        ];
+        testGenerate(grammar, expectedResults, vb(VERBOSE_STATES));
+    });
+
+    // 50 states
+    describe('75. ((t1:hello,+t2:no){5}){5}', function() {
+        log(`------${this.title}`);
+        const grammar = Rep(Rep(Seq(t1("hello,"), t2("no")), 5, 5), 5, 5);
+        const expectedResults: StringDict[] = [
+            {t1: "hello,".repeat(25), t2: "no".repeat(25)},
+        ];
+        testGenerate(grammar, expectedResults, vb(VERBOSE_STATES));
+    });
+});