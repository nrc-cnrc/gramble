--- conflicted
+++ resolved
@@ -1164,13 +1164,8 @@
 
     describe('24. Replace ee by e in heel: t1:ee -> t2:e {0,2} || h_l', function() {
         let grammar:Grammar = Replace(t1("ee"), t2("e"), t1("h"), t1("l"),
-<<<<<<< HEAD
                                 EMPTY_CONTEXT, false, false, 0, 2);
         grammar = Count({t1:12,t2:12}, grammar);
-=======
-                                      EMPTY_CONTEXT, false, false, 0, 2);
-        grammar = CountTape(12, grammar);
->>>>>>> b568777f
         testHasTapes(grammar, ['t1', 't2']);
         testHasVocab(grammar, {t1: 3, t2: 3});
         // Full Generation:
@@ -1980,14 +1975,8 @@
 
     describe('33d. Replace ∅ by e: t1:∅ -> t2:e {1} (vocab t2:ehl)', function() {
         let grammar: Grammar = Seq(Vocab({t2: 'ehl'}),
-<<<<<<< HEAD
                                         OptionalReplace(t1(""), t2("e"),
                                            EMPTY_CONTEXT, EMPTY_CONTEXT, EMPTY_CONTEXT,
-=======
-                                   Replace(t1(""), t2("e"),
-                                           EMPTY_CONTEXT, EMPTY_CONTEXT,
-                                           EMPTY_CONTEXT,
->>>>>>> b568777f
                                            false, false, 1, 1));
         grammar = Count({t1:4,t2:4}, grammar);
         testHasTapes(grammar, ['t1', 't2']);
@@ -2062,14 +2051,8 @@
 
     describe('33h. Replace ∅ by e: t1:∅ -> t2:e {1} (vocab t1:hl)', function() {
         let grammar: Grammar = Seq(Vocab({t1: 'hl'}),
-<<<<<<< HEAD
                                    OptionalReplace(t1(""), t2("e"),
                                            EMPTY_CONTEXT, EMPTY_CONTEXT, EMPTY_CONTEXT,
-=======
-                                   Replace(t1(""), t2("e"),
-                                           EMPTY_CONTEXT, EMPTY_CONTEXT,
-                                           EMPTY_CONTEXT,
->>>>>>> b568777f
                                            false, false, 1, 1));
         grammar = Count({t1:4,t2:4}, grammar);
         testHasVocab(grammar, {t1: 2, t2: 3});
@@ -2105,14 +2088,8 @@
 
     describe('33i. Replace ∅ by e: t1:∅ -> t2:e {0,2} (vocab t2:ehl)', function() {
         let grammar: Grammar = Seq(Vocab({t2: 'ehl'}),
-<<<<<<< HEAD
                                     OptionalReplace(t1(""), t2("e"),
                                            EMPTY_CONTEXT, EMPTY_CONTEXT, EMPTY_CONTEXT,
-=======
-                                   Replace(t1(""), t2("e"),
-                                           EMPTY_CONTEXT, EMPTY_CONTEXT,
-                                           EMPTY_CONTEXT,
->>>>>>> b568777f
                                            false, false, 0, 2));
         grammar = Count({t1:4,t2:4}, grammar);
         testHasTapes(grammar, ['t1', 't2']);
@@ -2127,14 +2104,8 @@
 
     describe('33j. Replace ∅ by e: t1:∅ -> t2:e {0,2} (vocab t1:hl)', function() {
         let grammar: Grammar = Seq(Vocab({t1: 'hl'}),
-<<<<<<< HEAD
                                    OptionalReplace(t1(""), t2("e"),
                                            EMPTY_CONTEXT, EMPTY_CONTEXT, EMPTY_CONTEXT,
-=======
-                                   Replace(t1(""), t2("e"),
-                                           EMPTY_CONTEXT, EMPTY_CONTEXT,
-                                           EMPTY_CONTEXT,
->>>>>>> b568777f
                                            false, false, 0, 2));
         grammar = Count({t1:4,t2:4}, grammar);
         testHasTapes(grammar, ['t1', 't2']);
@@ -2210,14 +2181,8 @@
 
     describe('33k. Replace ∅ by e: t1:∅ -> t2:e {2} (vocab t1:h)', function() {
         let grammar: Grammar = Seq(Vocab({t1: 'h'}),
-<<<<<<< HEAD
                                     OptionalReplace(t1(""), t2("e"),
                                            EMPTY_CONTEXT, EMPTY_CONTEXT, EMPTY_CONTEXT,
-=======
-                                   Replace(t1(""), t2("e"),
-                                           EMPTY_CONTEXT, EMPTY_CONTEXT,
-                                           EMPTY_CONTEXT,
->>>>>>> b568777f
                                            false, false, 2, 2));
         grammar = Count({t1: 1}, grammar);
         testHasTapes(grammar, ['t1', 't2']);
@@ -2235,14 +2200,8 @@
 
     describe('33k-2. Replace ∅ by e: t1:∅ -> t2:e {2} (vocab t1:h)', function() {
         let grammar: Grammar = Seq(Vocab({t1: 'h'}),
-<<<<<<< HEAD
                                     OptionalReplace(t1(""), t2("e"),
                                            EMPTY_CONTEXT, EMPTY_CONTEXT, EMPTY_CONTEXT,
-=======
-                                   Replace(t1(""), t2("e"),
-                                           EMPTY_CONTEXT, EMPTY_CONTEXT,
-                                           EMPTY_CONTEXT,
->>>>>>> b568777f
                                            false, false, 2, 2));
         grammar = Count({t1: 2}, grammar);
         testHasTapes(grammar, ['t1', 't2']);
@@ -2267,14 +2226,8 @@
     describe('33l. Replace ∅|h by e: t1:∅|t1:h -> t2:e {1} ' +
              '(vocab t1:hl)', function() {
         let grammar: Grammar = Seq(Vocab({t1: 'hl'}),
-<<<<<<< HEAD
                                    OptionalReplace(Uni(t1(""), t1("h")), t2("e"),
                                            EMPTY_CONTEXT, EMPTY_CONTEXT, EMPTY_CONTEXT,
-=======
-                                   Replace(Uni(t1(""), t1("h")), t2("e"),
-                                           EMPTY_CONTEXT, EMPTY_CONTEXT,
-                                           EMPTY_CONTEXT,
->>>>>>> b568777f
                                            false, false, 1, 1));
         grammar = Count({t1:4,t2:4}, grammar);
         testHasVocab(grammar, {t1: 2, t2: 3});
@@ -2338,14 +2291,8 @@
     describe('33m. Replace ∅|h by e: t1:∅|t1:h -> t2:e {1} ' +
              '(vocab t1:eh)', function() {
         let grammar: Grammar = Seq(Vocab({t1: 'eh'}),
-<<<<<<< HEAD
                                    OptionalReplace(Uni(t1(""), t1("h")), t2("e"),
                                            EMPTY_CONTEXT, EMPTY_CONTEXT, EMPTY_CONTEXT,
-=======
-                                   Replace(Uni(t1(""), t1("h")), t2("e"),
-                                           EMPTY_CONTEXT, EMPTY_CONTEXT,
-                                           EMPTY_CONTEXT,
->>>>>>> b568777f
                                            false, false, 1, 1));
         grammar = Count({t1:4,t2:4}, grammar);
         testHasVocab(grammar, {t1: 2, t2: 2});
