
<<<<<<< HEAD
import { Seq, Uni, Filter, Epsilon, Starts, Not, Ends, Contains, Intersect, Null, Grammar } from "../src/grammars";
import { 
    Any, 
    Count, 
    MatchFrom, 
    Rep, 
    Short, 
    Vocab 
} from "../src/grammars";
import { t1, t2, t3, testGrammar } from './testUtil';
=======
import {
    Grammar, Filter, Starts, Ends, Contains,
    Epsilon, Seq, Uni, Not, Intersect, Null,
} from "../src/grammars";
>>>>>>> b568777f

import {
    Any, CountTape, MatchFrom, Rep, Short, Vocab,
} from "../src/grammars";

import {
    testSuiteName, logTestSuite,
    VERBOSE_TEST_L2,
    t1, t2, t3,
    testGrammar,
} from "./testUtil";

import {
    StringDict, SILENT, VERBOSE_DEBUG, VERBOSE_GRAMMAR
} from "../src/util";

// File level control over verbose output
const VERBOSE = VERBOSE_TEST_L2;

describe(`${testSuiteName(module)}`, function() {

    logTestSuite(this.title);

    describe('F.1 Filter t1:hello [t1:hello]', function() {
        const grammar = Filter(t1("hello"), t1("hello"));
        testGrammar(grammar, [{t1: 'hello'}]);
    });

    describe('F.2 Filter t1:hello [ε]', function() {
        const grammar = Filter(t1("hello"), Epsilon());
        testGrammar(grammar, [{t1:'hello'}]);
    });

    describe('F.3 Filter ε [ε]', function() {
        const grammar = Filter(Epsilon(), Epsilon());
        testGrammar(grammar, [{}]);
    });

    describe('F.4 Filter ε [t1:hello]', function() {
        const grammar = Filter(Epsilon(), t1("hello"));
        testGrammar(grammar, []);
    });

    describe('F.5 Filter t1:hello [0]', function() {
        const grammar = Filter(t1("hello"), Null());
        testGrammar(grammar, []);
    });

    describe('F.6 Filter 0 [ε]', function() {
        const grammar = Filter(Null(), Epsilon());
        testGrammar(grammar, []);
    });
    
    describe('F.7 Filter ε [0]', function() {
        const grammar = Filter(Epsilon(), Null());
        testGrammar(grammar, []);
    });

    describe('F.8 Filter 0 [t1:hello]', function() {
        const grammar = Filter(Null(), t1("hello"));
        testGrammar(grammar, []);
    });
    
    describe('F.9 Filter t1:hello [t1:""]', function() {
        const grammar = Filter(t1("hello"), t1(""));
        testGrammar(grammar, []);
    });

    describe('F.10 Filter t1:"" [t1:""]', function() {
        const grammar = Filter(t1(""), t1(""));
        testGrammar(grammar, [{}]);
    });

    describe('F.11 Filter (t1:hello|t1:"") [t1:""]', function() {
        const grammar = Filter(Uni(t1("hello"), t1("")), t1(""));
        testGrammar(grammar, [{}]);
    });

    describe('F.12 Filter t1:h [t1:hello]', function() {
        const grammar = Filter(t1("h"), t1("hello"));
        testGrammar(grammar, []);
    });

    describe('F.13 Filter t1:hello [t1:h]', function() {
        const grammar = Filter(t1("hello"), t1("h"));
        testGrammar(grammar, []);
    });
    
    describe('F.14 Filter t1:hello [t1:hello+t2:foo]', function() {
        const grammar = Filter(t1("hello"), Seq(t1("hello"), t2("foo")));
        testGrammar(grammar, []);
    }); 

    describe('F.15 Filter (t1:hi+t2:foo) [t1:hi]', function() {
        const grammar = Filter(Seq(t1("hi"), t2("foo")), t1("hi"));
        const expectedResults: StringDict[] = [
            {t1: 'hi', t2: 'foo'}
        ];
        testGrammar(grammar, expectedResults);
    });
    
    describe('F.16 Filter t1:hello [t1:hello+t2:foo]', function() {
        const grammar = Filter(t1("hello"), Seq(t1("hello"), t2("foo")));
        testGrammar(grammar, []);
    }); 
    
    describe('F.17 Filter (t1:hi+t2:world) [t1:hi+t2:world]', function() {
        const grammar = Filter(Seq(t1("hi"), t2("world")),
                               Seq(t1("hi"), t2("world")));
        const expectedResults: StringDict[] = [
            {t1: 'hi', t2: 'world'}
        ];
        testGrammar(grammar, expectedResults);
    });

    describe('F.18 Filter (t2:b+t1:a)[t1:a+t2:b]', function() {
        const grammar = Filter(Seq(t2("b"), t1("a")),
                               Seq(t1("a"), t2("b")));
        const expectedResults: StringDict[] = [
            {t1: 'a', t2: 'b'}
        ];
        testGrammar(grammar, expectedResults);
    });

    describe('F.19 Filter (t1:hello+t2:world|t1:hello+t2:kitty) ' +
             '[t1:hello]', function() {
        const grammar = Filter(Uni(Seq(t1("hello"), t2("world")),
                                   Seq(t1("hello"), t2("kitty"))),
                               t1("hello"));
        const expectedResults: StringDict[] = [
            {t1: 'hello', t2: 'world'},
            {t1: 'hello', t2: 'kitty'}
        ];
        testGrammar(grammar, expectedResults);
    }); 

    describe('F.20 Filter (t1:hello+t2:world+t3:!|t1:hello+t2:kitty+t3:!) ' +
             '[t1:hello][t3:!]', function() {
        const grammar = Filter(Filter(Uni(Seq(t1("hello"), t2("world"), t3("!")),
                                          Seq(t1("hello"), t2("kitty"), t3("!"))),
                                      t1("hello")), t3("!"));
        const expectedResults: StringDict[] = [
            {t1: 'hello', t2: 'world', t3:'!'},
            {t1: 'hello', t2: 'kitty', t3:'!'}
        ];
        testGrammar(grammar, expectedResults);
    });

    describe('F.21 Filter different-tape alts in same direction', function() {
        const grammar = Filter(Uni(t1("hi"), t2("foo")),
                               Uni(t1("hi"), t2("foo")));
        const expectedResults: StringDict[] = [
            {t1: 'hi'},
            {t2: 'foo'}
        ];
        testGrammar(grammar, expectedResults);
    });

    describe('F.22 Filter different-tape alts in different directions', function() {
        const grammar = Filter(Uni(t2("foo"), t1("hi")),
                               Uni(t1("hi"), t2("foo")));
        const expectedResults: StringDict[] = [
            {t2: 'foo'},
            {t1: 'hi'}
        ];
        testGrammar(grammar, expectedResults);
    });

    describe('F.23 Filter t1:hi+t2:hi[(t1:h+t2:h)+(t1:i+t2:i)]', function() {
        const grammar = Filter(Seq(t1("hi"), t2("hi")),
                               Seq(Seq(t1("h"), t2("h")), Seq(t1("i"), t2("i"))));
        const expectedResults: StringDict[] = [
            {t1: 'hi', t2: 'hi'}
        ];
        testGrammar(grammar, expectedResults);
    });
    
    describe('F.24 Nested filter t1:hi[t1:hi][t1:hi]', function() {
        const grammar = Filter(Filter(t1("hi"), t1("hi")), t1("hi"));
        testGrammar(grammar, [{t1: 'hi'}]);
    });

    describe('F.25 Nested filter (t1:hi+t2:wo)[t1:hi][t2:wo]', function() {
        const grammar = Filter(Filter(Seq(t1("hi"), t2("wo")),
                                      t1("hi")), t2("wo"));
        const expectedResults: StringDict[] = [
            {t1: 'hi', t2: 'wo'}
        ];
        testGrammar(grammar, expectedResults);
    });

    describe('F.26 Nested filter (t1:hi+t2:wo)[t2:wo][t1:hi]', function() {
        const grammar = Filter(Filter(Seq(t1("hi"), t2("wo")),
                                      t2("wo")), t1("hi"));
        const expectedResults: StringDict[] = [
            {t1: 'hi', t2: 'wo'}
        ];
        testGrammar(grammar, expectedResults);
    }); 

    describe('RB.1 Filter (M(t1>t2,~((t1:.){0,17} + ' +
             'Short(t1:hel+(t1:.){0,17})))+t3:[1SG]) ' +
             '[t1:hel+t3:G] (vocab hel/hela/[1SG])', function() {
        const dotStar: Grammar = Rep(Any("t1"), 0, 17);
        const fromGrammar: Grammar = Not(Seq(dotStar, Short(Seq(t1("hel"), dotStar))));
        const matchGrammar: Grammar = MatchFrom(fromGrammar, "t1", "t2");
        const candidateGrammar: Grammar = Seq(matchGrammar, t3("[1SG]"));
        const filterGrammar = Filter(candidateGrammar, Seq(t1("hel"), t3("G")));
        let grammarWithVocab: Grammar = Seq(filterGrammar,
                                            Vocab({t1:"hel", t2:"hela", t3:"[1SG]"}));
        grammarWithVocab = Count({t1:3, t2:3, t3:3}, grammarWithVocab);
        testGrammar(grammarWithVocab, []);
    }); 

    describe('RB.2 Filter (M(t1>t2,(t1:.){0,17})+~(t3:[1SG]))) ' +
             '[t1:hel+t3:G] (vocab hel/hela/[1SG])', function() {
        const dotStar: Grammar = Rep(Any("t1"), 0, 17);
        const fromGrammar: Grammar = dotStar;
        const matchGrammar: Grammar = MatchFrom(fromGrammar, "t1", "t2");
        const candidateGrammar: Grammar = Seq(matchGrammar, Not(t3("[1SG]")));
        const filterGrammar = Filter(candidateGrammar, Seq(t1("hel"), t3("G")));
        let grammarWithVocab: Grammar = Seq(filterGrammar,
                                            Vocab({t1:"hel", t2:"hela", t3:"[1SG]"}));
<<<<<<< HEAD
        grammarWithVocab = Count({t1:3, t2:3, t3:3}, grammarWithVocab);
        testGrammar(grammarWithVocab, [{t1: 'hel', t2: 'hel', t3: 'G'}]);
=======
        grammarWithVocab = CountTape(3, grammarWithVocab);
        const expectedResults: StringDict[] = [
            {t1: 'hel', t2: 'hel', t3: 'G'}
        ];
        testGrammar(grammarWithVocab, expectedResults);
>>>>>>> b568777f
    }); 

    describe('RB.2a Filter (M(t1>t2,t1:a{0,3})+~(t3:[1SG]))) ' +
             '[t1:hel+t3:G] (vocab a/a/[1SG])', function() {
        const fromGrammar: Grammar = Rep(t1("a"), 0, 3);
        const matchGrammar: Grammar = MatchFrom(fromGrammar, "t1", "t2");
        const candidateGrammar: Grammar = Seq(matchGrammar, Not(t3("[1SG]")));
        const filterGrammar = Filter(candidateGrammar, Seq(t1("aa"), t3("G")));
        let grammarWithVocab: Grammar = Seq(filterGrammar,
                                            Vocab({t1:"a", t2:"a", t3:"[1SG]"}));
<<<<<<< HEAD
        grammarWithVocab = Count({t1:3, t2:3, t3:3}, grammarWithVocab);
        testGrammar(grammarWithVocab, [{t1: 'aa', t2: 'aa', t3: 'G'}]);
=======
        grammarWithVocab = CountTape(3, grammarWithVocab);
        const expectedResults: StringDict[] = [
            {t1: 'aa', t2: 'aa', t3: 'G'}
        ];
        testGrammar(grammarWithVocab, expectedResults);
>>>>>>> b568777f
    }); 

    describe('RB.2b Filter (t1:aa+t2:aa+~(t3:[1SG])) [t1:aa+t3:G] ' +
             '(vocab a/a/[1SG])', function() {
        const candidateGrammar: Grammar = Seq(t1("aa"), t2("aa"),
                                              Not(t3("[1SG]")));
        const filterGrammar = Filter(candidateGrammar, Seq(t1("aa"), t3("G")));
        let grammarWithVocab: Grammar = Seq(filterGrammar,
                                            Vocab({t1:"a", t2:"a", t3:"[1SG]"}));
<<<<<<< HEAD
        grammarWithVocab = Count({t1:3, t2:3, t3:3}, grammarWithVocab);
        testGrammar(grammarWithVocab, [{t1:'aa', t2:'aa', t3: 'G'}]);
=======
        grammarWithVocab = CountTape(3, grammarWithVocab);
        const expectedResults: StringDict[] = [
            {t1:'aa', t2:'aa', t3: 'G'}
        ];
        testGrammar(grammarWithVocab, expectedResults);
>>>>>>> b568777f
    }); 

    describe('RB.2c Filter (t1:a{0,3}+~(t3:[1SG])) [t1:aa+t3:G] ' +
             '(vocab a/[1SG])', function() {
        const candidateGrammar: Grammar = Seq(Rep(t1("a"), 0, 3),
                                              Not(t3("[1SG]")));
        const filterGrammar = Filter(candidateGrammar, Seq(t1("aa"), t3("G")));
        let grammarWithVocab: Grammar = Seq(filterGrammar,
                                            Vocab({t1:"a", t3:"[1SG]"}));
<<<<<<< HEAD
        grammarWithVocab = Count({t1:3, t2:3, t3:3}, grammarWithVocab);
        testGrammar(grammarWithVocab, [{t1:'aa', t3: 'G'}]);
=======
        grammarWithVocab = CountTape(3, grammarWithVocab);
        const expectedResults: StringDict[] = [
            {t1:'aa', t3: 'G'}
        ];
        testGrammar(grammarWithVocab, expectedResults);
>>>>>>> b568777f
    }); 

    describe('RB.2d Filter (t1:a{0,2}+~(t3:[1SG])) [t1:aa+t3:G] ' +
             '(vocab a/[1SG])', function() {
        const candidateGrammar: Grammar = Seq(Rep(t1("a"), 0, 2),
                                              Not(t3("[1SG]")));
        const filterGrammar = Filter(candidateGrammar, Seq(t1("aa"), t3("G")));
        let grammarWithVocab: Grammar = Seq(filterGrammar,
                                            Vocab({t1:"a", t3:"[1SG]"}));
<<<<<<< HEAD
        grammarWithVocab = Count({t1:3, t2:3, t3:3}, grammarWithVocab);
        testGrammar(grammarWithVocab, [{t1:'aa', t3: 'G'}]);
=======
        grammarWithVocab = CountTape(3, grammarWithVocab);
        const expectedResults: StringDict[] = [
            {t1:'aa', t3: 'G'}
        ];
        testGrammar(grammarWithVocab, expectedResults);
>>>>>>> b568777f
    }); 

    // STARTS WITH

    describe('S.1 t1:hello starts with ε', function() {
        const grammar = Starts(t1("hello"), Epsilon());
        testGrammar(grammar, [{t1: 'hello'}]);
    });

    describe('S.2 t1:hello starts with t1:ε', function() {
        const grammar = Starts(t1("hello"), t1(""));
        testGrammar(grammar, [{t1: 'hello'}]);
    });
    
    describe('S.3 t1:hello starts with 0', function() {
        const grammar = Starts(t1("hello"), Null());
        testGrammar(grammar, []);
    });

    describe('S.4 t1:hello starts with t1:h', function() {
        const grammar = Starts(t1("hello"), t1("h"));
        testGrammar(grammar, [{t1: 'hello'}]);
    });
    
    describe('S.5 t1:hello starts with ε+t1:h', function() {
        const grammar = Starts(t1("hello"), Seq(Epsilon(), t1("h")));
        testGrammar(grammar, [{t1: 'hello'}]);
    });

    describe('S.6 t1:hello starts with t1:h+ε', function() {
        const grammar = Starts(t1("hello"), Seq(t1("h"), Epsilon()));
        testGrammar(grammar, [{t1: 'hello'}]);
    });

    describe('S.7 t1:hello+t2:world starts with (t1:h+t2:w)', function() {
        const grammar = Starts(Seq(t1("hello"), t2("world")),
                               Seq(t1("h"), t2("w")));
        testGrammar(grammar, [{t1: 'hello', t2: 'world'}]);
    });

    describe('S.8 t1:hello starts with t1:he', function() {
        const grammar = Starts(t1("hello"), t1("he"));
        testGrammar(grammar, [{t1: 'hello'}]);
    });

    describe('S.9 t1:hello starts with t1:hello', function() {
        const grammar = Starts(t1("hello"), t1("hello"));
        testGrammar(grammar, [{t1: 'hello'}]);
    });

    describe('S.10 t1:hello starts with ~(ε+t1:h)', function() {
        const grammar = Starts(t1("hello"), Not(Seq(Epsilon(), t1("h"))));
        testGrammar(grammar, []);
    });

    describe('S.11 t1:hello starts with ~(t1:h+ε)', function() {
        const grammar = Starts(t1("hello"), Not(Seq(t1("h"), Epsilon())));
        testGrammar(grammar, []);
    });
    
    describe('S.12 t1:hello starts with ~(t1:h)', function() {
        const grammar = Starts(t1("hello"), Not(t1("h")));
        testGrammar(grammar, []);
    });
    
    
    describe('S.13 t1:hello starts with ~t1:he', function() {
        const grammar = Starts(t1("hello"), Not(t1("he")));
        testGrammar(grammar, []);
    });

    describe('S.14 t1:world starts with ~t1:h', function() {
        const grammar = Starts(t1("world"), Not(t1("h")));
        testGrammar(grammar, [{t1: 'world'}]);
    });
    
    describe('S.15 (t1:hello|t1:world) starts with t1:h', function() {
        const grammar = Starts(Uni(t1("hello"), t1("world")), t1("h"));
        testGrammar(grammar, [{t1: 'hello'}]);
    });

    describe('S.16 (t1:hello|t1:world) starts with ~t1:h', function() {
        const grammar = Starts(Uni(t1("hello"), t1("world")), Not(t1("h")));
        testGrammar(grammar, [{t1: 'world'}]);
    });
    
    describe('S.17 (t1:hello|t1:world|t1:kitty) ' +
             'starts with (t1:h|t1:k)', function() {
        const grammar = Starts(Uni(t1("hello"), t1("world"), t1("kitty")), 
                               Uni(t1("h"), t1("k")));
        const expectedResults: StringDict[] = [
            {t1: 'hello'},
            {t1: 'kitty'}
        ];
        testGrammar(grammar, expectedResults);
    });

    describe('S.18 (t1:hello|t1:world|t1:kitty) ' +
             'starts with ~t1:w', function() {
        const grammar = Starts(Uni(t1("hello"), t1("world"), t1("kitty")), 
                               Not(t1("w")));
        const expectedResults: StringDict[] = [
            {t1: 'hello'},
            {t1: 'kitty'}
        ];
        testGrammar(grammar, expectedResults);
    });

    describe('S.19 (t1:hello|t1:world|t1:kitty) ' +
             'starts with ~(t1:h|t1:k)', function() {
        const grammar = Starts(Uni(t1("hello"), t1("world"), t1("kitty")), 
                               Not(Uni(t1("h"), t1("k"))));
        testGrammar(grammar, [{t1: 'world'}]);
    });
    
    describe('S.20 (t1:hello|t1:world|t1:kitty) ' +
             'starts with ~t1:h & ~t1:k', function() {
        const grammar = Starts(Uni(t1("hello"), t1("world"), t1("kitty")), 
                               Intersect(Not(t1("h")), Not(t1("k"))));
        testGrammar(grammar, [{t1: 'world'}]);
    });

    describe('S.21 t1:hello starts with t1:h+t1:e', function() {
        const grammar = Starts(t1("hello"), Seq(t1("h"), t1("e")));
        testGrammar(grammar, [{t1: 'hello'}]);
    });

    describe('S.22 t1:hello starts with (~t1:w)+t1:e', function() {
        const grammar = Starts(t1("hello"), Seq(Not(t1("w")), t1("e")));
        testGrammar(grammar, [{t1: 'hello'}]);
    });

    describe('S.23 t1:hello starts with t1:h+(~t1:o)', function() {
        const grammar = Starts(t1("hello"), Seq(t1("h"), Not(t1("o"))));
        testGrammar(grammar, [{t1: 'hello'}]);
    });
    
    describe('S.24 t1:hello starts with (~t1:h)+t1:e', function() {
        const grammar = Starts(t1("hello"), Seq(Not(t1("h")), t1("e")));
        testGrammar(grammar, []);
    });

    describe('S.25 t1:hello starts with t1:h+(~t1:e)', function() {
        const grammar = Starts(t1("hello"), Seq(t1("h"), Not(t1("e"))));
        testGrammar(grammar, []);
    });

    describe('S.26 t1:hello starts with t1:wo|(~t1:k)', function() {
        const grammar = Starts(t1("hello"), Uni(t1("wo"), Not(t1("k"))));
        testGrammar(grammar, [{t1: 'hello'}]);
    });

    describe('S.27 t1:hello starts with t1:wo|(~t1:h)', function() {
        const grammar = Starts(t1("hello"), Uni(t1("wo"), Not(t1("h"))));
        testGrammar(grammar, []);
    });

    // ENDS WITH

    describe('E.1 t1:hello ends with ε', function() {
        const grammar = Ends(t1("hello"), Epsilon());
        testGrammar(grammar, [{t1: 'hello'}]);
    });

    describe('E.2 t1:hello ends with t1:""', function() {
        const grammar = Ends(t1("hello"), t1(""));
        testGrammar(grammar, [{t1: 'hello'}]);
    });
    
    describe('E.3 t1:hello ends with 0', function() {
        const grammar = Ends(t1("hello"), Null());
        testGrammar(grammar, []);
    });

    describe('E.4 t1:hello ends with t1:o', function() {
        const grammar = Ends(t1("hello"), t1("o"));
        testGrammar(grammar, [{t1: 'hello'}]);
    });

    describe('E.5 t1:hello ends with ε+t1:o', function() {
        const grammar = Ends(t1("hello"), Seq(Epsilon(), t1("o")));
        testGrammar(grammar, [{t1: 'hello'}]);
    });

    describe('E.6 t1:hello ends with t1:o+ε', function() {
        const grammar = Ends(t1("hello"), Seq(t1("o"), Epsilon()));
        testGrammar(grammar, [{t1: 'hello'}]);
    });

    describe('E.7 t1:hello+t2:world ends with (t1:o+t2:d)', function() {
        const grammar = Ends(Seq(t1("hello"), t2("world")),
                             Seq(t1("o"), t2("d")));
        const expectedResults: StringDict[] = [
            {t1: 'hello', t2: 'world'}
        ];
        testGrammar(grammar, expectedResults);
    });

    describe('E.8 t1:hello ends with t1:lo', function() {
        const grammar = Ends(t1("hello"), t1("lo"));
        testGrammar(grammar, [{t1: 'hello'}]);
    });

    describe('E.9 t1:hello ends with t1:hello', function() {
        const grammar = Ends(t1("hello"), t1("hello"));
        testGrammar(grammar, [{t1: 'hello'}]);
    });
    
    describe('E.10 t1:hello ends with ~t1:o', function() {
        const grammar = Ends(t1("hello"), Not(t1("o")));
        testGrammar(grammar, []);
    });
    
    describe('E.11 t1:hello ends with ~t1:lo', function() {
        const grammar = Ends(t1("hello"), Not(t1("lo")));
        testGrammar(grammar, []);
    });

    describe('E.12 t1:world ends with ~t1:o', function() {
        const grammar = Ends(t1("world"), Not(t1("o")));
        testGrammar(grammar, [{t1: 'world'}]);
    });
    
    describe('E.13 (t1:hello|t1:world) ends with t1:o', function() {
        const grammar = Ends(Uni(t1("hello"), t1("world")), t1("o"));
        testGrammar(grammar, [{t1: 'hello'}]);
    });

    describe('E.14 (t1:hello|t1:world) ends with ~t1:o', function() {
        const grammar = Ends(Uni(t1("hello"), t1("world")), Not(t1("o")));
        testGrammar(grammar, [{t1: 'world'}]);
    });
    
    describe('E.15 (t1:hello|t1:world|t1:kitty) ' +
             'ends with (t1:o|t1:y)', function() {
        const grammar = Ends(Uni(t1("hello"), t1("world"), t1("kitty")), 
                             Uni(t1("o"), t1("y")));
        const expectedResults: StringDict[] = [
            {t1: "hello"},
            {t1: "kitty"}
        ];
        testGrammar(grammar, expectedResults);
    });

    describe('E.16 (t1:hello|t1:world|t1:kitty) ends with ~t1:d', function() {
        const grammar = Ends(Uni(t1("hello"), t1("world"), t1("kitty")), 
                             Not(t1("d")));
        const expectedResults: StringDict[] = [
            {t1: "hello"},
            {t1: "kitty"}
        ];
        testGrammar(grammar, expectedResults);
    });

    describe('E.17 (t1:hello|t1:world|t1:kitty) ' +
             'ends with ~(t1:o|t1:y)', function() {
        const grammar = Ends(Uni(t1("hello"), t1("world"), t1("kitty")), 
                             Not(Uni(t1("o"), t1("y"))));
        testGrammar(grammar, [{t1: 'world'}]);
    });

    describe('E.18 (t1:hello|t1:world|t1:kitty) ' +
             'ends with ~t1:o & ~t1:y', function() {
        const grammar = Ends(Uni(t1("hello"), t1("world"), t1("kitty")), 
                             Intersect(Not(t1("o")), Not(t1("y"))));
        testGrammar(grammar, [{t1: 'world'}]);
    });

    describe('E.19 t1:hello ends with t1:l+t1:o', function() {
        const grammar = Ends(t1("hello"), Seq(t1("l"), t1("o")));
        testGrammar(grammar, [{t1: 'hello'}]);
    });

    describe('E.20 t1:hello ends with (~t1:t)+t1:o', function() {
        const grammar = Ends(t1("hello"), Seq(Not(t1("t")), t1("o")));
        testGrammar(grammar, [{t1: 'hello'}]);
    });

    describe('E.21 t1:hello ends with t1:h+(~t1:o)', function() {
        const grammar = Ends(t1("hello"), Seq(t1("h"), Not(t1("o"))));
        testGrammar(grammar, [{t1: 'hello'}]);
    });
    
    describe('E.22 t1:hello ends with (~t1:l)+t1:o', function() {
        const grammar = Ends(t1("hello"), Seq(Not(t1("l")), t1("o")));
        testGrammar(grammar, []);
    });
    
    describe('E.23 t1:world ends with t1:l+(~t1:d)', function() {
        // "hello" isn't a good example for it because hello really does 
        // end with l(~o), because "lo" is a member of (~o).
        const grammar = Ends(t1("world"), Seq(t1("l"), Not(t1("d"))));
        testGrammar(grammar, []);
    });

    describe('E.24 t1:hello ends with t1:ld|(~t1:y)', function() {
        const grammar = Ends(t1("hello"), Uni(t1("ld"), Not(t1("y"))));
        testGrammar(grammar, [{t1: 'hello'}]);
    });

    describe('E.25 t1:hello ends with t1:ld|(~t1:o)', function() {
        const grammar = Ends(t1("hello"), Uni(t1("ld"), Not(t1("o"))));
        testGrammar(grammar, []);
    });

    // CONTAINS

    describe('C.1 t1:hello contains ε', function() {
        const grammar = Contains(t1("hello"), Epsilon());
        testGrammar(grammar, [{t1: 'hello'}]);
    });

    describe('C.2 t1:hello contains t1:ε', function() {
        const grammar = Contains(t1("hello"), t1(""));
        testGrammar(grammar, [{t1: 'hello'}]);
    });

    describe('C.3 t1:hello contains 0', function() {
        const grammar = Contains(t1("hello"), Null());
        testGrammar(grammar, []);
    });

    describe('C.4 t1:hello contains t1:e', function() {
        const grammar = Contains(t1("hello"), t1("e"));
        testGrammar(grammar, [{t1: 'hello'}]);
    });

    describe('C.5 t1:hello contains ε+t1:e', function() {
        const grammar = Contains(t1("hello"), Seq(Epsilon(), t1("e")));
        testGrammar(grammar, [{t1: 'hello'}]);
    });

    describe('C.6 t1:hello contains t1:e+ε', function() {
        const grammar = Contains(t1("hello"), Seq(t1("e"), Epsilon()));
        testGrammar(grammar, [{t1: 'hello'}]);
    });

    describe('C.7 t1:hello+t2:world contains (t1:e+t2:r)', function() {
        const grammar = Contains(Seq(t1("hello"), t2("world")),
                                 Seq(t1("e"), t2("r")));
        const expectedResults: StringDict[] = [
            {t1: 'hello', t2: 'world'}
        ];
        testGrammar(grammar, expectedResults);
    });
    
    describe('C.8 t1:hello contains t1:el', function() {
        const grammar = Contains(t1("hello"), t1("el"));
        testGrammar(grammar, [{t1: 'hello'}]);
    });

    describe('C.9 t1:hello contains t1:hello', function() {
        const grammar = Contains(t1("hello"), t1("hello"));
        testGrammar(grammar, [{t1: 'hello'}]);
    });

    describe('C.10 t1:hello contains t1:h', function() {
        const grammar = Contains(t1("hello"), t1("h"));
        testGrammar(grammar, [{t1: 'hello'}]);
    });
    
    describe('C.11 t1:hello contains t1:o', function() {
        const grammar = Contains(t1("hello"), t1("o"));
        testGrammar(grammar, [{t1: 'hello'}]);
    });
    
    describe('C.12 t1:hello contains ~t1:e', function() {
        const grammar = Contains(t1("hello"), Not(t1("e")));
        testGrammar(grammar, []);
    });
    
    describe('C.13 t1:hello contains ~t1:el', function() {
        const grammar = Contains(t1("hello"), Not(t1("el")));
        testGrammar(grammar, []);
    });

    describe('C.14 t1:hello contains ~t1:h', function() {
        const grammar = Contains(t1("hello"), Not(t1("h")));
        testGrammar(grammar, []);
    });
    
    describe('C.15 t1:hello contains ~t1:o', function() {
        const grammar = Contains(t1("hello"), Not(t1("o")));
        testGrammar(grammar, []);
    });

    describe('C.16 t1:world contains ~t1:e', function() {
        const grammar = Contains(t1("world"), Not(t1("e")));
        testGrammar(grammar, [{t1: 'world'}]);
    });
    
    describe('C.17 (t1:hello|t1:kitty) contains t1:e', function() {
        const grammar = Contains(Uni(t1("hello"), t1("kitty")), t1("e"));
        testGrammar(grammar, [{t1: 'hello'}]);
    });
    
    describe('C.18 (t1:hello|t1:kitty) contains t1:h', function() {
        const grammar = Contains(Uni(t1("hello"), t1("kitty")), t1("h"));
        testGrammar(grammar, [{t1: 'hello'}]);
    });
    
    describe('C.19 (t1:hello|t1:kitty) contains t1:o', function() {
        const grammar = Contains(Uni(t1("hello"), t1("kitty")), t1("o"));
        testGrammar(grammar, [{t1: 'hello'}]);
    });
    
    describe('C.20 (t1:hello|t1:kitty) contains ~t1:e', function() {
        const grammar = Contains(Uni(t1("hello"), t1("kitty")), Not(t1("e")));
        testGrammar(grammar, [{t1: 'kitty'}]);
    });
    
    describe('C.22 (t1:hello|t1:kitty) contains ~t1:h', function() {
        const grammar = Contains(Uni(t1("hello"), t1("kitty")), Not(t1("h")));
        testGrammar(grammar, [{t1: 'kitty'}]);
    });
    
    describe('C.23 (t1:hello|t1:kitty) contains ~t1:o', function() {
        const grammar = Contains(Uni(t1("hello"), t1("kitty")), Not(t1("o")));
        testGrammar(grammar, [{t1: 'kitty'}]);
    });

    describe('C.24 (t1:hello|t1:world|t1:kitty) ' +
             'contains (t1:e|t1:i)', function() {
        const grammar = Contains(Uni(t1("hello"), t1("world"), t1("kitty")), 
                                 Uni(t1("e"), t1("i")));
        const expectedResults: StringDict[] = [
            {t1: 'hello'},
            {t1: 'kitty'}
        ];
        testGrammar(grammar, expectedResults);
    });
    
    describe('C.25 (t1:hello|t1:world|t1:kitty) contains ~t1:t', function() {
        const grammar = Contains(Uni(t1("hello"), t1("world"), t1("kitty")), 
                                 Not(t1("t")));
        const expectedResults: StringDict[] = [
            {t1: 'hello'},
            {t1: 'world'}
        ];
        testGrammar(grammar, expectedResults);
    });

    describe('C.26 (t1:hello|t1:world|t1:kitty) ' +
             'contains ~(t1:e|t1:i)', function() {
        const grammar = Contains(Uni(t1("hello"), t1("world"), t1("kitty")), 
                                 Not(Uni(t1("e"), t1("i"))));
        testGrammar(grammar, [{t1: 'world'}]);
    });
    
    describe('C.27 (t1:hello|t1:world|t1:kitty) ' +
             'contains ~t1:e & ~t1:i', function() {
        const grammar = Contains(Uni(t1("hello"), t1("world"), t1("kitty")), 
                                 Intersect(Not(t1("e")), Not(t1("i"))));
        testGrammar(grammar, [{t1: 'world'}]);
    });

    describe('C.28 t1:world contains t1:r+t1:l', function() {
        const grammar = Contains(t1("world"), Seq(t1("r"), t1("l")));
        testGrammar(grammar, [{t1: 'world'}]);
    });

    describe('C.29 t1:world contains t1:o+t1:r+t1:l', function() {
        const grammar = Contains(t1("world"), Seq(t1("o"), t1("r"), t1("l")));
        testGrammar(grammar, [{t1: 'world'}]);
    });

    describe('C.30 t1:world contains (~t1:t)+t1:l', function() {
        const grammar = Contains(t1("world"), Seq(Not(t1("t")), t1("l")));
        testGrammar(grammar, [{t1: 'world'}]);
    });

    describe('C.31 t1:world contains t1:r+(~t1:t)', function() {
        const grammar = Contains(t1("world"), Seq(t1("r"), Not(t1("t"))));
        testGrammar(grammar, [{t1: 'world'}]);
    });
    
    describe('C.32 t1:world contains (~t1:r)+t1:l', function() {
        const grammar = Contains(t1("world"), Seq(Not(t1("r")), t1("l")));
        testGrammar(grammar, []);
    });

    describe('C.33 t1:world contains t1:r+(~t1:l)', function() {
        const grammar = Contains(t1("world"), Seq(t1("r"), Not(t1("l"))));
        testGrammar(grammar, []);
    });

    describe('C.34 t1:world contains t1:he|(~t1:k)', function() {
        const grammar = Contains(t1("world"), Uni(t1("he"), Not(t1("k"))));
        testGrammar(grammar, [{t1: 'world'}]);
    });

    describe('C.35 t1:world contains t1:he|(~t1:r)', function() {
        const grammar = Contains(t1("world"), Uni(t1("he"), Not(t1("r"))));
        testGrammar(grammar, []);
    });

});<|MERGE_RESOLUTION|>--- conflicted
+++ resolved
@@ -1,24 +1,11 @@
 
-<<<<<<< HEAD
-import { Seq, Uni, Filter, Epsilon, Starts, Not, Ends, Contains, Intersect, Null, Grammar } from "../src/grammars";
-import { 
-    Any, 
-    Count, 
-    MatchFrom, 
-    Rep, 
-    Short, 
-    Vocab 
-} from "../src/grammars";
-import { t1, t2, t3, testGrammar } from './testUtil';
-=======
 import {
     Grammar, Filter, Starts, Ends, Contains,
     Epsilon, Seq, Uni, Not, Intersect, Null,
 } from "../src/grammars";
->>>>>>> b568777f
 
 import {
-    Any, CountTape, MatchFrom, Rep, Short, Vocab,
+    Any, Count, MatchFrom, Rep, Short, Vocab,
 } from "../src/grammars";
 
 import {
@@ -32,8 +19,6 @@
     StringDict, SILENT, VERBOSE_DEBUG, VERBOSE_GRAMMAR
 } from "../src/util";
 
-// File level control over verbose output
-const VERBOSE = VERBOSE_TEST_L2;
 
 describe(`${testSuiteName(module)}`, function() {
 
@@ -239,16 +224,11 @@
         const filterGrammar = Filter(candidateGrammar, Seq(t1("hel"), t3("G")));
         let grammarWithVocab: Grammar = Seq(filterGrammar,
                                             Vocab({t1:"hel", t2:"hela", t3:"[1SG]"}));
-<<<<<<< HEAD
         grammarWithVocab = Count({t1:3, t2:3, t3:3}, grammarWithVocab);
-        testGrammar(grammarWithVocab, [{t1: 'hel', t2: 'hel', t3: 'G'}]);
-=======
-        grammarWithVocab = CountTape(3, grammarWithVocab);
         const expectedResults: StringDict[] = [
             {t1: 'hel', t2: 'hel', t3: 'G'}
         ];
         testGrammar(grammarWithVocab, expectedResults);
->>>>>>> b568777f
     }); 
 
     describe('RB.2a Filter (M(t1>t2,t1:a{0,3})+~(t3:[1SG]))) ' +
@@ -259,16 +239,11 @@
         const filterGrammar = Filter(candidateGrammar, Seq(t1("aa"), t3("G")));
         let grammarWithVocab: Grammar = Seq(filterGrammar,
                                             Vocab({t1:"a", t2:"a", t3:"[1SG]"}));
-<<<<<<< HEAD
         grammarWithVocab = Count({t1:3, t2:3, t3:3}, grammarWithVocab);
-        testGrammar(grammarWithVocab, [{t1: 'aa', t2: 'aa', t3: 'G'}]);
-=======
-        grammarWithVocab = CountTape(3, grammarWithVocab);
         const expectedResults: StringDict[] = [
             {t1: 'aa', t2: 'aa', t3: 'G'}
         ];
         testGrammar(grammarWithVocab, expectedResults);
->>>>>>> b568777f
     }); 
 
     describe('RB.2b Filter (t1:aa+t2:aa+~(t3:[1SG])) [t1:aa+t3:G] ' +
@@ -278,16 +253,11 @@
         const filterGrammar = Filter(candidateGrammar, Seq(t1("aa"), t3("G")));
         let grammarWithVocab: Grammar = Seq(filterGrammar,
                                             Vocab({t1:"a", t2:"a", t3:"[1SG]"}));
-<<<<<<< HEAD
         grammarWithVocab = Count({t1:3, t2:3, t3:3}, grammarWithVocab);
-        testGrammar(grammarWithVocab, [{t1:'aa', t2:'aa', t3: 'G'}]);
-=======
-        grammarWithVocab = CountTape(3, grammarWithVocab);
         const expectedResults: StringDict[] = [
             {t1:'aa', t2:'aa', t3: 'G'}
         ];
         testGrammar(grammarWithVocab, expectedResults);
->>>>>>> b568777f
     }); 
 
     describe('RB.2c Filter (t1:a{0,3}+~(t3:[1SG])) [t1:aa+t3:G] ' +
@@ -297,16 +267,11 @@
         const filterGrammar = Filter(candidateGrammar, Seq(t1("aa"), t3("G")));
         let grammarWithVocab: Grammar = Seq(filterGrammar,
                                             Vocab({t1:"a", t3:"[1SG]"}));
-<<<<<<< HEAD
         grammarWithVocab = Count({t1:3, t2:3, t3:3}, grammarWithVocab);
-        testGrammar(grammarWithVocab, [{t1:'aa', t3: 'G'}]);
-=======
-        grammarWithVocab = CountTape(3, grammarWithVocab);
         const expectedResults: StringDict[] = [
             {t1:'aa', t3: 'G'}
         ];
         testGrammar(grammarWithVocab, expectedResults);
->>>>>>> b568777f
     }); 
 
     describe('RB.2d Filter (t1:a{0,2}+~(t3:[1SG])) [t1:aa+t3:G] ' +
@@ -316,16 +281,11 @@
         const filterGrammar = Filter(candidateGrammar, Seq(t1("aa"), t3("G")));
         let grammarWithVocab: Grammar = Seq(filterGrammar,
                                             Vocab({t1:"a", t3:"[1SG]"}));
-<<<<<<< HEAD
         grammarWithVocab = Count({t1:3, t2:3, t3:3}, grammarWithVocab);
-        testGrammar(grammarWithVocab, [{t1:'aa', t3: 'G'}]);
-=======
-        grammarWithVocab = CountTape(3, grammarWithVocab);
         const expectedResults: StringDict[] = [
             {t1:'aa', t3: 'G'}
         ];
         testGrammar(grammarWithVocab, expectedResults);
->>>>>>> b568777f
     }); 
 
     // STARTS WITH
