--- conflicted
+++ resolved
@@ -1,720 +1,712 @@
-import { 
-    Count,
-    Grammar,
-    Join,
-    JoinRule,
-    Lit,
-<<<<<<< HEAD
-    OptionalReplace,
-    Rep,
-=======
->>>>>>> b568777f
-    Replace,
-    ReplaceGrammar,
-    Seq,
-    Uni,
-    Vocab,
-} from "../src/grammars";
-
-import { 
-    testSuiteName, logTestSuite,
-    VERBOSE_TEST_L2, verbose,
-    t1,
-    testHasTapes,
-    testHasVocab,
-    testGrammar,
-} from './testUtil';
-
-import {
-    REPLACE_INPUT_TAPE, REPLACE_OUTPUT_TAPE, 
-    StringDict, SILENT, VERBOSE_DEBUG, VERBOSE_STATES
-} from "../src/util";
-
-function IOReplace(
-    fromStr: string, 
-    toStr: string, 
-    preStr: string = "",
-    postStr: string = "",
-): ReplaceGrammar {
-    const fromGrammar = Lit(REPLACE_INPUT_TAPE, fromStr);
-    const toGrammar = Lit(REPLACE_OUTPUT_TAPE, toStr);
-    const preGrammar = Lit(REPLACE_INPUT_TAPE, preStr);
-    const postGrammar = Lit(REPLACE_INPUT_TAPE, postStr);
-    return Replace(fromGrammar, toGrammar, preGrammar, postGrammar);
-}
-
-function IOReplaceOptional(
-    fromStr: string, 
-    toStr: string, 
-    preStr: string = "",
-    postStr: string = "",
-): ReplaceGrammar {
-    const fromGrammar = Lit(REPLACE_INPUT_TAPE, fromStr);
-    const toGrammar = Lit(REPLACE_OUTPUT_TAPE, toStr);
-    const preGrammar = Lit(REPLACE_INPUT_TAPE, preStr);
-    const postGrammar = Lit(REPLACE_INPUT_TAPE, postStr);
-    return OptionalReplace(fromGrammar, toGrammar, preGrammar, postGrammar);
-}
-
-function IOJoin(
-    inputStr: string,
-    ...rules: ReplaceGrammar[]
-): Grammar {
-    const inputGrammar = Lit("t1", inputStr);
-    return JoinRule("t1", inputGrammar, rules);
-}
-
-// File level control over verbose output
-const VERBOSE = VERBOSE_TEST_L2;
-
-function vb(verbosity: number): number {
-    return VERBOSE ? verbosity : SILENT;
-}
-
-function log(...msgs: string[]) {
-    verbose(VERBOSE, ...msgs);
-}
-
-describe(`${testSuiteName(module)}`, function() {
-
-    logTestSuite(this.title);
-
-    describe('1. hello ⨝ e -> a', function() {
-        const grammar = IOJoin("hello", IOReplace("e","a"));
-        const expectedResults: StringDict[] = [
-            {t1: 'hallo'},
-        ];
-        testGrammar(grammar, expectedResults);
-    });
-
-    describe('2. hello ⨝ e -> a, a -> u', function() {
-        const grammar = IOJoin("hello", IOReplace("e", "a"),
-                                        IOReplace("a", "u"));
-        const expectedResults: StringDict[] = [
-            {t1: "hullo"},
-        ];
-        testGrammar(grammar, expectedResults);
-    });
-
-    describe('3a. Replace e -> a, then l -> w, in hello', function() {
-        const grammar = IOJoin("hello", IOReplace("e", "a"),
-                                        IOReplace("l", "w"));
-        const expectedResults: StringDict[] = [
-            {t1: "hawwo"},
-        ];
-        testGrammar(grammar, expectedResults);
-    });
-
-    describe('3b. Replace l -> w, then e -> a, in hello', function() {
-        const grammar = IOJoin("hello", IOReplace("l", "w"),
-                                        IOReplace("e", "a"))
-        const expectedResults: StringDict[] = [
-            {t1: "hawwo"},
-        ];
-        testGrammar(grammar, expectedResults);
-    });
-
-    describe('4. Replace e -> e, in hello ', function() {
-        const grammar = IOJoin("hello", IOReplace("e", "e"));
-        const expectedResults: StringDict[] = [
-            {t1: 'hello'},
-        ];
-        testGrammar(grammar, expectedResults);
-    });
-
-    describe('5a. 1-char deletion: abc ⨝ a -> "" (vocab abcx)', function() {
-        const r1Grammar = IOJoin("abc", IOReplace("a", ""));
-        const voc: string = "abcx"
-        const vocGrammar = Vocab({t1:voc});
-        const grammar: Grammar = Seq(vocGrammar, r1Grammar);
-        const expectedResults: StringDict[] = [
-            {t1: 'bc'},
-        ];
-        testGrammar(grammar, expectedResults);
-    });
-
-    describe('5b. 2-char deletion: abc ⨝ ab -> "" (vocab abcx)', function() {
-        const r1Grammar = IOJoin("abc", IOReplace("ab", ""));
-        const voc: string = "abcx"
-        const vocGrammar = Vocab({t1:voc});
-        const grammar: Grammar = Seq(vocGrammar, r1Grammar);
-        const expectedResults: StringDict[] = [
-            {t1: 'c'},
-        ];
-        testGrammar(grammar, expectedResults);
-    });
-    
-    describe('5c. 2-char deletion, later in string: ' +
-             'abc ⨝ bc -> "" (vocab abcx)', function() {
-        const r1Grammar = IOJoin("abc", IOReplace("bc", ""));
-        const voc: string = "abcx"
-        const vocGrammar = Vocab({t1:voc});
-        const grammar: Grammar = Seq(vocGrammar, r1Grammar);
-        const expectedResults: StringDict[] = [
-            {t1: 'a'},
-        ];
-        testGrammar(grammar, expectedResults);
-    });
-
-    // Exploring rule cascades with first 'to' empty - garden path
-
-    // 12 states visited
-    describe('6a. 2-rule cascade: ' +
-             'abcd ⨝ a -> A, b -> B (vocab abcdABCD)', function() {
-        log(`------${this.title}`);
-        const r1Grammar = IOJoin("abcd", IOReplace("a", "A"),
-                                         IOReplace("b", "B"));
-        const voc: string = "abcdABCD"
-        const vocGrammar = Vocab({t1:voc});
-        const grammar: Grammar = Seq(vocGrammar, r1Grammar);
-        const expectedResults: StringDict[] = [
-            {t1: 'ABcd'}
-        ];
-        testGrammar(grammar, expectedResults, vb(VERBOSE_STATES));
-    });
-
-    // 9 states visited
-    describe('6b. 2-rule cascade starting with 1-char deletion: ' +
-             'abcd ⨝ a -> "", b -> B (vocab abcdABCD)', function() {
-        log(`------${this.title}`);
-        const r1Grammar = IOJoin("abc", IOReplace("a", ""),
-                                        IOReplace("b", "B"))
-        const voc: string = "abcABC"
-        const vocGrammar = Vocab({t1:voc});
-        const grammar: Grammar = Seq(vocGrammar, r1Grammar);
-        const expectedResults: StringDict[] = [
-            {t1: 'Bc'},
-        ];
-        testGrammar(grammar, expectedResults, vb(VERBOSE_STATES));
-    });
-
-    // 16 states visited
-    describe('6c. 3-rule cascade: ' +
-             'abcd ⨝ a -> A, b -> B, c -> C (vocab abcdABCD)', function() {
-        log(`------${this.title}`);
-        const r1Grammar = IOJoin("abcd", IOReplace("a", "A"),
-                                         IOReplace("b", "B"),
-                                         IOReplace("c", "C"));
-        const voc: string = "abcdABCD"
-        const vocGrammar = Vocab({t1:voc});
-        const grammar: Grammar = Seq(vocGrammar, r1Grammar);
-        const expectedResults: StringDict[] = [
-            {t1: 'ABCd'},
-        ];
-        testGrammar(grammar, expectedResults, vb(VERBOSE_STATES));
-    });
-
-    // 16 states visited
-    describe('6d. 3-rule cascade starting with 1-char deletion: ' +
-             'abcd ⨝ a -> "", b -> B, c -> C (vocab abcdABCD)', function() {
-        log(`------${this.title}`);
-        const r1Grammar = IOJoin("abcd", IOReplace("a", ""),
-                                         IOReplace("b", "B"),
-                                         IOReplace("c", "C"));
-        const voc: string = "abcdABCD"
-        const vocGrammar = Vocab({t1:voc});
-        const grammar: Grammar = Seq(vocGrammar, r1Grammar);
-        const expectedResults: StringDict[] = [
-            {t1: 'BCd'},
-        ];
-        testGrammar(grammar, expectedResults, vb(VERBOSE_STATES));
-    });
-
-    // 20 states visited
-    describe('6e. 4-rule cascade: ' +
-             'abcd ⨝ a -> A, b -> B, c -> C, d -> D ' +
-             '(vocab abcdABCD)', function() {
-        log(`------${this.title}`);
-        const r1Grammar = IOJoin("abcd", IOReplace("a", "A"),
-                                         IOReplace("b", "B"),
-                                         IOReplace("c", "C"),
-                                         IOReplace("d", "D"));
-        const voc: string = "abcdABCD"
-        const vocGrammar = Vocab({t1:voc});
-        const grammar: Grammar = Seq(vocGrammar, r1Grammar);
-        const expectedResults: StringDict[] = [
-            {t1: 'ABCD'},
-        ];
-        testGrammar(grammar, expectedResults, vb(VERBOSE_STATES));
-    });
-
-    // 20 states visited
-    describe('6f. 4-rule cascade starting with 1-char deletion: ' +
-             'abcd ⨝ a -> "", b -> B, c -> C, d -> D ' +
-             '(vocab abcdABCD)', function() {
-        log(`------${this.title}`);
-        const r1Grammar = IOJoin("abcd", IOReplace("a", ""),
-                                         IOReplace("b", "B"),
-                                         IOReplace("c", "C"),
-                                         IOReplace("d", "D"));
-        const voc: string = "abcdABCD"
-        const vocGrammar = Vocab({t1:voc});
-        const grammar: Grammar = Seq(vocGrammar, r1Grammar);
-        const expectedResults: StringDict[] = [
-            {t1: 'BCD'},
-        ];
-        testGrammar(grammar, expectedResults, vb(VERBOSE_STATES));
-    });
-
-    // Exploring rule cascades varying the input length
-
-    // 42 states visited
-    describe('7a. 14-char input, 2-rule cascade: ' +
-             'CCCCCabcdCCCCC ⨝ a -> A, b -> B (vocab abcdABCD)', function() {
-        log(`------${this.title}`);
-        const r1Grammar = IOJoin("CCCCCabcdCCCCC", IOReplace("a", "A"),
-                                                   IOReplace("b", "B"));
-        const voc: string = "abcdABCD"
-        const vocGrammar = Vocab({t1:voc});
-        const grammar: Grammar = Seq(vocGrammar, r1Grammar);
-        const expectedResults: StringDict[] = [
-            {t1: 'CCCCCABcdCCCCC'},
-        ];
-        testGrammar(grammar, expectedResults, vb(VERBOSE_STATES));
-    });
-
-    // 72 states visited
-    describe('7b. 24-char input, 2-rule cascade: ' +
-             'BBBBBCCCCCabcdCCCCCBBBBB ⨝ a -> A, b -> B ' +
-             '(vocab abcdABCD)', function() {
-        log(`------${this.title}`);
-        const r1Grammar = IOJoin("BBBBBCCCCCabcdCCCCCBBBBB",
-                                 IOReplace("a", "A"),
-                                 IOReplace("b", "B"));
-        const voc: string = "abcdABCD"
-        const vocGrammar = Vocab({t1:voc});
-        const grammar: Grammar = Seq(vocGrammar, r1Grammar);
-        const expectedResults: StringDict[] = [
-            {t1: 'BBBBBCCCCCABcdCCCCCBBBBB'},
-        ];
-        testGrammar(grammar, expectedResults, vb(VERBOSE_STATES));
-    });
-    
-    // 70 states visited
-    describe('7c. 14-char input, 4-rule cascade: ' +
-             'CCCCCabcdCCCCC ⨝ a -> A, b -> B, c -> C, d -> D ' +
-             '(vocab abcdABCD)', function() {
-        log(`------${this.title}`);
-        const r1Grammar = IOJoin("CCCCCabcdCCCCC", IOReplace("a", "A"),
-                                                   IOReplace("b", "B"),
-                                                   IOReplace("c", "C"),
-                                                   IOReplace("d", "D"));
-        
-        const voc: string = "abcdABCD"
-        const vocGrammar = Vocab({t1:voc});
-        const grammar: Grammar = Seq(vocGrammar, r1Grammar);
-        const expectedResults: StringDict[] = [
-            {t1: 'CCCCCABCDCCCCC'},
-        ];
-        testGrammar(grammar, expectedResults, vb(VERBOSE_STATES));
-    });
-
-    // 70 states visited
-    describe('7d. 14-char input, 4-rule cascade starting with 1-char deletion: ' +
-             'CCCCCabcdCCCCC ⨝ a -> "", b -> B, c -> C, d -> D ' +
-             '(vocab abcdABCD)', function() {
-        log(`------${this.title}`);
-        const r1Grammar = IOJoin("CCCCCabcdCCCCC", IOReplace("a", ""),
-                                                   IOReplace("b", "B"),
-                                                   IOReplace("c", "C"),
-                                                   IOReplace("d", "D"));
-        const voc: string = "abcdABCD"
-        const vocGrammar = Vocab({t1:voc});
-        const grammar: Grammar = Seq(vocGrammar, r1Grammar);
-        const expectedResults: StringDict[] = [
-            {t1: 'CCCCCBCDCCCCC'},
-        ];
-        testGrammar(grammar, expectedResults, vb(VERBOSE_STATES));
-    });
-
-    // 120 states visited
-    describe('7e. 24-char input, 4-rule cascade starting with 1-char deletion: ' +
-             'BBBBBCCCCCabcdCCCCCBBBBB ⨝ a -> "", b -> B, c -> C, d -> D ' +
-             '(vocab abcdABCD)', function() {
-        log(`------${this.title}`);
-        const r1Grammar = IOJoin("BBBBBCCCCCabcdCCCCCBBBBB",
-                                 IOReplace("a", ""),
-                                 IOReplace("b", "B"),
-                                 IOReplace("c", "C"),
-                                 IOReplace("d", "D"));
-        const voc: string = "abcdABCD"
-        const vocGrammar = Vocab({t1:voc});
-        const grammar: Grammar = Seq(vocGrammar, r1Grammar);
-        const expectedResults: StringDict[] = [
-            {t1: 'BBBBBCCCCCBCDCCCCCBBBBB'},
-        ];
-        testGrammar(grammar, expectedResults, vb(VERBOSE_STATES));
-    });
-
-    // Exploring rule cascades with 'from' being longer than 'to' - garden path
-
-    // 8 states visited
-    describe('8a-1. Single rule with 1>1-char substitution: ' +
-             'abcd ⨝ a -> A (vocab abcdABCD)', function() {
-        log(`------${this.title}`);
-        const r1Grammar = IOJoin("abcd", IOReplace("a", "A"));
-        const voc: string = "abcdABCD"
-        const vocGrammar = Vocab({t1:voc});
-        const grammar: Grammar = Seq(vocGrammar, r1Grammar);
-        const expectedResults: StringDict[] = [
-            {t1: 'Abcd'}
-        ];
-        testGrammar(grammar, expectedResults, vb(VERBOSE_STATES));
-    });
-
-    // 13 states visited
-    describe('8a-2. Single rule with 2>1-char substitution: ' +
-             'aabcd ⨝ aa -> A (vocab abcdABCD)', function() {
-        log(`------${this.title}`);
-        const r1Grammar = IOJoin("aabcd", IOReplace("aa", "A"));
-        const voc: string = "abcdABCD"
-        const vocGrammar = Vocab({t1:voc});
-        const grammar: Grammar = Seq(vocGrammar, r1Grammar);
-        const expectedResults: StringDict[] = [
-            {t1: 'Abcd'},
-        ];
-        testGrammar(grammar, expectedResults, vb(VERBOSE_STATES));
-    });
-
-    // 20 states visited
-    describe('8a-3. Single rule with 3>1-char substitution: ' +
-             'aaabcd ⨝ aaa -> A (vocab abcdABCD)', function() {
-        log(`------${this.title}`);
-        const r1Grammar = IOJoin("aaabcd", IOReplace("aaa", "A"));
-        const voc: string = "abcdABCD"
-        const vocGrammar = Vocab({t1:voc});
-        const grammar: Grammar = Seq(vocGrammar, r1Grammar);
-        const expectedResults: StringDict[] = [
-            {t1: 'Abcd'},
-        ];
-        testGrammar(grammar, expectedResults, vb(VERBOSE_STATES));
-    });
-
-    // 29 states visited
-    describe('8a-4. Single rule with 4>1-char substitution: ' +
-             'aaaabcd ⨝ aaaa -> A (vocab abcdABCD)', function() {
-        log(`------${this.title}`);
-        const r1Grammar = IOJoin("aaaabcd", IOReplace("aaaa", "A"));
-        const voc: string = "abcdABCD"
-        const vocGrammar = Vocab({t1:voc});
-        const grammar: Grammar = Seq(vocGrammar, r1Grammar);
-        const expectedResults: StringDict[] = [
-            {t1: 'Abcd'},
-        ];
-        testGrammar(grammar, expectedResults, vb(VERBOSE_STATES));
-    });
-    
-    // 40 states visited
-    describe('8a-5. Single rule with 5>1-char substitution: ' +
-             'aaaaabcd ⨝ aaaaa -> A (vocab abcdABCD)', function() {
-        log(`------${this.title}`);
-        const r1Grammar = IOJoin("aaaaabcd", IOReplace("aaaaa", "A"));
-        const voc: string = "abcdABCD"
-        const vocGrammar = Vocab({t1:voc});
-        const grammar: Grammar = Seq(vocGrammar, r1Grammar);
-        const expectedResults: StringDict[] = [
-            {t1: 'Abcd'},
-        ];
-        testGrammar(grammar, expectedResults, vb(VERBOSE_STATES));
-    });
-
-    // 20 states visited
-    describe('8b-1. 2-rule cascade starting with 2>1-char substitution: ' +
-             'aabcd ⨝ aa -> A, b -> B (vocab abcdABCD)', function() {
-        log(`------${this.title}`);
-        const r1Grammar = IOJoin("aabcd", IOReplace("aa", "A"),
-                                          IOReplace("b", "B"));
-        const voc: string = "abcdABCD"
-        const vocGrammar = Vocab({t1:voc});
-        const grammar: Grammar = Seq(vocGrammar, r1Grammar);
-        const expectedResults: StringDict[] = [
-            {t1: 'ABcd'},
-        ];
-        testGrammar(grammar, expectedResults, vb(VERBOSE_STATES));
-    });
-
-    // 31 states visited
-    describe('8b-3. 2-rule cascade starting with 3>1-char substitution: ' +
-             'aaabcd ⨝ aaa -> A, b -> B (vocab abcdABCD)', function() {
-        log(`------${this.title}`);
-        const r1Grammar = IOJoin("aaabcd", IOReplace("aaa", "A"),
-                                           IOReplace("b", "B"));
-        const voc: string = "abcdABCD"
-        const vocGrammar = Vocab({t1:voc});
-        const grammar: Grammar = Seq(vocGrammar, r1Grammar);
-        const expectedResults: StringDict[] = [
-            {t1: 'ABcd'},
-        ];
-        testGrammar(grammar, expectedResults, vb(VERBOSE_STATES));
-    });
-
-    // 20 states visited
-    describe('8c-1. 4-rule cascade starting with 1>1-char substitution: ' +
-             'abcd ⨝ a -> A, b -> B, c -> C, d -> D ' +
-             '(vocab abcdABCD)', function() {
-        log(`------${this.title}`);
-        const r1Grammar = IOJoin("abcd", IOReplace("a", "A"),
-                                         IOReplace("b", "B"),
-                                         IOReplace("c", "C"),
-                                         IOReplace("d", "D"));
-        const voc: string = "abcdABCD"
-        const vocGrammar = Vocab({t1:voc});
-        const grammar: Grammar = Seq(vocGrammar, r1Grammar);
-        const expectedResults: StringDict[] = [
-            {t1: 'ABCD'},
-        ];
-        testGrammar(grammar, expectedResults, vb(VERBOSE_STATES));
-    });
-
-    // 34 states visited
-    describe('8c-2. 4-rule cascade starting with 2>1-char substitution: ' +
-             'aabcd ⨝ aa -> A, b -> B, c -> C, d -> D ' +
-             '(vocab abcdABCD)', function() {
-        log(`------${this.title}`);
-        const r1Grammar = IOJoin("aabcd", IOReplace("aa", "A"),
-                                          IOReplace("b", "B"),
-                                          IOReplace("c", "C"),
-                                          IOReplace("d", "D"));
-        const voc: string = "abcdABCD"
-        const vocGrammar = Vocab({t1:voc});
-        const grammar: Grammar = Seq(vocGrammar, r1Grammar);
-        const expectedResults: StringDict[] = [
-            {t1: 'ABCD'},
-        ];
-        testGrammar(grammar, expectedResults, vb(VERBOSE_STATES));
-    });
-
-    // 53 states visited
-    describe('8c-3. 4-rule cascade starting with 3>1-char substitution: ' +
-             'aaabcd ⨝ aaa -> A, b -> B, c -> C, d -> D ' +
-             '(vocab abcdABCD)', function() {
-        log(`------${this.title}`);
-        const r1Grammar = IOJoin("aaabcd", IOReplace("aaa", "A"),
-                                           IOReplace("b", "B"),
-                                           IOReplace("c", "C"),
-                                           IOReplace("d", "D"));
-        const voc: string = "abcdABCD"
-        const vocGrammar = Vocab({t1:voc});
-        const grammar: Grammar = Seq(vocGrammar, r1Grammar);
-        const expectedResults: StringDict[] = [
-            {t1: 'ABCD'},
-        ];
-        testGrammar(grammar, expectedResults, vb(VERBOSE_STATES));
-    });
-
-    // 77 states visited
-    describe('8c-4. 4-rule cascade starting with 4>1-char substitution: ' +
-             'aaaabcd ⨝ aaaa -> A, b -> B, c -> C, d -> D ' +
-             '(vocab abcdABCD)', function() {
-        log(`------${this.title}`);
-        const r1Grammar = IOJoin("aaaabcd", IOReplace("aaaa", "A"),
-                                            IOReplace("b", "B"),
-                                            IOReplace("c", "C"),
-                                            IOReplace("d", "D"));
-        const voc: string = "abcdABCD"
-        const vocGrammar = Vocab({t1:voc});
-        const grammar: Grammar = Seq(vocGrammar, r1Grammar);
-        const expectedResults: StringDict[] = [
-            {t1: 'ABCD'},
-        ];
-        testGrammar(grammar, expectedResults, vb(VERBOSE_STATES));
-    });
-
-    // 12 states visited
-    describe('10a. 2-rule cascade starting with 1-char deletion: ' +
-             'abcd ⨝ a -> "", b -> B (vocab abcdABCD)', function() {
-        log(`------${this.title}`);
-        const r1Grammar = IOJoin("abcd", IOReplace("a", ""),
-                                         IOReplace("b", "B"));
-        const voc: string = "abcdABCD"
-        const vocGrammar = Vocab({t1:voc});
-        const grammar: Grammar = Seq(vocGrammar, r1Grammar);
-        const expectedResults: StringDict[] = [
-            {t1: 'Bcd'},
-        ];
-        testGrammar(grammar, expectedResults, vb(VERBOSE_STATES));
-    });
-
-    // 20 states visited
-    describe('10b. 2-rule cascade starting with 2-char deletion: ' +
-             'aabcd ⨝ aa -> "", b -> B (vocab abcdABCD)', function() {
-        log(`------${this.title}`);
-        const r1Grammar = IOJoin("aabcd", IOReplace("aa", ""),
-                                          IOReplace("b", "B"));
-        const voc: string = "abcdABCD"
-        const vocGrammar = Vocab({t1:voc});
-        const grammar: Grammar = Seq(vocGrammar, r1Grammar);
-        const expectedResults: StringDict[] = [
-            {t1: 'Bcd'},
-        ];
-        testGrammar(grammar, expectedResults, vb(VERBOSE_STATES));
-    });
-
-    // 31 states visited
-    describe('10c. 2-rule cascade starting with 3-char deletion: ' +
-             'aaabcd ⨝ aaa -> "", b -> B (vocab abcdABCD)', function() {
-        log(`------${this.title}`);
-        const r1Grammar = IOJoin("aaabcd", IOReplace("aaa", ""),
-                                           IOReplace("b", "B"));
-        const voc: string = "abcdABCD"
-        const vocGrammar = Vocab({t1:voc});
-        const grammar: Grammar = Seq(vocGrammar, r1Grammar);
-        const expectedResults: StringDict[] = [
-            {t1: 'Bcd'},
-        ];
-        testGrammar(grammar, expectedResults, vb(VERBOSE_STATES));
-    });
-   
-    // 20 states visited
-    describe('11a. 4-rule cascade starting with 1-char deletion: ' +
-             'abcd ⨝ a -> "", b -> B, c -> C, d -> D ' +
-             '(vocab abcdABCD)', function() {
-        log(`------${this.title}`);
-        const r1Grammar = IOJoin("abcd", IOReplace("a", ""),
-                                         IOReplace("b", "B"),
-                                         IOReplace("c", "C"),
-                                         IOReplace("d", "D"));
-        const voc: string = "abcdABCD";
-        const vocGrammar = Vocab({t1:voc});
-        const grammar: Grammar = Seq(vocGrammar, r1Grammar);
-        const expectedResults: StringDict[] = [
-            {t1: 'BCD'},
-        ];
-        testGrammar(grammar, expectedResults, vb(VERBOSE_STATES));
-    });
-
-    // 34 states visited
-    describe('11b. 4-rule cascade starting with 2-char deletion: ' +
-             'aabcd ⨝ aa -> "", b -> B, c -> C, d -> D ' +
-             '(vocab abcdABCD)', function() {
-        log(`------${this.title}`);
-        const r1Grammar = IOJoin("aabcd", IOReplace("aa", ""),
-                                          IOReplace("b", "B"),
-                                          IOReplace("c", "C"),
-                                          IOReplace("d", "D"));
-        const voc: string = "abcdABCD";
-        const vocGrammar = Vocab({t1:voc});
-        const grammar: Grammar = Seq(vocGrammar, r1Grammar);
-        const expectedResults: StringDict[] = [
-            {t1: 'BCD'},
-        ];
-        testGrammar(grammar, expectedResults, vb(VERBOSE_STATES));
-    });
-
-    // Exploring rule cascades with 'from' being shorter than 'to' - NO garden path
-
-    // 9 states visited
-    describe('12a. Single rule with 1>2-char substitution: ' +
-             'abcd ⨝ a -> AA (vocab abcdABCD)', function() {
-        log(`------${this.title}`);
-        const r1Grammar = IOJoin("abcd", IOReplace("a", "AA"));
-        const voc: string = "abcdABCD"
-        const vocGrammar = Vocab({t1:voc});
-        const grammar: Grammar = Seq(vocGrammar, r1Grammar);
-        const expectedResults: StringDict[] = [
-            {t1: 'AAbcd'},
-        ];
-        testGrammar(grammar, expectedResults, vb(VERBOSE_STATES));
-    });
-
-    // 12 states visited
-    describe('12b. Single rule with 1>5-char substitution: ' +
-             'abcd ⨝ a -> AAAAA (vocab abcdABCD)', function() {
-        log(`------${this.title}`);
-        const r1Grammar = IOJoin("abcd", IOReplace("a", "AAAAA"));
-        const voc: string = "abcdABCD"
-        const vocGrammar = Vocab({t1:voc});
-        const grammar: Grammar = Seq(vocGrammar, r1Grammar);
-        const expectedResults: StringDict[] = [
-            {t1: 'AAAAAbcd'},
-        ];
-        testGrammar(grammar, expectedResults, vb(VERBOSE_STATES));
-    });
-
-    // 12 states visited
-    describe('12c. Single rule with 1>5-char substitution: ' +
-              'abcd ⨝ c -> CCCCC (vocab abcdABCD)', function() {
-        log(`------${this.title}`);
-        const r1Grammar = IOJoin("abcd", IOReplace("c", "CCCCC"));
-        const voc: string = "abcdABCD"
-        const vocGrammar = Vocab({t1:voc});
-        const grammar: Grammar = Seq(vocGrammar, r1Grammar);
-        const expectedResults: StringDict[] = [
-            {t1: 'abCCCCCd'},
-        ];
-        testGrammar(grammar, expectedResults, vb(VERBOSE_STATES));
-    });
-
-    // 12 states visited
-    describe('12d. Single rule with 1>5-char substitution: ' +
-             'abcd ⨝ d -> DDDDD (vocab abcdABCD)', function() {
-        log(`------${this.title}`);
-        const r1Grammar = IOJoin("abcd", IOReplace("d", "DDDDD"));
-        const voc: string = "abcdABCD"
-        const vocGrammar = Vocab({t1:voc});
-        const grammar: Grammar = Seq(vocGrammar, r1Grammar);
-        const expectedResults: StringDict[] = [
-            {t1: 'abcDDDDD'},
-        ];
-        testGrammar(grammar, expectedResults, vb(VERBOSE_STATES));
-    });
-
-    describe('13. Deleting twice in one word: ' +
-             'abcdabcd ⨝ a -> "" (vocab abcdABCD)', function() {
-        const r1Grammar = IOJoin("abcdabcd", IOReplace("a", ""));
-        const voc: string = "abcdABCD"
-        const vocGrammar = Vocab({t1:voc});
-        const grammar: Grammar = Seq(vocGrammar, r1Grammar);
-        const expectedResults: StringDict[] = [
-            {t1: 'bcdbcd'},
-        ];
-        testGrammar(grammar, expectedResults);
-
-    });
-
-<<<<<<< HEAD
-    describe('14a. Unconditional generation', function() {
-        const r1Grammar = IOJoin("abc", IOReplaceOptional("", "D"));
-=======
-    describe('14a. Unconditional generation: ' +
-             '(abc ⨝ "" -> D) ⨝ abc|aDbc|abcDDD (vocab abcdABCD)', function() {
-        const r1Grammar = IOJoin("abc", IOReplace("", "D"));
->>>>>>> b568777f
-        const voc: string = "abcdABCD"
-        const vocGrammar = Vocab({t1:voc});
-        let grammar: Grammar = Seq(vocGrammar, r1Grammar);
-        grammar = Join(grammar, Uni(t1("abc"), t1("aDbc"), t1("abcDDD")));
-        const expectedResults: StringDict[] = [
-            {t1: 'abc'},
-            {t1: 'aDbc'},
-            {t1: 'abcDDD'},
-        ];
-        testGrammar(grammar, expectedResults);
-    });
-
-    describe('14b. Unconditional generation: ' +
-             'abc ⨝ "" -> D (vocab abcdABCD)', function() {
-        const r1Grammar = IOJoin("abc", IOReplace("", "D"));
-        const voc: string = "abcdABCD"
-        const vocGrammar = Vocab({t1:voc});
-        let grammar: Grammar = Seq(vocGrammar, r1Grammar);
-        grammar = CountTape(6, grammar);
-        // Note: the only place multiple insertions will be made in the
-        // same place (i.e. beside each other) is at the end of the string.
-        // Otherwise, only one insertion is done per insertion point.
-        const expectedResults: StringDict[] = [
-            {t1: 'abc'},    {t1: 'abcD'},
-            {t1: 'abDc'},   {t1: 'aDbc'},
-            {t1: 'Dabc'},   {t1: 'abcDD'},
-            {t1: 'abDcD'},  {t1: 'aDbcD'},
-            {t1: 'aDbDc'},  {t1: 'DabDc'},
-            {t1: 'DabcD'},  {t1: 'DaDbc'},
-            {t1: 'abcDDD'}, {t1: 'abDcDD'},
-            {t1: 'aDbcDD'}, {t1: 'aDbDcD'},
-            {t1: 'DabcDD'}, {t1: 'DabDcD'},
-            {t1: 'DaDbcD'}, {t1: 'DaDbDc'},
-        ];
-        testGrammar(grammar, expectedResults);
-    });
-
-});
+import { 
+    Count,
+    Grammar,
+    Join,
+    JoinRule,
+    Lit,
+    OptionalReplace,
+    Rep,
+    Replace,
+    ReplaceGrammar,
+    Seq,
+    Uni,
+    Vocab,
+} from "../src/grammars";
+
+import { 
+    testSuiteName, logTestSuite,
+    VERBOSE_TEST_L2, verbose,
+    t1,
+    testHasTapes,
+    testHasVocab,
+    testGrammar,
+} from './testUtil';
+
+import {
+    REPLACE_INPUT_TAPE, REPLACE_OUTPUT_TAPE, 
+    StringDict, SILENT, VERBOSE_DEBUG, VERBOSE_STATES
+} from "../src/util";
+
+function IOReplace(
+    fromStr: string, 
+    toStr: string, 
+    preStr: string = "",
+    postStr: string = "",
+): ReplaceGrammar {
+    const fromGrammar = Lit(REPLACE_INPUT_TAPE, fromStr);
+    const toGrammar = Lit(REPLACE_OUTPUT_TAPE, toStr);
+    const preGrammar = Lit(REPLACE_INPUT_TAPE, preStr);
+    const postGrammar = Lit(REPLACE_INPUT_TAPE, postStr);
+    return Replace(fromGrammar, toGrammar, preGrammar, postGrammar);
+}
+
+function IOReplaceOptional(
+    fromStr: string, 
+    toStr: string, 
+    preStr: string = "",
+    postStr: string = "",
+): ReplaceGrammar {
+    const fromGrammar = Lit(REPLACE_INPUT_TAPE, fromStr);
+    const toGrammar = Lit(REPLACE_OUTPUT_TAPE, toStr);
+    const preGrammar = Lit(REPLACE_INPUT_TAPE, preStr);
+    const postGrammar = Lit(REPLACE_INPUT_TAPE, postStr);
+    return OptionalReplace(fromGrammar, toGrammar, preGrammar, postGrammar);
+}
+
+function IOJoin(
+    inputStr: string,
+    ...rules: ReplaceGrammar[]
+): Grammar {
+    const inputGrammar = Lit("t1", inputStr);
+    return JoinRule("t1", inputGrammar, rules);
+}
+
+// File level control over verbose output
+const VERBOSE = VERBOSE_TEST_L2;
+
+function vb(verbosity: number): number {
+    return VERBOSE ? verbosity : SILENT;
+}
+
+function log(...msgs: string[]) {
+    verbose(VERBOSE, ...msgs);
+}
+
+describe(`${testSuiteName(module)}`, function() {
+
+    logTestSuite(this.title);
+
+    describe('1. hello ⨝ e -> a', function() {
+        const grammar = IOJoin("hello", IOReplace("e","a"));
+        const expectedResults: StringDict[] = [
+            {t1: 'hallo'},
+        ];
+        testGrammar(grammar, expectedResults);
+    });
+
+    describe('2. hello ⨝ e -> a, a -> u', function() {
+        const grammar = IOJoin("hello", IOReplace("e", "a"),
+                                        IOReplace("a", "u"));
+        const expectedResults: StringDict[] = [
+            {t1: "hullo"},
+        ];
+        testGrammar(grammar, expectedResults);
+    });
+
+    describe('3a. Replace e -> a, then l -> w, in hello', function() {
+        const grammar = IOJoin("hello", IOReplace("e", "a"),
+                                        IOReplace("l", "w"));
+        const expectedResults: StringDict[] = [
+            {t1: "hawwo"},
+        ];
+        testGrammar(grammar, expectedResults);
+    });
+
+    describe('3b. Replace l -> w, then e -> a, in hello', function() {
+        const grammar = IOJoin("hello", IOReplace("l", "w"),
+                                        IOReplace("e", "a"))
+        const expectedResults: StringDict[] = [
+            {t1: "hawwo"},
+        ];
+        testGrammar(grammar, expectedResults);
+    });
+
+    describe('4. Replace e -> e, in hello ', function() {
+        const grammar = IOJoin("hello", IOReplace("e", "e"));
+        const expectedResults: StringDict[] = [
+            {t1: 'hello'},
+        ];
+        testGrammar(grammar, expectedResults);
+    });
+
+    describe('5a. 1-char deletion: abc ⨝ a -> "" (vocab abcx)', function() {
+        const r1Grammar = IOJoin("abc", IOReplace("a", ""));
+        const voc: string = "abcx"
+        const vocGrammar = Vocab({t1:voc});
+        const grammar: Grammar = Seq(vocGrammar, r1Grammar);
+        const expectedResults: StringDict[] = [
+            {t1: 'bc'},
+        ];
+        testGrammar(grammar, expectedResults);
+    });
+
+    describe('5b. 2-char deletion: abc ⨝ ab -> "" (vocab abcx)', function() {
+        const r1Grammar = IOJoin("abc", IOReplace("ab", ""));
+        const voc: string = "abcx"
+        const vocGrammar = Vocab({t1:voc});
+        const grammar: Grammar = Seq(vocGrammar, r1Grammar);
+        const expectedResults: StringDict[] = [
+            {t1: 'c'},
+        ];
+        testGrammar(grammar, expectedResults);
+    });
+    
+    describe('5c. 2-char deletion, later in string: ' +
+             'abc ⨝ bc -> "" (vocab abcx)', function() {
+        const r1Grammar = IOJoin("abc", IOReplace("bc", ""));
+        const voc: string = "abcx"
+        const vocGrammar = Vocab({t1:voc});
+        const grammar: Grammar = Seq(vocGrammar, r1Grammar);
+        const expectedResults: StringDict[] = [
+            {t1: 'a'},
+        ];
+        testGrammar(grammar, expectedResults);
+    });
+
+    // Exploring rule cascades with first 'to' empty - garden path
+
+    // 12 states visited
+    describe('6a. 2-rule cascade: ' +
+             'abcd ⨝ a -> A, b -> B (vocab abcdABCD)', function() {
+        log(`------${this.title}`);
+        const r1Grammar = IOJoin("abcd", IOReplace("a", "A"),
+                                         IOReplace("b", "B"));
+        const voc: string = "abcdABCD"
+        const vocGrammar = Vocab({t1:voc});
+        const grammar: Grammar = Seq(vocGrammar, r1Grammar);
+        const expectedResults: StringDict[] = [
+            {t1: 'ABcd'}
+        ];
+        testGrammar(grammar, expectedResults, vb(VERBOSE_STATES));
+    });
+
+    // 9 states visited
+    describe('6b. 2-rule cascade starting with 1-char deletion: ' +
+             'abcd ⨝ a -> "", b -> B (vocab abcdABCD)', function() {
+        log(`------${this.title}`);
+        const r1Grammar = IOJoin("abc", IOReplace("a", ""),
+                                        IOReplace("b", "B"))
+        const voc: string = "abcABC"
+        const vocGrammar = Vocab({t1:voc});
+        const grammar: Grammar = Seq(vocGrammar, r1Grammar);
+        const expectedResults: StringDict[] = [
+            {t1: 'Bc'},
+        ];
+        testGrammar(grammar, expectedResults, vb(VERBOSE_STATES));
+    });
+
+    // 16 states visited
+    describe('6c. 3-rule cascade: ' +
+             'abcd ⨝ a -> A, b -> B, c -> C (vocab abcdABCD)', function() {
+        log(`------${this.title}`);
+        const r1Grammar = IOJoin("abcd", IOReplace("a", "A"),
+                                         IOReplace("b", "B"),
+                                         IOReplace("c", "C"));
+        const voc: string = "abcdABCD"
+        const vocGrammar = Vocab({t1:voc});
+        const grammar: Grammar = Seq(vocGrammar, r1Grammar);
+        const expectedResults: StringDict[] = [
+            {t1: 'ABCd'},
+        ];
+        testGrammar(grammar, expectedResults, vb(VERBOSE_STATES));
+    });
+
+    // 16 states visited
+    describe('6d. 3-rule cascade starting with 1-char deletion: ' +
+             'abcd ⨝ a -> "", b -> B, c -> C (vocab abcdABCD)', function() {
+        log(`------${this.title}`);
+        const r1Grammar = IOJoin("abcd", IOReplace("a", ""),
+                                         IOReplace("b", "B"),
+                                         IOReplace("c", "C"));
+        const voc: string = "abcdABCD"
+        const vocGrammar = Vocab({t1:voc});
+        const grammar: Grammar = Seq(vocGrammar, r1Grammar);
+        const expectedResults: StringDict[] = [
+            {t1: 'BCd'},
+        ];
+        testGrammar(grammar, expectedResults, vb(VERBOSE_STATES));
+    });
+
+    // 20 states visited
+    describe('6e. 4-rule cascade: ' +
+             'abcd ⨝ a -> A, b -> B, c -> C, d -> D ' +
+             '(vocab abcdABCD)', function() {
+        log(`------${this.title}`);
+        const r1Grammar = IOJoin("abcd", IOReplace("a", "A"),
+                                         IOReplace("b", "B"),
+                                         IOReplace("c", "C"),
+                                         IOReplace("d", "D"));
+        const voc: string = "abcdABCD"
+        const vocGrammar = Vocab({t1:voc});
+        const grammar: Grammar = Seq(vocGrammar, r1Grammar);
+        const expectedResults: StringDict[] = [
+            {t1: 'ABCD'},
+        ];
+        testGrammar(grammar, expectedResults, vb(VERBOSE_STATES));
+    });
+
+    // 20 states visited
+    describe('6f. 4-rule cascade starting with 1-char deletion: ' +
+             'abcd ⨝ a -> "", b -> B, c -> C, d -> D ' +
+             '(vocab abcdABCD)', function() {
+        log(`------${this.title}`);
+        const r1Grammar = IOJoin("abcd", IOReplace("a", ""),
+                                         IOReplace("b", "B"),
+                                         IOReplace("c", "C"),
+                                         IOReplace("d", "D"));
+        const voc: string = "abcdABCD"
+        const vocGrammar = Vocab({t1:voc});
+        const grammar: Grammar = Seq(vocGrammar, r1Grammar);
+        const expectedResults: StringDict[] = [
+            {t1: 'BCD'},
+        ];
+        testGrammar(grammar, expectedResults, vb(VERBOSE_STATES));
+    });
+
+    // Exploring rule cascades varying the input length
+
+    // 42 states visited
+    describe('7a. 14-char input, 2-rule cascade: ' +
+             'CCCCCabcdCCCCC ⨝ a -> A, b -> B (vocab abcdABCD)', function() {
+        log(`------${this.title}`);
+        const r1Grammar = IOJoin("CCCCCabcdCCCCC", IOReplace("a", "A"),
+                                                   IOReplace("b", "B"));
+        const voc: string = "abcdABCD"
+        const vocGrammar = Vocab({t1:voc});
+        const grammar: Grammar = Seq(vocGrammar, r1Grammar);
+        const expectedResults: StringDict[] = [
+            {t1: 'CCCCCABcdCCCCC'},
+        ];
+        testGrammar(grammar, expectedResults, vb(VERBOSE_STATES));
+    });
+
+    // 72 states visited
+    describe('7b. 24-char input, 2-rule cascade: ' +
+             'BBBBBCCCCCabcdCCCCCBBBBB ⨝ a -> A, b -> B ' +
+             '(vocab abcdABCD)', function() {
+        log(`------${this.title}`);
+        const r1Grammar = IOJoin("BBBBBCCCCCabcdCCCCCBBBBB",
+                                 IOReplace("a", "A"),
+                                 IOReplace("b", "B"));
+        const voc: string = "abcdABCD"
+        const vocGrammar = Vocab({t1:voc});
+        const grammar: Grammar = Seq(vocGrammar, r1Grammar);
+        const expectedResults: StringDict[] = [
+            {t1: 'BBBBBCCCCCABcdCCCCCBBBBB'},
+        ];
+        testGrammar(grammar, expectedResults, vb(VERBOSE_STATES));
+    });
+    
+    // 70 states visited
+    describe('7c. 14-char input, 4-rule cascade: ' +
+             'CCCCCabcdCCCCC ⨝ a -> A, b -> B, c -> C, d -> D ' +
+             '(vocab abcdABCD)', function() {
+        log(`------${this.title}`);
+        const r1Grammar = IOJoin("CCCCCabcdCCCCC", IOReplace("a", "A"),
+                                                   IOReplace("b", "B"),
+                                                   IOReplace("c", "C"),
+                                                   IOReplace("d", "D"));
+        
+        const voc: string = "abcdABCD"
+        const vocGrammar = Vocab({t1:voc});
+        const grammar: Grammar = Seq(vocGrammar, r1Grammar);
+        const expectedResults: StringDict[] = [
+            {t1: 'CCCCCABCDCCCCC'},
+        ];
+        testGrammar(grammar, expectedResults, vb(VERBOSE_STATES));
+    });
+
+    // 70 states visited
+    describe('7d. 14-char input, 4-rule cascade starting with 1-char deletion: ' +
+             'CCCCCabcdCCCCC ⨝ a -> "", b -> B, c -> C, d -> D ' +
+             '(vocab abcdABCD)', function() {
+        log(`------${this.title}`);
+        const r1Grammar = IOJoin("CCCCCabcdCCCCC", IOReplace("a", ""),
+                                                   IOReplace("b", "B"),
+                                                   IOReplace("c", "C"),
+                                                   IOReplace("d", "D"));
+        const voc: string = "abcdABCD"
+        const vocGrammar = Vocab({t1:voc});
+        const grammar: Grammar = Seq(vocGrammar, r1Grammar);
+        const expectedResults: StringDict[] = [
+            {t1: 'CCCCCBCDCCCCC'},
+        ];
+        testGrammar(grammar, expectedResults, vb(VERBOSE_STATES));
+    });
+
+    // 120 states visited
+    describe('7e. 24-char input, 4-rule cascade starting with 1-char deletion: ' +
+             'BBBBBCCCCCabcdCCCCCBBBBB ⨝ a -> "", b -> B, c -> C, d -> D ' +
+             '(vocab abcdABCD)', function() {
+        log(`------${this.title}`);
+        const r1Grammar = IOJoin("BBBBBCCCCCabcdCCCCCBBBBB",
+                                 IOReplace("a", ""),
+                                 IOReplace("b", "B"),
+                                 IOReplace("c", "C"),
+                                 IOReplace("d", "D"));
+        const voc: string = "abcdABCD"
+        const vocGrammar = Vocab({t1:voc});
+        const grammar: Grammar = Seq(vocGrammar, r1Grammar);
+        const expectedResults: StringDict[] = [
+            {t1: 'BBBBBCCCCCBCDCCCCCBBBBB'},
+        ];
+        testGrammar(grammar, expectedResults, vb(VERBOSE_STATES));
+    });
+
+    // Exploring rule cascades with 'from' being longer than 'to' - garden path
+
+    // 8 states visited
+    describe('8a-1. Single rule with 1>1-char substitution: ' +
+             'abcd ⨝ a -> A (vocab abcdABCD)', function() {
+        log(`------${this.title}`);
+        const r1Grammar = IOJoin("abcd", IOReplace("a", "A"));
+        const voc: string = "abcdABCD"
+        const vocGrammar = Vocab({t1:voc});
+        const grammar: Grammar = Seq(vocGrammar, r1Grammar);
+        const expectedResults: StringDict[] = [
+            {t1: 'Abcd'}
+        ];
+        testGrammar(grammar, expectedResults, vb(VERBOSE_STATES));
+    });
+
+    // 13 states visited
+    describe('8a-2. Single rule with 2>1-char substitution: ' +
+             'aabcd ⨝ aa -> A (vocab abcdABCD)', function() {
+        log(`------${this.title}`);
+        const r1Grammar = IOJoin("aabcd", IOReplace("aa", "A"));
+        const voc: string = "abcdABCD"
+        const vocGrammar = Vocab({t1:voc});
+        const grammar: Grammar = Seq(vocGrammar, r1Grammar);
+        const expectedResults: StringDict[] = [
+            {t1: 'Abcd'},
+        ];
+        testGrammar(grammar, expectedResults, vb(VERBOSE_STATES));
+    });
+
+    // 20 states visited
+    describe('8a-3. Single rule with 3>1-char substitution: ' +
+             'aaabcd ⨝ aaa -> A (vocab abcdABCD)', function() {
+        log(`------${this.title}`);
+        const r1Grammar = IOJoin("aaabcd", IOReplace("aaa", "A"));
+        const voc: string = "abcdABCD"
+        const vocGrammar = Vocab({t1:voc});
+        const grammar: Grammar = Seq(vocGrammar, r1Grammar);
+        const expectedResults: StringDict[] = [
+            {t1: 'Abcd'},
+        ];
+        testGrammar(grammar, expectedResults, vb(VERBOSE_STATES));
+    });
+
+    // 29 states visited
+    describe('8a-4. Single rule with 4>1-char substitution: ' +
+             'aaaabcd ⨝ aaaa -> A (vocab abcdABCD)', function() {
+        log(`------${this.title}`);
+        const r1Grammar = IOJoin("aaaabcd", IOReplace("aaaa", "A"));
+        const voc: string = "abcdABCD"
+        const vocGrammar = Vocab({t1:voc});
+        const grammar: Grammar = Seq(vocGrammar, r1Grammar);
+        const expectedResults: StringDict[] = [
+            {t1: 'Abcd'},
+        ];
+        testGrammar(grammar, expectedResults, vb(VERBOSE_STATES));
+    });
+    
+    // 40 states visited
+    describe('8a-5. Single rule with 5>1-char substitution: ' +
+             'aaaaabcd ⨝ aaaaa -> A (vocab abcdABCD)', function() {
+        log(`------${this.title}`);
+        const r1Grammar = IOJoin("aaaaabcd", IOReplace("aaaaa", "A"));
+        const voc: string = "abcdABCD"
+        const vocGrammar = Vocab({t1:voc});
+        const grammar: Grammar = Seq(vocGrammar, r1Grammar);
+        const expectedResults: StringDict[] = [
+            {t1: 'Abcd'},
+        ];
+        testGrammar(grammar, expectedResults, vb(VERBOSE_STATES));
+    });
+
+    // 20 states visited
+    describe('8b-1. 2-rule cascade starting with 2>1-char substitution: ' +
+             'aabcd ⨝ aa -> A, b -> B (vocab abcdABCD)', function() {
+        log(`------${this.title}`);
+        const r1Grammar = IOJoin("aabcd", IOReplace("aa", "A"),
+                                          IOReplace("b", "B"));
+        const voc: string = "abcdABCD"
+        const vocGrammar = Vocab({t1:voc});
+        const grammar: Grammar = Seq(vocGrammar, r1Grammar);
+        const expectedResults: StringDict[] = [
+            {t1: 'ABcd'},
+        ];
+        testGrammar(grammar, expectedResults, vb(VERBOSE_STATES));
+    });
+
+    // 31 states visited
+    describe('8b-3. 2-rule cascade starting with 3>1-char substitution: ' +
+             'aaabcd ⨝ aaa -> A, b -> B (vocab abcdABCD)', function() {
+        log(`------${this.title}`);
+        const r1Grammar = IOJoin("aaabcd", IOReplace("aaa", "A"),
+                                           IOReplace("b", "B"));
+        const voc: string = "abcdABCD"
+        const vocGrammar = Vocab({t1:voc});
+        const grammar: Grammar = Seq(vocGrammar, r1Grammar);
+        const expectedResults: StringDict[] = [
+            {t1: 'ABcd'},
+        ];
+        testGrammar(grammar, expectedResults, vb(VERBOSE_STATES));
+    });
+
+    // 20 states visited
+    describe('8c-1. 4-rule cascade starting with 1>1-char substitution: ' +
+             'abcd ⨝ a -> A, b -> B, c -> C, d -> D ' +
+             '(vocab abcdABCD)', function() {
+        log(`------${this.title}`);
+        const r1Grammar = IOJoin("abcd", IOReplace("a", "A"),
+                                         IOReplace("b", "B"),
+                                         IOReplace("c", "C"),
+                                         IOReplace("d", "D"));
+        const voc: string = "abcdABCD"
+        const vocGrammar = Vocab({t1:voc});
+        const grammar: Grammar = Seq(vocGrammar, r1Grammar);
+        const expectedResults: StringDict[] = [
+            {t1: 'ABCD'},
+        ];
+        testGrammar(grammar, expectedResults, vb(VERBOSE_STATES));
+    });
+
+    // 34 states visited
+    describe('8c-2. 4-rule cascade starting with 2>1-char substitution: ' +
+             'aabcd ⨝ aa -> A, b -> B, c -> C, d -> D ' +
+             '(vocab abcdABCD)', function() {
+        log(`------${this.title}`);
+        const r1Grammar = IOJoin("aabcd", IOReplace("aa", "A"),
+                                          IOReplace("b", "B"),
+                                          IOReplace("c", "C"),
+                                          IOReplace("d", "D"));
+        const voc: string = "abcdABCD"
+        const vocGrammar = Vocab({t1:voc});
+        const grammar: Grammar = Seq(vocGrammar, r1Grammar);
+        const expectedResults: StringDict[] = [
+            {t1: 'ABCD'},
+        ];
+        testGrammar(grammar, expectedResults, vb(VERBOSE_STATES));
+    });
+
+    // 53 states visited
+    describe('8c-3. 4-rule cascade starting with 3>1-char substitution: ' +
+             'aaabcd ⨝ aaa -> A, b -> B, c -> C, d -> D ' +
+             '(vocab abcdABCD)', function() {
+        log(`------${this.title}`);
+        const r1Grammar = IOJoin("aaabcd", IOReplace("aaa", "A"),
+                                           IOReplace("b", "B"),
+                                           IOReplace("c", "C"),
+                                           IOReplace("d", "D"));
+        const voc: string = "abcdABCD"
+        const vocGrammar = Vocab({t1:voc});
+        const grammar: Grammar = Seq(vocGrammar, r1Grammar);
+        const expectedResults: StringDict[] = [
+            {t1: 'ABCD'},
+        ];
+        testGrammar(grammar, expectedResults, vb(VERBOSE_STATES));
+    });
+
+    // 77 states visited
+    describe('8c-4. 4-rule cascade starting with 4>1-char substitution: ' +
+             'aaaabcd ⨝ aaaa -> A, b -> B, c -> C, d -> D ' +
+             '(vocab abcdABCD)', function() {
+        log(`------${this.title}`);
+        const r1Grammar = IOJoin("aaaabcd", IOReplace("aaaa", "A"),
+                                            IOReplace("b", "B"),
+                                            IOReplace("c", "C"),
+                                            IOReplace("d", "D"));
+        const voc: string = "abcdABCD"
+        const vocGrammar = Vocab({t1:voc});
+        const grammar: Grammar = Seq(vocGrammar, r1Grammar);
+        const expectedResults: StringDict[] = [
+            {t1: 'ABCD'},
+        ];
+        testGrammar(grammar, expectedResults, vb(VERBOSE_STATES));
+    });
+
+    // 12 states visited
+    describe('10a. 2-rule cascade starting with 1-char deletion: ' +
+             'abcd ⨝ a -> "", b -> B (vocab abcdABCD)', function() {
+        log(`------${this.title}`);
+        const r1Grammar = IOJoin("abcd", IOReplace("a", ""),
+                                         IOReplace("b", "B"));
+        const voc: string = "abcdABCD"
+        const vocGrammar = Vocab({t1:voc});
+        const grammar: Grammar = Seq(vocGrammar, r1Grammar);
+        const expectedResults: StringDict[] = [
+            {t1: 'Bcd'},
+        ];
+        testGrammar(grammar, expectedResults, vb(VERBOSE_STATES));
+    });
+
+    // 20 states visited
+    describe('10b. 2-rule cascade starting with 2-char deletion: ' +
+             'aabcd ⨝ aa -> "", b -> B (vocab abcdABCD)', function() {
+        log(`------${this.title}`);
+        const r1Grammar = IOJoin("aabcd", IOReplace("aa", ""),
+                                          IOReplace("b", "B"));
+        const voc: string = "abcdABCD"
+        const vocGrammar = Vocab({t1:voc});
+        const grammar: Grammar = Seq(vocGrammar, r1Grammar);
+        const expectedResults: StringDict[] = [
+            {t1: 'Bcd'},
+        ];
+        testGrammar(grammar, expectedResults, vb(VERBOSE_STATES));
+    });
+
+    // 31 states visited
+    describe('10c. 2-rule cascade starting with 3-char deletion: ' +
+             'aaabcd ⨝ aaa -> "", b -> B (vocab abcdABCD)', function() {
+        log(`------${this.title}`);
+        const r1Grammar = IOJoin("aaabcd", IOReplace("aaa", ""),
+                                           IOReplace("b", "B"));
+        const voc: string = "abcdABCD"
+        const vocGrammar = Vocab({t1:voc});
+        const grammar: Grammar = Seq(vocGrammar, r1Grammar);
+        const expectedResults: StringDict[] = [
+            {t1: 'Bcd'},
+        ];
+        testGrammar(grammar, expectedResults, vb(VERBOSE_STATES));
+    });
+   
+    // 20 states visited
+    describe('11a. 4-rule cascade starting with 1-char deletion: ' +
+             'abcd ⨝ a -> "", b -> B, c -> C, d -> D ' +
+             '(vocab abcdABCD)', function() {
+        log(`------${this.title}`);
+        const r1Grammar = IOJoin("abcd", IOReplace("a", ""),
+                                         IOReplace("b", "B"),
+                                         IOReplace("c", "C"),
+                                         IOReplace("d", "D"));
+        const voc: string = "abcdABCD";
+        const vocGrammar = Vocab({t1:voc});
+        const grammar: Grammar = Seq(vocGrammar, r1Grammar);
+        const expectedResults: StringDict[] = [
+            {t1: 'BCD'},
+        ];
+        testGrammar(grammar, expectedResults, vb(VERBOSE_STATES));
+    });
+
+    // 34 states visited
+    describe('11b. 4-rule cascade starting with 2-char deletion: ' +
+             'aabcd ⨝ aa -> "", b -> B, c -> C, d -> D ' +
+             '(vocab abcdABCD)', function() {
+        log(`------${this.title}`);
+        const r1Grammar = IOJoin("aabcd", IOReplace("aa", ""),
+                                          IOReplace("b", "B"),
+                                          IOReplace("c", "C"),
+                                          IOReplace("d", "D"));
+        const voc: string = "abcdABCD";
+        const vocGrammar = Vocab({t1:voc});
+        const grammar: Grammar = Seq(vocGrammar, r1Grammar);
+        const expectedResults: StringDict[] = [
+            {t1: 'BCD'},
+        ];
+        testGrammar(grammar, expectedResults, vb(VERBOSE_STATES));
+    });
+
+    // Exploring rule cascades with 'from' being shorter than 'to' - NO garden path
+
+    // 9 states visited
+    describe('12a. Single rule with 1>2-char substitution: ' +
+             'abcd ⨝ a -> AA (vocab abcdABCD)', function() {
+        log(`------${this.title}`);
+        const r1Grammar = IOJoin("abcd", IOReplace("a", "AA"));
+        const voc: string = "abcdABCD"
+        const vocGrammar = Vocab({t1:voc});
+        const grammar: Grammar = Seq(vocGrammar, r1Grammar);
+        const expectedResults: StringDict[] = [
+            {t1: 'AAbcd'},
+        ];
+        testGrammar(grammar, expectedResults, vb(VERBOSE_STATES));
+    });
+
+    // 12 states visited
+    describe('12b. Single rule with 1>5-char substitution: ' +
+             'abcd ⨝ a -> AAAAA (vocab abcdABCD)', function() {
+        log(`------${this.title}`);
+        const r1Grammar = IOJoin("abcd", IOReplace("a", "AAAAA"));
+        const voc: string = "abcdABCD"
+        const vocGrammar = Vocab({t1:voc});
+        const grammar: Grammar = Seq(vocGrammar, r1Grammar);
+        const expectedResults: StringDict[] = [
+            {t1: 'AAAAAbcd'},
+        ];
+        testGrammar(grammar, expectedResults, vb(VERBOSE_STATES));
+    });
+
+    // 12 states visited
+    describe('12c. Single rule with 1>5-char substitution: ' +
+              'abcd ⨝ c -> CCCCC (vocab abcdABCD)', function() {
+        log(`------${this.title}`);
+        const r1Grammar = IOJoin("abcd", IOReplace("c", "CCCCC"));
+        const voc: string = "abcdABCD"
+        const vocGrammar = Vocab({t1:voc});
+        const grammar: Grammar = Seq(vocGrammar, r1Grammar);
+        const expectedResults: StringDict[] = [
+            {t1: 'abCCCCCd'},
+        ];
+        testGrammar(grammar, expectedResults, vb(VERBOSE_STATES));
+    });
+
+    // 12 states visited
+    describe('12d. Single rule with 1>5-char substitution: ' +
+             'abcd ⨝ d -> DDDDD (vocab abcdABCD)', function() {
+        log(`------${this.title}`);
+        const r1Grammar = IOJoin("abcd", IOReplace("d", "DDDDD"));
+        const voc: string = "abcdABCD"
+        const vocGrammar = Vocab({t1:voc});
+        const grammar: Grammar = Seq(vocGrammar, r1Grammar);
+        const expectedResults: StringDict[] = [
+            {t1: 'abcDDDDD'},
+        ];
+        testGrammar(grammar, expectedResults, vb(VERBOSE_STATES));
+    });
+
+    describe('13. Deleting twice in one word: ' +
+             'abcdabcd ⨝ a -> "" (vocab abcdABCD)', function() {
+        const r1Grammar = IOJoin("abcdabcd", IOReplace("a", ""));
+        const voc: string = "abcdABCD"
+        const vocGrammar = Vocab({t1:voc});
+        const grammar: Grammar = Seq(vocGrammar, r1Grammar);
+        const expectedResults: StringDict[] = [
+            {t1: 'bcdbcd'},
+        ];
+        testGrammar(grammar, expectedResults);
+
+    });
+
+    describe('14a. Unconditional generation: ' +
+             '(abc ⨝ "" -> D) ⨝ abc|aDbc|abcDDD (vocab abcdABCD)', function() {
+        const r1Grammar = IOJoin("abc", IOReplaceOptional("", "D"));
+        const voc: string = "abcdABCD"
+        const vocGrammar = Vocab({t1:voc});
+        let grammar: Grammar = Seq(vocGrammar, r1Grammar);
+        grammar = Join(grammar, Uni(t1("abc"), t1("aDbc"), t1("abcDDD")));
+        const expectedResults: StringDict[] = [
+            {t1: 'abc'},
+            {t1: 'aDbc'},
+            {t1: 'abcDDD'},
+        ];
+        testGrammar(grammar, expectedResults);
+    });
+
+    describe('14b. Unconditional generation: ' +
+             'abc ⨝ "" -> D (vocab abcdABCD)', function() {
+        const r1Grammar = IOJoin("abc", IOReplaceOptional("", "D"));
+        const voc: string = "abcdABCD"
+        const vocGrammar = Vocab({t1:voc});
+        let grammar: Grammar = Seq(vocGrammar, r1Grammar);
+        grammar = Count({t1:6}, grammar);
+        // Note: the only place multiple insertions will be made in the
+        // same place (i.e. beside each other) is at the end of the string.
+        // Otherwise, only one insertion is done per insertion point.
+        const expectedResults: StringDict[] = [
+            {t1: 'abc'},    {t1: 'abcD'},
+            {t1: 'abDc'},   {t1: 'aDbc'},
+            {t1: 'Dabc'},   {t1: 'abcDD'},
+            {t1: 'abDcD'},  {t1: 'aDbcD'},
+            {t1: 'aDbDc'},  {t1: 'DabDc'},
+            {t1: 'DabcD'},  {t1: 'DaDbc'},
+            {t1: 'abcDDD'}, {t1: 'abDcDD'},
+            {t1: 'aDbcDD'}, {t1: 'aDbDcD'},
+            {t1: 'DabcDD'}, {t1: 'DabDcD'},
+            {t1: 'DaDbcD'}, {t1: 'DaDbDc'},
+        ];
+        testGrammar(grammar, expectedResults);
+    });
+
+});