--- conflicted
+++ resolved
@@ -1,500 +1,475 @@
-import { Message, Msg } from "../utils/msgs.js";
-import { 
-    Grammar,
-    ContainsGrammar,
-    CorrespondGrammar,
-    CursorGrammar,
-    DotGrammar,
-    EmbedGrammar,
-    EndsGrammar,
-    EpsilonGrammar,
-    FilterGrammar,
-    GreedyCursorGrammar,
-    HideGrammar,
-    JoinGrammar,
-    LiteralGrammar,
-    MatchGrammar,
-    NegationGrammar,
-    QualifiedGrammar,
-    RenameGrammar,
-    RepeatGrammar,
-    ReplaceBlockGrammar,
-    ReplaceGrammar,
-    SelectionGrammar,
-    SequenceGrammar,
-    ShortGrammar,
-    SingleTapeGrammar,
-    StartsGrammar,
-} from "../grammars.js";
-import { AutoPass } from "../passes.js";
-import { 
-    dictLen,
-    foldRight,
-    getCaseInsensitive,
-    mapDict, 
-    mapValues, 
-    update, 
-} from "../utils/func.js";
-import { 
-    INPUT_TAPE, 
-    OUTPUT_TAPE 
-} from "../utils/constants.js";
-import { toStr } from "./toStr.js";
-
-import { TapeSet, TapeDict } from "../tapes.js";
-import * as Tapes from "../tapes.js";
-import { PassEnv, children } from "../components.js";
-import { Env, Options } from "../utils/options.js";
-
-
-export class TapesEnv extends Env<Grammar> {
-
-    constructor(
-        opt: Partial<Options>,
-        public recalculate: boolean = false,
-        public tapeMap: TapeDict | undefined = undefined
-    ) {
-        super(opt);
-    }
-
-    public update(g: Grammar): TapesEnv {
-        switch (g.tag) {
-            case "selection":
-            case "qualified": 
-                const tapeMap = mapDict(g.symbols, (k,_) => Tapes.Ref(k));
-                return update(this, {tapeMap});
-            default: 
-                return this;
-        }
-    }
-}
-
-/**
- * Goes through the tree and 
- * 
- * (1) flattens the collection structure, replacing the 
- * potentially complex tree of collections with a single 
- * one at the root
- * 
- * (2) replaces unqualified symbol references (like "VERB") to 
- * fully-qualified names (like "MainSheet.VERB")
- */
-export class CalculateTapes extends AutoPass<Grammar> {
-
-    public getEnv(opt: Partial<Options>): TapesEnv {
-        return new TapesEnv(opt);
-    }
-
-    public transform(g: Grammar, env: TapesEnv): Msg<Grammar> {
-        if (g.tapes.tag !== Tapes.Tag.Unknown && !env.recalculate) {
-            return g.msg();
-        }
-        
-        return super.transform(g, env);
-    }
-
-    public postTransform(g: Grammar, env: TapesEnv): Grammar|Msg<Grammar> {
-        switch (g.tag) {
-
-            // have no tapes
-            case "epsilon":
-            case "null": return updateTapes(g, Tapes.Lit());
-
-            // have their own tape name as tapes
-            case "lit": return getTapesLit(g, env);
-            case "dot": return getTapesDot(g, env);
-            
-            case "singletape": return getTapesSingleTape(g);
-
-            // just the union of children's tapes
-            case "alt":
-            case "priority":
-            case "count": 
-            case "test":
-            case "testnot":
-            case "context":
-            case "pretape": return getTapesDefault(g);
-            
-            case "cursor":  return getTapesCursor(g, env);
-            case "greedyCursor":  return getTapesCursor(g, env);
-            
-            // union of children's tapes but always String vocab
-            case "short":      return getTapesShort(g);
-            case "not":        return getTapesNot(g);
-
-            // join and filter are special w.r.t. vocabs and wildcards
-            case "join":       return getTapesJoin(g);
-            case "filter":     return getTapesFilter(g);
-            case "starts":
-            case "ends":
-            case "contains":   return getTapesCondition(g);
-
-            // seq and repeat involve products
-            case "seq":         return getTapesSeq(g);
-            case "repeat":      return getTapesRepeat(g);
-
-            // something special
-
-            case "embed":        return getTapesEmbed(g, env);
-            case "selection":     return this.getTapesSelection(g, env);
-            case "qualified":   return this.getTapesQualified(g, env);
-            case "rename":       return getTapesRename(g);
-            case "hide":         return getTapesHide(g);
-            case "match":        return getTapesMatch(g);
-            case "replaceblock": return getTapesReplaceBlock(g);
-            
-            case "replace":     return getTapesReplace(g, env);
-            case "correspond":  return getTapesCorrespond(g, env);
-
-            default: throw new Error(`unhandled grammar in getTapes: ${g.tag}`);
-        }
-    }
-
-    getTapesSelection(g: SelectionGrammar, env: TapesEnv): Grammar {
-        const referent = getCaseInsensitive(g.symbols, g.selection);
-        if (referent === undefined) {
-            throw new Error(`Cannot resolve symbol ${g.selection}`);
-        }
-        return updateTapes(g, referent.tapes);
-    }
-    
-    getTapesQualified(g: QualifiedGrammar, env: TapesEnv): Msg<Grammar> {
-        const msgs: Message[] = [];
-        
-        while (true) {
-
-            const newMsgs: Message[] = [];
-
-            // first get the initial tapes for each symbol
-            let tapeIDs: TapeDict = mapValues(g.symbols, v => v.tapes);
-            tapeIDs = Tapes.resolveAll(tapeIDs);
-
-            // check for unresolved content, and throw an exception immediately.
-            // otherwise we have to puzzle it out from exceptions elsewhere.
-            for (const [k,v] of Object.entries(tapeIDs)) {
-                if (v.tag !== Tapes.Tag.Lit) {
-                    throw new Error(`Unresolved tape structure in ${k}: ${Tapes.toStr(v)}`);
-                }
-            }
-
-            // now feed those back into the structure so that every
-            // grammar node has only literal tapes
-            const tapePushEnv = new TapesEnv(env.opt, true, tapeIDs);
-            g.symbols = mapValues(g.symbols, v => 
-                    this.transform(v, tapePushEnv).msgTo(newMsgs));
-
-            // first get the initial tapes for each symbol
-            tapeIDs = mapValues(g.symbols, v => v.tapes);
-
-            msgs.push(...newMsgs);
-
-            if (newMsgs.length === 0) break;
-
-            // if there are any errors, the graph may have changed.  we
-            // need to restart the process from scratch.
-            const tapeRefreshEnv = new TapesEnv(env.opt, true).update(g);
-                            // update resets the references
-            g.symbols = mapValues(g.symbols, v => 
-                this.transform(v, tapeRefreshEnv).msgTo(newMsgs));
-        }
-
-        return updateTapes(g, Tapes.Lit()).msg(msgs);
-    }
-}
-
-function updateTapes(g: Grammar, tapes: TapeSet): Grammar {
-    return update(g, { tapes });
-}
-
-function getChildTapes(g: Grammar): TapeSet {
-    const childTapes: TapeSet[] = [];
-    const cs = children(g);
-    for (const child of cs) {
-        const tapes = child.tapes;
-        childTapes.push(tapes);
-    }
-
-    //    const childTapes = children(g).map(c => c.tapes);
-    if (childTapes.length === 0) return Tapes.Lit();
-    return foldRight(childTapes.slice(1), Tapes.Sum, childTapes[0]);
-}
-
-function getTapesDefault(g: Grammar): Grammar {
-    return updateTapes(g, getChildTapes(g));
-}
-
-function getTapesShort(g: ShortGrammar): Grammar {
-    let tapes = getChildTapes(g);
-    return updateTapes(g, tapes);
-}
-
-function getTapesReplace(
-    g: ReplaceGrammar,
-    env: TapesEnv
-): Grammar | Msg<Grammar> {
-    let tapes = getChildTapes(g);
-    const ioTapes = Tapes.Lit(new Set([INPUT_TAPE, OUTPUT_TAPE]));
-    tapes = Tapes.Product(ioTapes, tapes);
-    tapes = Tapes.Match(tapes, INPUT_TAPE, OUTPUT_TAPE);
-    return updateTapes(g, tapes);
-}
-
-function getTapesCorrespond(
-    g: CorrespondGrammar, 
-    env: TapesEnv
-): Grammar | Msg<Grammar> {
-    let tapes = getChildTapes(g);
-    return updateTapes(g, tapes);
-}
-
-function getTapesNot(g: NegationGrammar): Grammar {
-    let tapes = getChildTapes(g);
-    return updateTapes(g, tapes);
-}
-
-function getTapesSeq(
-    g: SequenceGrammar
-): Grammar {
-    const childTapes = g.children.map(c => c.tapes);
-    if (childTapes.length === 0) 
-        return updateTapes(g, Tapes.Lit());
-    if (childTapes.length === 1)
-        return updateTapes(g, childTapes[0]);
-    const tapes = foldRight(childTapes.slice(1), Tapes.Product, childTapes[0]);
-    return updateTapes(g, tapes);
-}
-
-function getTapesRepeat(
-    g: RepeatGrammar
-): Grammar {
-    // (child⋅child) will give the right atomicity answer for 
-    // maxReps > 1.  For <= 1 it'll potentially claim non-atomicity
-    // for things that could be atomic, but it doesn't matter, we 
-    // don't actually use those.
-    const tapes = Tapes.Product(g.child.tapes, g.child.tapes); 
-    return updateTapes(g, tapes);
-}
-
-function getTapesLit(g: LiteralGrammar, env: TapesEnv): Grammar {
-    const tapes = new Set([g.tapeName]);
-    return updateTapes(g, Tapes.Lit(tapes));
-}
-
-function getTapesSingleTape(g: SingleTapeGrammar): Grammar {
-
-    if (g.child.tapes.tag !== Tapes.Tag.Lit) {
-        // we know there should be a single tape, but we don't
-        // yet know what it is.
-        const tapes = Tapes.Single(g.child.tapes, g.tapeName);
-        return updateTapes(g, tapes);
-    }
-
-    if (g.child.tapes.tapeNames.size === 0) {
-        return g.child;
-    }
-
-    if (g.child.tapes.tapeNames.size > 1) {
-        throw new EpsilonGrammar()
-                .err("Embedding multi-field symbol in regex/rule",
-                    "Only grammars with one field (e.g. just 'text' but not any " +
-                    "other fields) can be embedded into a regex or rule context.")
-                .localize(g.child.pos);
-    }
-
-    // There's one tape; if it's the same as our singleTape name, just return the
-    // child; otherwise create a RenameGrammar around it.  Either way this SingleTapeGrammar
-    // ceases to exist.
-    const tapeToRename = [...g.child.tapes.tapeNames][0];
-    if (g.tapeName === tapeToRename) return g.child;
-    const newChild = new RenameGrammar(g.child, tapeToRename, g.tapeName);
-    return getTapesRename(newChild); // this handles the details of the renaming for us
-}
-
-function getTapesDot(g: DotGrammar, env: TapesEnv): Grammar {
-    const tapes = new Set([g.tapeName]);
-    return updateTapes(g, Tapes.Lit(tapes));
-}
-
-function getTapesEmbed(
-    g: EmbedGrammar, 
-    env: TapesEnv,
-): Grammar {
-    if (env.tapeMap === undefined || !(g.symbol in env.tapeMap)) 
-        throw new Error(`Unknown symbol during tapecalc: ${g.symbol}, env contains ${env.tapeMap?.keys}`);
-        // should already be in there
-    return updateTapes(g, env.tapeMap[g.symbol]);
-}
-
-function getTapesMatch(g: MatchGrammar): Grammar {
-    const tapes = Tapes.Match(g.child.tapes, g.inputTape, g.outputTape);
-    return updateTapes(g, tapes);
-}
-
-function getTapesJoin(g: JoinGrammar | FilterGrammar): Grammar {
-    const tapes = Tapes.Join(g.child1.tapes, g.child2.tapes);
-    return updateTapes(g, tapes);
-}
-
-function getTapesRename(g: RenameGrammar): Grammar {
-
-    const tapes = Tapes.Rename(g.child.tapes, g.fromTape, g.toTape);
-    const result = updateTapes(g, tapes);
-
-    if (g.child.tapes.tag !== Tapes.Tag.Lit) {
-        return result;
-    }
-
-    if (!g.child.tapes.tapeNames.has(g.fromTape)) {
-<<<<<<< HEAD
-        throw g.child.err(`Renaming missing from header '${g.fromTape}'`,
-            `The grammar being renamed does not contain the header '${g.fromTape}'.\n` +
-            `Available headers: [${g.child.tapeNames}]`);
-    }
-
-    if (g.fromTape !== g.toTape && g.child.tapes.tapeNames.has(g.toTape)) {
-        throw g.child.err(`Destination header '${g.toTape}' already exists`,
-                  `Trying to rename '${g.fromTape}'->'${g.toTape}' but the grammar ` +
-                  `to the left already contains the header '${g.toTape}'.`)
-=======
-        throw g.child.err("Renaming missing tape",
-            `The grammar to undergo renaming does not contain the tape ${g.fromTape}. ` +
-            `Available tapes: [${[...g.child.tapeNames]}]`);
-    }
-
-    if (g.fromTape !== g.toTape && g.child.tapes.tapeNames.has(g.toTape)) {
-        throw g.child.err("Destination tape already exists",
-                  `Trying to rename ${g.fromTape}->${g.toTape} but the grammar ` +
-                  `to the left already contains the tape ${g.toTape}.`)
->>>>>>> 7d61d80e
-    }
-
-    return result;
-}
-
-function getTapesHide(g: HideGrammar): Grammar {
-    if (g.child.tapes.tag === Tapes.Tag.Lit &&
-        !g.child.tapes.tapeNames.has(g.tapeName)) {
-<<<<<<< HEAD
-        throw g.child.err(`Hiding missing header '${g.tapeName}'`,
-                `The grammar being hidden does not contain the header '${g.tapeName}'.\n` +
-                `Available headers: [${g.child.tapeNames}]`);
-=======
-        throw g.child.err("Hiding missing tape",
-                    `The grammar being hidden does not contain the tape ${g.tapeName}. ` +
-                    ` Available tapes: [${[...g.child.tapeNames]}]`);
->>>>>>> 7d61d80e
-    }
-
-    const tapes = Tapes.Rename(g.child.tapes, g.tapeName, g.toTape);
-    return updateTapes(g, tapes);
-}
-
-/**
- * FilterGrammars are just a kind of join with a single-tape requirement.
- * Here we check that requirement.  We could do this with SingleTapeGrammars
- * too but handling it specially lets us return a clearer error message. 
- * If we fail, we return the left child and an error message.
- */
-function getTapesFilter(g: FilterGrammar): Grammar {
-
-    if (g.child1.tapes.tag !== Tapes.Tag.Lit || 
-            g.child2.tapes.tag !== Tapes.Tag.Lit) {
-        // there's nothing we can check right now
-        return getTapesJoin(g);
-    }
-
-    if (g.child2.tapes.tapeNames.size === 0) {
-        // it's an epsilon or failure caught elsewhere
-        return getTapesJoin(g);
-    }
-
-    if (g.child2.tapes.tapeNames.size > 1) {
-        throw g.child1.err("Filters must be single-tape", 
-        `A filter like equals, starts, etc. should only reference a single tape.`);
-    }
-
-    const t2 = g.child2.tapeNames[0];
-    if (!g.child1.tapes.tapeNames.has(t2)) {
-<<<<<<< HEAD
-        throw g.child1.err(`Filtering non-existent header '${t2}'`, 
-        `This filter references a header '${t2}' that does not exist`);
-=======
-        throw g.child1.err("Filtering non-existent tape", 
-        `This filter references a tape "${t2}" that does not exist`);
->>>>>>> 7d61d80e
-    }
-
-    return getTapesJoin(g);
-}
-
-function getTapesReplaceBlock(g: ReplaceBlockGrammar): Grammar {
-
-    // make sure the tape we're replacing exists, otherwise
-    // we generate infinitely
-    if (g.child.tapes.tag === Tapes.Tag.Lit &&
-        !g.child.tapes.tapeNames.has(g.inputTape)) {
-<<<<<<< HEAD
-        throw g.child.err(`Replacing on non-existent header: '${g.inputTape}'`,
-                    `The grammar above does not have a header ` +
-                    `'${g.inputTape}' to replace on.`);
-=======
-        throw g.child.err("Replacing non-existent tape",
-                    `The grammar above does not have a tape ` +
-                    `${g.inputTape} to replace on`);
->>>>>>> 7d61d80e
-    }
-
-    // filter out Tapes.Any non-rules caused by children disappearing
-    const isReplace = (r: Grammar): r is ReplaceGrammar => 
-                        r instanceof ReplaceGrammar;
-    g.rules = g.rules.filter(isReplace);
-
-    if (g.rules.length == 0) {
-        throw g.child.warn("This replace has no valid rules");
-    }
-
-    let current = g.child.tapes;
-    let currentTape = g.inputTape;
-    for (const r of g.rules) {
-        current = Tapes.Rename(current, currentTape, INPUT_TAPE);
-        currentTape = OUTPUT_TAPE;
-        current = Tapes.Join(current, r.tapes);
-        current = Tapes.Rename(current, INPUT_TAPE, r.hiddenTapeName);
-    }
-    current = Tapes.Rename(current, OUTPUT_TAPE, g.inputTape);
-    return updateTapes(g, current);
-}
-
-
-/**
- * Starts/Ends/Contains have the tapes of their child AND a wildcard
- * on its tape (for the dot-star).  Sometimes because of scope adjustment
- * this tape might not be present in the child anymore, so we
- * need to make sure it's added.
- */
-function getTapesCondition(
-    g: StartsGrammar | EndsGrammar | ContainsGrammar
-): Grammar {
-    const dotStarTapes = Tapes.Lit(new Set([g.tapeName]));
-    const tapes = Tapes.Product(g.child.tapes, dotStarTapes);
-    return updateTapes(g, tapes);
-}
-
-function getTapesCursor(
-    g: CursorGrammar | GreedyCursorGrammar,
-    env: TapesEnv
-): Grammar {
-    if (g.child.tapes.tag !== Tapes.Tag.Lit) {
-        // can't do anything right now
-        const tapes = Tapes.Cursor(g.child.tapes, g.tapeName);
-        return updateTapes(g, tapes);
-    }
-    
-    if (!g.child.tapes.tapeNames.has(g.tapeName)) {
-        throw g.child.err("Spurious cursor",
-            `Cursor for ${g.tapeName}, but no such tape in its scope.`)
-    }
-    
-    const tapes = Tapes.Cursor(g.child.tapes, g.tapeName) // this handles deleting for us
-    return update(g, {tapes});
-}
+import { Message, Msg } from "../utils/msgs.js";
+import { 
+    Grammar,
+    ContainsGrammar,
+    CorrespondGrammar,
+    CursorGrammar,
+    DotGrammar,
+    EmbedGrammar,
+    EndsGrammar,
+    EpsilonGrammar,
+    FilterGrammar,
+    GreedyCursorGrammar,
+    HideGrammar,
+    JoinGrammar,
+    LiteralGrammar,
+    MatchGrammar,
+    NegationGrammar,
+    QualifiedGrammar,
+    RenameGrammar,
+    RepeatGrammar,
+    ReplaceBlockGrammar,
+    ReplaceGrammar,
+    SelectionGrammar,
+    SequenceGrammar,
+    ShortGrammar,
+    SingleTapeGrammar,
+    StartsGrammar,
+} from "../grammars.js";
+import { AutoPass } from "../passes.js";
+import { 
+    dictLen,
+    foldRight,
+    getCaseInsensitive,
+    mapDict, 
+    mapValues, 
+    update, 
+} from "../utils/func.js";
+import { 
+    INPUT_TAPE, 
+    OUTPUT_TAPE 
+} from "../utils/constants.js";
+import { toStr } from "./toStr.js";
+
+import { TapeSet, TapeDict } from "../tapes.js";
+import * as Tapes from "../tapes.js";
+import { PassEnv, children } from "../components.js";
+import { Env, Options } from "../utils/options.js";
+
+
+export class TapesEnv extends Env<Grammar> {
+
+    constructor(
+        opt: Partial<Options>,
+        public recalculate: boolean = false,
+        public tapeMap: TapeDict | undefined = undefined
+    ) {
+        super(opt);
+    }
+
+    public update(g: Grammar): TapesEnv {
+        switch (g.tag) {
+            case "selection":
+            case "qualified": 
+                const tapeMap = mapDict(g.symbols, (k,_) => Tapes.Ref(k));
+                return update(this, {tapeMap});
+            default: 
+                return this;
+        }
+    }
+}
+
+/**
+ * Goes through the tree and 
+ * 
+ * (1) flattens the collection structure, replacing the 
+ * potentially complex tree of collections with a single 
+ * one at the root
+ * 
+ * (2) replaces unqualified symbol references (like "VERB") to 
+ * fully-qualified names (like "MainSheet.VERB")
+ */
+export class CalculateTapes extends AutoPass<Grammar> {
+
+    public getEnv(opt: Partial<Options>): TapesEnv {
+        return new TapesEnv(opt);
+    }
+
+    public transform(g: Grammar, env: TapesEnv): Msg<Grammar> {
+        if (g.tapes.tag !== Tapes.Tag.Unknown && !env.recalculate) {
+            return g.msg();
+        }
+        
+        return super.transform(g, env);
+    }
+
+    public postTransform(g: Grammar, env: TapesEnv): Grammar|Msg<Grammar> {
+        switch (g.tag) {
+
+            // have no tapes
+            case "epsilon":
+            case "null": return updateTapes(g, Tapes.Lit());
+
+            // have their own tape name as tapes
+            case "lit": return getTapesLit(g, env);
+            case "dot": return getTapesDot(g, env);
+            
+            case "singletape": return getTapesSingleTape(g);
+
+            // just the union of children's tapes
+            case "alt":
+            case "priority":
+            case "count": 
+            case "test":
+            case "testnot":
+            case "context":
+            case "pretape": return getTapesDefault(g);
+            
+            case "cursor":  return getTapesCursor(g, env);
+            case "greedyCursor":  return getTapesCursor(g, env);
+            
+            // union of children's tapes but always String vocab
+            case "short":      return getTapesShort(g);
+            case "not":        return getTapesNot(g);
+
+            // join and filter are special w.r.t. vocabs and wildcards
+            case "join":       return getTapesJoin(g);
+            case "filter":     return getTapesFilter(g);
+            case "starts":
+            case "ends":
+            case "contains":   return getTapesCondition(g);
+
+            // seq and repeat involve products
+            case "seq":         return getTapesSeq(g);
+            case "repeat":      return getTapesRepeat(g);
+
+            // something special
+
+            case "embed":        return getTapesEmbed(g, env);
+            case "selection":     return this.getTapesSelection(g, env);
+            case "qualified":   return this.getTapesQualified(g, env);
+            case "rename":       return getTapesRename(g);
+            case "hide":         return getTapesHide(g);
+            case "match":        return getTapesMatch(g);
+            case "replaceblock": return getTapesReplaceBlock(g);
+            
+            case "replace":     return getTapesReplace(g, env);
+            case "correspond":  return getTapesCorrespond(g, env);
+
+            default: throw new Error(`unhandled grammar in getTapes: ${g.tag}`);
+        }
+    }
+
+    getTapesSelection(g: SelectionGrammar, env: TapesEnv): Grammar {
+        const referent = getCaseInsensitive(g.symbols, g.selection);
+        if (referent === undefined) {
+            throw new Error(`Cannot resolve symbol ${g.selection}`);
+        }
+        return updateTapes(g, referent.tapes);
+    }
+    
+    getTapesQualified(g: QualifiedGrammar, env: TapesEnv): Msg<Grammar> {
+        const msgs: Message[] = [];
+        
+        while (true) {
+
+            const newMsgs: Message[] = [];
+
+            // first get the initial tapes for each symbol
+            let tapeIDs: TapeDict = mapValues(g.symbols, v => v.tapes);
+            tapeIDs = Tapes.resolveAll(tapeIDs);
+
+            // check for unresolved content, and throw an exception immediately.
+            // otherwise we have to puzzle it out from exceptions elsewhere.
+            for (const [k,v] of Object.entries(tapeIDs)) {
+                if (v.tag !== Tapes.Tag.Lit) {
+                    throw new Error(`Unresolved tape structure in ${k}: ${Tapes.toStr(v)}`);
+                }
+            }
+
+            // now feed those back into the structure so that every
+            // grammar node has only literal tapes
+            const tapePushEnv = new TapesEnv(env.opt, true, tapeIDs);
+            g.symbols = mapValues(g.symbols, v => 
+                    this.transform(v, tapePushEnv).msgTo(newMsgs));
+
+            // first get the initial tapes for each symbol
+            tapeIDs = mapValues(g.symbols, v => v.tapes);
+
+            msgs.push(...newMsgs);
+
+            if (newMsgs.length === 0) break;
+
+            // if there are any errors, the graph may have changed.  we
+            // need to restart the process from scratch.
+            const tapeRefreshEnv = new TapesEnv(env.opt, true).update(g);
+                            // update resets the references
+            g.symbols = mapValues(g.symbols, v => 
+                this.transform(v, tapeRefreshEnv).msgTo(newMsgs));
+        }
+
+        return updateTapes(g, Tapes.Lit()).msg(msgs);
+    }
+}
+
+function updateTapes(g: Grammar, tapes: TapeSet): Grammar {
+    return update(g, { tapes });
+}
+
+function getChildTapes(g: Grammar): TapeSet {
+    const childTapes: TapeSet[] = [];
+    const cs = children(g);
+    for (const child of cs) {
+        const tapes = child.tapes;
+        childTapes.push(tapes);
+    }
+
+    //    const childTapes = children(g).map(c => c.tapes);
+    if (childTapes.length === 0) return Tapes.Lit();
+    return foldRight(childTapes.slice(1), Tapes.Sum, childTapes[0]);
+}
+
+function getTapesDefault(g: Grammar): Grammar {
+    return updateTapes(g, getChildTapes(g));
+}
+
+function getTapesShort(g: ShortGrammar): Grammar {
+    let tapes = getChildTapes(g);
+    return updateTapes(g, tapes);
+}
+
+function getTapesReplace(
+    g: ReplaceGrammar,
+    env: TapesEnv
+): Grammar | Msg<Grammar> {
+    let tapes = getChildTapes(g);
+    const ioTapes = Tapes.Lit(new Set([INPUT_TAPE, OUTPUT_TAPE]));
+    tapes = Tapes.Product(ioTapes, tapes);
+    tapes = Tapes.Match(tapes, INPUT_TAPE, OUTPUT_TAPE);
+    return updateTapes(g, tapes);
+}
+
+function getTapesCorrespond(
+    g: CorrespondGrammar, 
+    env: TapesEnv
+): Grammar | Msg<Grammar> {
+    let tapes = getChildTapes(g);
+    return updateTapes(g, tapes);
+}
+
+function getTapesNot(g: NegationGrammar): Grammar {
+    let tapes = getChildTapes(g);
+    return updateTapes(g, tapes);
+}
+
+function getTapesSeq(
+    g: SequenceGrammar
+): Grammar {
+    const childTapes = g.children.map(c => c.tapes);
+    if (childTapes.length === 0) 
+        return updateTapes(g, Tapes.Lit());
+    if (childTapes.length === 1)
+        return updateTapes(g, childTapes[0]);
+    const tapes = foldRight(childTapes.slice(1), Tapes.Product, childTapes[0]);
+    return updateTapes(g, tapes);
+}
+
+function getTapesRepeat(
+    g: RepeatGrammar
+): Grammar {
+    // (child⋅child) will give the right atomicity answer for 
+    // maxReps > 1.  For <= 1 it'll potentially claim non-atomicity
+    // for things that could be atomic, but it doesn't matter, we 
+    // don't actually use those.
+    const tapes = Tapes.Product(g.child.tapes, g.child.tapes); 
+    return updateTapes(g, tapes);
+}
+
+function getTapesLit(g: LiteralGrammar, env: TapesEnv): Grammar {
+    const tapes = new Set([g.tapeName]);
+    return updateTapes(g, Tapes.Lit(tapes));
+}
+
+function getTapesSingleTape(g: SingleTapeGrammar): Grammar {
+
+    if (g.child.tapes.tag !== Tapes.Tag.Lit) {
+        // we know there should be a single tape, but we don't
+        // yet know what it is.
+        const tapes = Tapes.Single(g.child.tapes, g.tapeName);
+        return updateTapes(g, tapes);
+    }
+
+    if (g.child.tapes.tapeNames.size === 0) {
+        return g.child;
+    }
+
+    if (g.child.tapes.tapeNames.size > 1) {
+        throw new EpsilonGrammar()
+                .err("Embedding multi-field symbol in regex/rule",
+                    "Only grammars with one field (e.g. just 'text' but not any " +
+                    "other fields) can be embedded into a regex or rule context.")
+                .localize(g.child.pos);
+    }
+
+    // There's one tape; if it's the same as our singleTape name, just return the
+    // child; otherwise create a RenameGrammar around it.  Either way this SingleTapeGrammar
+    // ceases to exist.
+    const tapeToRename = [...g.child.tapes.tapeNames][0];
+    if (g.tapeName === tapeToRename) return g.child;
+    const newChild = new RenameGrammar(g.child, tapeToRename, g.tapeName);
+    return getTapesRename(newChild); // this handles the details of the renaming for us
+}
+
+function getTapesDot(g: DotGrammar, env: TapesEnv): Grammar {
+    const tapes = new Set([g.tapeName]);
+    return updateTapes(g, Tapes.Lit(tapes));
+}
+
+function getTapesEmbed(
+    g: EmbedGrammar, 
+    env: TapesEnv,
+): Grammar {
+    if (env.tapeMap === undefined || !(g.symbol in env.tapeMap)) 
+        throw new Error(`Unknown symbol during tapecalc: ${g.symbol}, env contains ${env.tapeMap?.keys}`);
+        // should already be in there
+    return updateTapes(g, env.tapeMap[g.symbol]);
+}
+
+function getTapesMatch(g: MatchGrammar): Grammar {
+    const tapes = Tapes.Match(g.child.tapes, g.inputTape, g.outputTape);
+    return updateTapes(g, tapes);
+}
+
+function getTapesJoin(g: JoinGrammar | FilterGrammar): Grammar {
+    const tapes = Tapes.Join(g.child1.tapes, g.child2.tapes);
+    return updateTapes(g, tapes);
+}
+
+function getTapesRename(g: RenameGrammar): Grammar {
+
+    const tapes = Tapes.Rename(g.child.tapes, g.fromTape, g.toTape);
+    const result = updateTapes(g, tapes);
+
+    if (g.child.tapes.tag !== Tapes.Tag.Lit) {
+        return result;
+    }
+
+    if (!g.child.tapes.tapeNames.has(g.fromTape)) {
+        throw g.child.err("Renaming missing tape",
+            `The grammar to undergo renaming does not contain the tape ${g.fromTape}. ` +
+            `Available tapes: [${[...g.child.tapeNames]}]`);
+    if (!g.child.tapes.tapeNames.has(g.fromTape)) {
+        throw g.child.err(`Renaming missing from header '${g.fromTape}'`,
+            `The grammar being renamed does not contain the header '${g.fromTape}'.\n` +
+            `Available headers: [${g.child.tapeNames}]`);
+    }
+
+    if (g.fromTape !== g.toTape && g.child.tapes.tapeNames.has(g.toTape)) {
+        throw g.child.err(`Destination header '${g.toTape}' already exists`,
+                  `Trying to rename '${g.fromTape}'->'${g.toTape}' but the grammar ` +
+                  `to the left already contains the header '${g.toTape}'.`)
+    }
+
+    return result;
+}
+
+function getTapesHide(g: HideGrammar): Grammar {
+    if (g.child.tapes.tag === Tapes.Tag.Lit &&
+        !g.child.tapes.tapeNames.has(g.tapeName)) {
+        throw g.child.err(`Hiding missing header '${g.tapeName}'`,
+                `The grammar being hidden does not contain the header '${g.tapeName}'.\n` +
+                `Available headers: [${g.child.tapeNames}]`);
+    }
+
+    const tapes = Tapes.Rename(g.child.tapes, g.tapeName, g.toTape);
+    return updateTapes(g, tapes);
+}
+
+/**
+ * FilterGrammars are just a kind of join with a single-tape requirement.
+ * Here we check that requirement.  We could do this with SingleTapeGrammars
+ * too but handling it specially lets us return a clearer error message. 
+ * If we fail, we return the left child and an error message.
+ */
+function getTapesFilter(g: FilterGrammar): Grammar {
+
+    if (g.child1.tapes.tag !== Tapes.Tag.Lit || 
+            g.child2.tapes.tag !== Tapes.Tag.Lit) {
+        // there's nothing we can check right now
+        return getTapesJoin(g);
+    }
+
+    if (g.child2.tapes.tapeNames.size === 0) {
+        // it's an epsilon or failure caught elsewhere
+        return getTapesJoin(g);
+    }
+
+    if (g.child2.tapes.tapeNames.size > 1) {
+        throw g.child1.err("Filters must be single-tape", 
+        `A filter like equals, starts, etc. should only reference a single tape.`);
+    }
+
+    const t2 = g.child2.tapeNames[0];
+    if (!g.child1.tapes.tapeNames.has(t2)) {
+        throw g.child1.err(`Filtering non-existent header '${t2}'`, 
+        `This filter references a header '${t2}' that does not exist`);
+    }
+
+    return getTapesJoin(g);
+}
+
+function getTapesReplaceBlock(g: ReplaceBlockGrammar): Grammar {
+
+    // make sure the tape we're replacing exists, otherwise
+    // we generate infinitely
+    if (g.child.tapes.tag === Tapes.Tag.Lit &&
+        !g.child.tapes.tapeNames.has(g.inputTape)) {
+        throw g.child.err(`Replacing on non-existent header: '${g.inputTape}'`,
+                    `The grammar above does not have a header ` +
+                    `'${g.inputTape}' to replace on.`);
+    }
+
+    // filter out Tapes.Any non-rules caused by children disappearing
+    const isReplace = (r: Grammar): r is ReplaceGrammar => 
+                        r instanceof ReplaceGrammar;
+    g.rules = g.rules.filter(isReplace);
+
+    if (g.rules.length == 0) {
+        throw g.child.warn("This replace has no valid rules");
+    }
+
+    let current = g.child.tapes;
+    let currentTape = g.inputTape;
+    for (const r of g.rules) {
+        current = Tapes.Rename(current, currentTape, INPUT_TAPE);
+        currentTape = OUTPUT_TAPE;
+        current = Tapes.Join(current, r.tapes);
+        current = Tapes.Rename(current, INPUT_TAPE, r.hiddenTapeName);
+    }
+    current = Tapes.Rename(current, OUTPUT_TAPE, g.inputTape);
+    return updateTapes(g, current);
+}
+
+
+/**
+ * Starts/Ends/Contains have the tapes of their child AND a wildcard
+ * on its tape (for the dot-star).  Sometimes because of scope adjustment
+ * this tape might not be present in the child anymore, so we
+ * need to make sure it's added.
+ */
+function getTapesCondition(
+    g: StartsGrammar | EndsGrammar | ContainsGrammar
+): Grammar {
+    const dotStarTapes = Tapes.Lit(new Set([g.tapeName]));
+    const tapes = Tapes.Product(g.child.tapes, dotStarTapes);
+    return updateTapes(g, tapes);
+}
+
+function getTapesCursor(
+    g: CursorGrammar | GreedyCursorGrammar,
+    env: TapesEnv
+): Grammar {
+    if (g.child.tapes.tag !== Tapes.Tag.Lit) {
+        // can't do anything right now
+        const tapes = Tapes.Cursor(g.child.tapes, g.tapeName);
+        return updateTapes(g, tapes);
+    }
+    
+    if (!g.child.tapes.tapeNames.has(g.tapeName)) {
+        throw g.child.err("Spurious cursor",
+            `Cursor for ${g.tapeName}, but no such tape in its scope.`)
+    }
+    
+    const tapes = Tapes.Cursor(g.child.tapes, g.tapeName) // this handles deleting for us
+    return update(g, {tapes});
+}