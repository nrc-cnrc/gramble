import { 
    AlternationGrammar, CollectionGrammar, 
    ContainsGrammar, CorrespondGrammar, 
    CountGrammar, CursorGrammar, 
    DotGrammar, EmbedGrammar, 
    EndsGrammar, EpsilonGrammar, 
    FilterGrammar, Grammar, 
    HideGrammar, 
    JoinGrammar, LiteralGrammar, 
    MatchGrammar, NegationGrammar, 
    NullGrammar, PreTapeGrammar, 
    PriorityUnionGrammar, 
    RenameGrammar, RepeatGrammar, 
    ReplaceBlockGrammar, ReplaceGrammar, 
    RewriteGrammar, 
    SequenceGrammar, ShortGrammar, 
    SingleTapeGrammar, 
    StartsGrammar 
} from "./grammars";
<<<<<<< HEAD
import { Dict, StringDict, foldRight } from "./utils/func";
import { INPUT_TAPE, OUTPUT_TAPE, DEFAULT_TAPE } from "./utils/constants";
=======
import { Dict, StringDict } from "./utils/func";
import { INPUT_TAPE, OUTPUT_TAPE, DEFAULT_TAPE, INTERNAL_PREFIX } from "./utils/constants";
>>>>>>> f394b85a
import { toStr } from "./passes/toStr";
import { EPSILON } from "./exprs";

export function SingleTape(
    tapeName: string,
    child: Grammar | string
): Grammar {
    child = makeGrammar(child);
    return new SingleTapeGrammar(tapeName, child);
}

export function Rewrite(
    inputChild: Grammar|string, 
    outputChild: Grammar|string,
    preChild: Grammar|string = Epsilon(),
    postChild: Grammar|string = Epsilon(),
    beginsWith: boolean = false,
    endsWith: boolean = false,
    name: string = "",
): RewriteGrammar {
    inputChild = SingleTape(INPUT_TAPE, inputChild);
    outputChild = SingleTape(OUTPUT_TAPE, outputChild);
    preChild = SingleTape(INPUT_TAPE, preChild);
    postChild = SingleTape(INPUT_TAPE, postChild);
    return new RewriteGrammar(inputChild, outputChild, preChild, postChild, beginsWith, endsWith, false, name);
}

export function OptionalRewrite(
    inputChild: Grammar|string, 
    outputChild: Grammar|string,
    preChild: Grammar|string = Epsilon(),
    postChild: Grammar|string = Epsilon(),
    beginsWith: boolean = false,
    endsWith: boolean = false,
    name: string = "",
): RewriteGrammar {
    inputChild = SingleTape(INPUT_TAPE, inputChild);
    outputChild = SingleTape(OUTPUT_TAPE, outputChild);
    preChild = SingleTape(INPUT_TAPE, preChild);
    postChild = SingleTape(INPUT_TAPE, postChild);
    return new RewriteGrammar(inputChild, outputChild, preChild, postChild, beginsWith, endsWith, true, name);
}


/**
  * Replace implements general phonological replacement rules.
  * 
  * NOTE: The defaults for this convenience function differ from those 
  * in the constructor of ReplaceGrammar.  These are the defaults appropriate
  * for testing, whereas the defaults in ReplaceGrammar are appropriate for
  * the purposes of converting tabular syntax into grammars.
  * 
  * inputGrammar: input (target) Grammar (on inputTape)
  * toGrammar: output (change) Grammar (on one or more outputTapes)
  * preContext: context to match before the target inputGrammar (on inputTape)
  * postContext: context to match after the target inputGrammar (on inputTape)
  * otherContext: context to match on other tapes (other than inputTape & outputTapes)
  * beginsWith: set to True to match at the start of inputTape
  * endsWith: set to True to match at the end of inputTape
  * minReps: minimum number of times the replace rule is applied; normally 0
  * maxReps: maximum number of times the replace rule is applied
*/
export function Replace(
    inputGrammar: Grammar | string, 
    outputGrammar: Grammar | string,
    preContext: Grammar | string = Epsilon(),
    postContext: Grammar | string = Epsilon(),
    otherContext: Grammar | string = Epsilon(),
    beginsWith: boolean = false, 
    endsWith: boolean = false,
    minReps: number = 0, 
    maxReps: number = Infinity,
    hiddenTapeName: string = "",
    optional: boolean = false
): ReplaceGrammar {
    if (typeof preContext === 'string' && preContext.startsWith("#"))
        beginsWith = true;
    if (typeof postContext === 'string' && postContext.endsWith("#"))
        endsWith = true;
    inputGrammar = SingleTape(INPUT_TAPE, inputGrammar);
    outputGrammar = SingleTape(OUTPUT_TAPE, outputGrammar);
    preContext = SingleTape(INPUT_TAPE, preContext);
    postContext = SingleTape(INPUT_TAPE, postContext);
    otherContext = makeGrammar(otherContext);
    return new ReplaceGrammar(inputGrammar, outputGrammar, 
        preContext, postContext, otherContext, beginsWith, endsWith, 
        minReps, maxReps, hiddenTapeName, optional);
}

export function OptionalReplace(
    inputGrammar: Grammar | string, 
    outputGrammar: Grammar | string,
    preContext: Grammar | string = Epsilon(), 
    postContext: Grammar | string = Epsilon(),
    otherContext: Grammar | string = Epsilon(),
    beginsWith: boolean = false, 
    endsWith: boolean = false,
    minReps: number = 0, 
    maxReps: number = Infinity,
    hiddenTapeName: string = ""
): ReplaceGrammar {
    return Replace(inputGrammar, outputGrammar, 
        preContext, postContext, otherContext, beginsWith, endsWith, 
        minReps, maxReps, hiddenTapeName, true);
}

export function BoundingSet(
    from: Grammar | string,
    pre: Grammar | string = '', 
    post: Grammar | string = '',
    beginsWith: boolean = false, 
    endsWith: boolean = false,
    // count: number = 0,
): Grammar {
    // if (count == 0) {
    //     if (typeof(pre) === 'string') count += pre.length;
    //     if (typeof(from) === 'string') count += from.length;
    //     if (typeof(post) === 'string') count += post.length;
    //     count += (count == 0) ? 8 : 2;
    // }

    const pattern = Seq(
        typeof(pre) === 'string' ? Lit(INPUT_TAPE, pre) : pre,
        typeof(from) === 'string' ? Lit(INPUT_TAPE, from) : from,
        typeof(post) === 'string' ? Lit(INPUT_TAPE, post) : post
    );

    let g: Grammar;

    if (beginsWith && endsWith)
        g = pattern;
    else if (beginsWith)
        g = Seq(pattern, Rep(Dot(INPUT_TAPE)));
    else if (endsWith)
        g = Seq(Rep(Dot(INPUT_TAPE)), pattern)
    else
        g = Seq(Short(Seq(Rep(Dot(INPUT_TAPE)), pattern)), Rep(Dot(INPUT_TAPE)));

    return g;
    // return Count({$i: count}, g);
}   

export function ReplaceBlock(
    inputTape: string,
    child: Grammar | string,
    ...rules: RewriteGrammar[]
): ReplaceBlockGrammar {
    child = makeGrammar(child, inputTape);
    if (rules instanceof RewriteGrammar) rules = [rules];
    return new ReplaceBlockGrammar(inputTape, child, rules);
}

export function Correspond(
    child: Grammar | string,
    tape1: string = INPUT_TAPE,
    tape2: string = OUTPUT_TAPE,
): CorrespondGrammar {
    child = makeGrammar(child, INPUT_TAPE);
    return new CorrespondGrammar(child, tape1, tape2);
}

export function Query(
    query: Grammar | StringDict[] | StringDict | string = {},
): Grammar {
    if (typeof(query) === 'string')
        return new LiteralGrammar(DEFAULT_TAPE, query);

    if ('tapify' in query)
        return query as Grammar;

    if (! Array.isArray(query)) {
        query = [query];
    }
    let queries: SequenceGrammar[] = [];
    for (let q of query) {
        const queryLiterals = Object.entries(q).map(([key, value]) => {
            key = key.normalize("NFD"); 
            value = value.normalize("NFD");
            return new LiteralGrammar(key, value);
        });
        const seq = new SequenceGrammar(queryLiterals)
        queries.push(seq);
    }
    if (queries.length == 1) {
        return queries[0];
    }
    return new AlternationGrammar(queries);
}

export function PreTape(
    inputTape: string, 
    outputTape: string, 
    child: Grammar | string
): Grammar {
    child = makeGrammar(child);
    return new PreTapeGrammar(inputTape, outputTape, child);
}

export function Epsilon(): EpsilonGrammar {
    return new EpsilonGrammar();
}

export function Seq(...children: (Grammar|string)[]): SequenceGrammar {
    children = children.map(c => makeGrammar(c));
    return new SequenceGrammar(children as Grammar[]);
}

export function Uni(...children: (Grammar|string)[]): AlternationGrammar {
    children = children.map(c => makeGrammar(c));
    return new AlternationGrammar(children as Grammar[]);
}

export function PriUni(...children: (Grammar|string)[]): Grammar {
    const childGrammars = children.map(c => makeGrammar(c));
    return foldRight(childGrammars, 
                    (c1, c2) => new PriorityUnionGrammar(c1, c2), 
                    new NullGrammar());
}


export function Optional(
    child: Grammar | string
): AlternationGrammar {
    child = makeGrammar(child);
    return Uni(child, Epsilon());
}

export function CharSet(tape: string, chars: string[]): Grammar {
    return new AlternationGrammar(chars.map(c => Lit(tape, c)));
}

export function Lit(tape: string, text: string): LiteralGrammar {
    return new LiteralGrammar(tape, text);
}

export function Join(
    child1: Grammar | string, 
    child2: Grammar | string
): JoinGrammar {
    child1 = makeGrammar(child1);
    child2 = makeGrammar(child2);
    return new JoinGrammar(child1, child2);
}

export function Short(
    child: Grammar | string
): ShortGrammar {
    child = makeGrammar(child);
    return new ShortGrammar(child);
}

export function Starts(
    child1: Grammar | string, 
    child2: Grammar | string
): FilterGrammar {
    child1 = makeGrammar(child1);
    child2 = makeGrammar(child2);
    const filter = new StartsGrammar(child2);
    return new FilterGrammar(child1, filter);
}

export function Ends(
    child1: Grammar | string, 
    child2: Grammar | string
): FilterGrammar {
    child1 = makeGrammar(child1);
    child2 = makeGrammar(child2);
    const filter = new EndsGrammar(child2);
    return new FilterGrammar(child1, filter);
}

export function Contains(
    child1: Grammar | string, 
    child2: Grammar | string
): FilterGrammar {
    child1 = makeGrammar(child1);
    child2 = makeGrammar(child2);
    const filter = new ContainsGrammar(child2);
    return new FilterGrammar(child1, filter);
}

export function Rep(
    child: Grammar | string, 
    minReps: number = 0, 
    maxReps: number = Infinity
) {
    child = makeGrammar(child);
    return new RepeatGrammar(child, minReps, maxReps);
}

export function Null(): NullGrammar {
    return new NullGrammar();
}

export function Embed(symbol: string): EmbedGrammar {
    return new EmbedGrammar(symbol);
}

export function Dot(...tapes: string[]): Grammar {
    if (tapes.length == 0) return new DotGrammar(DEFAULT_TAPE);
    if (tapes.length == 1) return new DotGrammar(tapes[0]);
    return Seq(...tapes.map(t => new DotGrammar(t)));
}

export function Match(
    child: Grammar | string, 
    inputTape: string, 
    ...outputTapes: string[]
): Grammar {
    child = makeGrammar(child);
    let result = child;
    for (const tape of outputTapes) {
        result = new MatchGrammar(result, inputTape, tape);
    }
    return result;
}

export function Rename(
    child: Grammar | string, 
    fromTape: string, 
    toTape: string
): RenameGrammar {
    child = makeGrammar(child);
    return new RenameGrammar(child, fromTape, toTape);
}

export function Not(child: Grammar | string): NegationGrammar {
    child = makeGrammar(child);
    return new NegationGrammar(child);
}

export function Collection(
    symbols: Dict<Grammar> = {}
): CollectionGrammar {
    return new CollectionGrammar(symbols);
}

export function Hide(
    child: Grammar | string, 
    tape: string, 
    toTape: string = ""
): HideGrammar {
    child = makeGrammar(child);
    return new HideGrammar(child, tape, toTape);
}

export function WithVocab(vocabs: StringDict, child: Grammar | string) {
    child = makeGrammar(child);
    return Seq(VocabAux(vocabs), child);
}

function VocabAux(vocabs: StringDict): Grammar {
    let vocabGrammars: LiteralGrammar[] = [];
    for (const tape in vocabs as StringDict) {
        vocabGrammars.push(Lit(tape, vocabs[tape]));
    }
    return Rep(Seq(...vocabGrammars), 0, 0);
}

export function Count(
    maxChars: Dict<number>,
    child: Grammar | string,
    countEpsilon: boolean = false,
    errorOnCountExceeded: boolean = false
): Grammar {
    child = makeGrammar(child);
    let result = child;
    for (const [tapeName, max] of Object.entries(maxChars)) {
        result = new CountGrammar(result, tapeName, max,
                                  countEpsilon, errorOnCountExceeded);
    }
    return result;
}

export function Cursor(
    tape: string | string[], 
    child: Grammar | string
): Grammar {
    child = makeGrammar(child);
    let result = child;
    if (!Array.isArray(tape)) tape = [tape];
    for (let i = tape.length-1; i >= 0; i--) {
        result = new CursorGrammar(tape[i], result);   
    }
    return result;
}

function makeGrammar(
    g: Grammar | string, 
    tapeName: string = DEFAULT_TAPE
): Grammar {
    if (typeof(g) === 'string')
        return Lit(tapeName, g);
    return g;
}
<|MERGE_RESOLUTION|>--- conflicted
+++ resolved
@@ -1,421 +1,416 @@
-import { 
-    AlternationGrammar, CollectionGrammar, 
-    ContainsGrammar, CorrespondGrammar, 
-    CountGrammar, CursorGrammar, 
-    DotGrammar, EmbedGrammar, 
-    EndsGrammar, EpsilonGrammar, 
-    FilterGrammar, Grammar, 
-    HideGrammar, 
-    JoinGrammar, LiteralGrammar, 
-    MatchGrammar, NegationGrammar, 
-    NullGrammar, PreTapeGrammar, 
-    PriorityUnionGrammar, 
-    RenameGrammar, RepeatGrammar, 
-    ReplaceBlockGrammar, ReplaceGrammar, 
-    RewriteGrammar, 
-    SequenceGrammar, ShortGrammar, 
-    SingleTapeGrammar, 
-    StartsGrammar 
-} from "./grammars";
-<<<<<<< HEAD
-import { Dict, StringDict, foldRight } from "./utils/func";
-import { INPUT_TAPE, OUTPUT_TAPE, DEFAULT_TAPE } from "./utils/constants";
-=======
-import { Dict, StringDict } from "./utils/func";
-import { INPUT_TAPE, OUTPUT_TAPE, DEFAULT_TAPE, INTERNAL_PREFIX } from "./utils/constants";
->>>>>>> f394b85a
-import { toStr } from "./passes/toStr";
-import { EPSILON } from "./exprs";
-
-export function SingleTape(
-    tapeName: string,
-    child: Grammar | string
-): Grammar {
-    child = makeGrammar(child);
-    return new SingleTapeGrammar(tapeName, child);
-}
-
-export function Rewrite(
-    inputChild: Grammar|string, 
-    outputChild: Grammar|string,
-    preChild: Grammar|string = Epsilon(),
-    postChild: Grammar|string = Epsilon(),
-    beginsWith: boolean = false,
-    endsWith: boolean = false,
-    name: string = "",
-): RewriteGrammar {
-    inputChild = SingleTape(INPUT_TAPE, inputChild);
-    outputChild = SingleTape(OUTPUT_TAPE, outputChild);
-    preChild = SingleTape(INPUT_TAPE, preChild);
-    postChild = SingleTape(INPUT_TAPE, postChild);
-    return new RewriteGrammar(inputChild, outputChild, preChild, postChild, beginsWith, endsWith, false, name);
-}
-
-export function OptionalRewrite(
-    inputChild: Grammar|string, 
-    outputChild: Grammar|string,
-    preChild: Grammar|string = Epsilon(),
-    postChild: Grammar|string = Epsilon(),
-    beginsWith: boolean = false,
-    endsWith: boolean = false,
-    name: string = "",
-): RewriteGrammar {
-    inputChild = SingleTape(INPUT_TAPE, inputChild);
-    outputChild = SingleTape(OUTPUT_TAPE, outputChild);
-    preChild = SingleTape(INPUT_TAPE, preChild);
-    postChild = SingleTape(INPUT_TAPE, postChild);
-    return new RewriteGrammar(inputChild, outputChild, preChild, postChild, beginsWith, endsWith, true, name);
-}
-
-
-/**
-  * Replace implements general phonological replacement rules.
-  * 
-  * NOTE: The defaults for this convenience function differ from those 
-  * in the constructor of ReplaceGrammar.  These are the defaults appropriate
-  * for testing, whereas the defaults in ReplaceGrammar are appropriate for
-  * the purposes of converting tabular syntax into grammars.
-  * 
-  * inputGrammar: input (target) Grammar (on inputTape)
-  * toGrammar: output (change) Grammar (on one or more outputTapes)
-  * preContext: context to match before the target inputGrammar (on inputTape)
-  * postContext: context to match after the target inputGrammar (on inputTape)
-  * otherContext: context to match on other tapes (other than inputTape & outputTapes)
-  * beginsWith: set to True to match at the start of inputTape
-  * endsWith: set to True to match at the end of inputTape
-  * minReps: minimum number of times the replace rule is applied; normally 0
-  * maxReps: maximum number of times the replace rule is applied
-*/
-export function Replace(
-    inputGrammar: Grammar | string, 
-    outputGrammar: Grammar | string,
-    preContext: Grammar | string = Epsilon(),
-    postContext: Grammar | string = Epsilon(),
-    otherContext: Grammar | string = Epsilon(),
-    beginsWith: boolean = false, 
-    endsWith: boolean = false,
-    minReps: number = 0, 
-    maxReps: number = Infinity,
-    hiddenTapeName: string = "",
-    optional: boolean = false
-): ReplaceGrammar {
-    if (typeof preContext === 'string' && preContext.startsWith("#"))
-        beginsWith = true;
-    if (typeof postContext === 'string' && postContext.endsWith("#"))
-        endsWith = true;
-    inputGrammar = SingleTape(INPUT_TAPE, inputGrammar);
-    outputGrammar = SingleTape(OUTPUT_TAPE, outputGrammar);
-    preContext = SingleTape(INPUT_TAPE, preContext);
-    postContext = SingleTape(INPUT_TAPE, postContext);
-    otherContext = makeGrammar(otherContext);
-    return new ReplaceGrammar(inputGrammar, outputGrammar, 
-        preContext, postContext, otherContext, beginsWith, endsWith, 
-        minReps, maxReps, hiddenTapeName, optional);
-}
-
-export function OptionalReplace(
-    inputGrammar: Grammar | string, 
-    outputGrammar: Grammar | string,
-    preContext: Grammar | string = Epsilon(), 
-    postContext: Grammar | string = Epsilon(),
-    otherContext: Grammar | string = Epsilon(),
-    beginsWith: boolean = false, 
-    endsWith: boolean = false,
-    minReps: number = 0, 
-    maxReps: number = Infinity,
-    hiddenTapeName: string = ""
-): ReplaceGrammar {
-    return Replace(inputGrammar, outputGrammar, 
-        preContext, postContext, otherContext, beginsWith, endsWith, 
-        minReps, maxReps, hiddenTapeName, true);
-}
-
-export function BoundingSet(
-    from: Grammar | string,
-    pre: Grammar | string = '', 
-    post: Grammar | string = '',
-    beginsWith: boolean = false, 
-    endsWith: boolean = false,
-    // count: number = 0,
-): Grammar {
-    // if (count == 0) {
-    //     if (typeof(pre) === 'string') count += pre.length;
-    //     if (typeof(from) === 'string') count += from.length;
-    //     if (typeof(post) === 'string') count += post.length;
-    //     count += (count == 0) ? 8 : 2;
-    // }
-
-    const pattern = Seq(
-        typeof(pre) === 'string' ? Lit(INPUT_TAPE, pre) : pre,
-        typeof(from) === 'string' ? Lit(INPUT_TAPE, from) : from,
-        typeof(post) === 'string' ? Lit(INPUT_TAPE, post) : post
-    );
-
-    let g: Grammar;
-
-    if (beginsWith && endsWith)
-        g = pattern;
-    else if (beginsWith)
-        g = Seq(pattern, Rep(Dot(INPUT_TAPE)));
-    else if (endsWith)
-        g = Seq(Rep(Dot(INPUT_TAPE)), pattern)
-    else
-        g = Seq(Short(Seq(Rep(Dot(INPUT_TAPE)), pattern)), Rep(Dot(INPUT_TAPE)));
-
-    return g;
-    // return Count({$i: count}, g);
-}   
-
-export function ReplaceBlock(
-    inputTape: string,
-    child: Grammar | string,
-    ...rules: RewriteGrammar[]
-): ReplaceBlockGrammar {
-    child = makeGrammar(child, inputTape);
-    if (rules instanceof RewriteGrammar) rules = [rules];
-    return new ReplaceBlockGrammar(inputTape, child, rules);
-}
-
-export function Correspond(
-    child: Grammar | string,
-    tape1: string = INPUT_TAPE,
-    tape2: string = OUTPUT_TAPE,
-): CorrespondGrammar {
-    child = makeGrammar(child, INPUT_TAPE);
-    return new CorrespondGrammar(child, tape1, tape2);
-}
-
-export function Query(
-    query: Grammar | StringDict[] | StringDict | string = {},
-): Grammar {
-    if (typeof(query) === 'string')
-        return new LiteralGrammar(DEFAULT_TAPE, query);
-
-    if ('tapify' in query)
-        return query as Grammar;
-
-    if (! Array.isArray(query)) {
-        query = [query];
-    }
-    let queries: SequenceGrammar[] = [];
-    for (let q of query) {
-        const queryLiterals = Object.entries(q).map(([key, value]) => {
-            key = key.normalize("NFD"); 
-            value = value.normalize("NFD");
-            return new LiteralGrammar(key, value);
-        });
-        const seq = new SequenceGrammar(queryLiterals)
-        queries.push(seq);
-    }
-    if (queries.length == 1) {
-        return queries[0];
-    }
-    return new AlternationGrammar(queries);
-}
-
-export function PreTape(
-    inputTape: string, 
-    outputTape: string, 
-    child: Grammar | string
-): Grammar {
-    child = makeGrammar(child);
-    return new PreTapeGrammar(inputTape, outputTape, child);
-}
-
-export function Epsilon(): EpsilonGrammar {
-    return new EpsilonGrammar();
-}
-
-export function Seq(...children: (Grammar|string)[]): SequenceGrammar {
-    children = children.map(c => makeGrammar(c));
-    return new SequenceGrammar(children as Grammar[]);
-}
-
-export function Uni(...children: (Grammar|string)[]): AlternationGrammar {
-    children = children.map(c => makeGrammar(c));
-    return new AlternationGrammar(children as Grammar[]);
-}
-
-export function PriUni(...children: (Grammar|string)[]): Grammar {
-    const childGrammars = children.map(c => makeGrammar(c));
-    return foldRight(childGrammars, 
-                    (c1, c2) => new PriorityUnionGrammar(c1, c2), 
-                    new NullGrammar());
-}
-
-
-export function Optional(
-    child: Grammar | string
-): AlternationGrammar {
-    child = makeGrammar(child);
-    return Uni(child, Epsilon());
-}
-
-export function CharSet(tape: string, chars: string[]): Grammar {
-    return new AlternationGrammar(chars.map(c => Lit(tape, c)));
-}
-
-export function Lit(tape: string, text: string): LiteralGrammar {
-    return new LiteralGrammar(tape, text);
-}
-
-export function Join(
-    child1: Grammar | string, 
-    child2: Grammar | string
-): JoinGrammar {
-    child1 = makeGrammar(child1);
-    child2 = makeGrammar(child2);
-    return new JoinGrammar(child1, child2);
-}
-
-export function Short(
-    child: Grammar | string
-): ShortGrammar {
-    child = makeGrammar(child);
-    return new ShortGrammar(child);
-}
-
-export function Starts(
-    child1: Grammar | string, 
-    child2: Grammar | string
-): FilterGrammar {
-    child1 = makeGrammar(child1);
-    child2 = makeGrammar(child2);
-    const filter = new StartsGrammar(child2);
-    return new FilterGrammar(child1, filter);
-}
-
-export function Ends(
-    child1: Grammar | string, 
-    child2: Grammar | string
-): FilterGrammar {
-    child1 = makeGrammar(child1);
-    child2 = makeGrammar(child2);
-    const filter = new EndsGrammar(child2);
-    return new FilterGrammar(child1, filter);
-}
-
-export function Contains(
-    child1: Grammar | string, 
-    child2: Grammar | string
-): FilterGrammar {
-    child1 = makeGrammar(child1);
-    child2 = makeGrammar(child2);
-    const filter = new ContainsGrammar(child2);
-    return new FilterGrammar(child1, filter);
-}
-
-export function Rep(
-    child: Grammar | string, 
-    minReps: number = 0, 
-    maxReps: number = Infinity
-) {
-    child = makeGrammar(child);
-    return new RepeatGrammar(child, minReps, maxReps);
-}
-
-export function Null(): NullGrammar {
-    return new NullGrammar();
-}
-
-export function Embed(symbol: string): EmbedGrammar {
-    return new EmbedGrammar(symbol);
-}
-
-export function Dot(...tapes: string[]): Grammar {
-    if (tapes.length == 0) return new DotGrammar(DEFAULT_TAPE);
-    if (tapes.length == 1) return new DotGrammar(tapes[0]);
-    return Seq(...tapes.map(t => new DotGrammar(t)));
-}
-
-export function Match(
-    child: Grammar | string, 
-    inputTape: string, 
-    ...outputTapes: string[]
-): Grammar {
-    child = makeGrammar(child);
-    let result = child;
-    for (const tape of outputTapes) {
-        result = new MatchGrammar(result, inputTape, tape);
-    }
-    return result;
-}
-
-export function Rename(
-    child: Grammar | string, 
-    fromTape: string, 
-    toTape: string
-): RenameGrammar {
-    child = makeGrammar(child);
-    return new RenameGrammar(child, fromTape, toTape);
-}
-
-export function Not(child: Grammar | string): NegationGrammar {
-    child = makeGrammar(child);
-    return new NegationGrammar(child);
-}
-
-export function Collection(
-    symbols: Dict<Grammar> = {}
-): CollectionGrammar {
-    return new CollectionGrammar(symbols);
-}
-
-export function Hide(
-    child: Grammar | string, 
-    tape: string, 
-    toTape: string = ""
-): HideGrammar {
-    child = makeGrammar(child);
-    return new HideGrammar(child, tape, toTape);
-}
-
-export function WithVocab(vocabs: StringDict, child: Grammar | string) {
-    child = makeGrammar(child);
-    return Seq(VocabAux(vocabs), child);
-}
-
-function VocabAux(vocabs: StringDict): Grammar {
-    let vocabGrammars: LiteralGrammar[] = [];
-    for (const tape in vocabs as StringDict) {
-        vocabGrammars.push(Lit(tape, vocabs[tape]));
-    }
-    return Rep(Seq(...vocabGrammars), 0, 0);
-}
-
-export function Count(
-    maxChars: Dict<number>,
-    child: Grammar | string,
-    countEpsilon: boolean = false,
-    errorOnCountExceeded: boolean = false
-): Grammar {
-    child = makeGrammar(child);
-    let result = child;
-    for (const [tapeName, max] of Object.entries(maxChars)) {
-        result = new CountGrammar(result, tapeName, max,
-                                  countEpsilon, errorOnCountExceeded);
-    }
-    return result;
-}
-
-export function Cursor(
-    tape: string | string[], 
-    child: Grammar | string
-): Grammar {
-    child = makeGrammar(child);
-    let result = child;
-    if (!Array.isArray(tape)) tape = [tape];
-    for (let i = tape.length-1; i >= 0; i--) {
-        result = new CursorGrammar(tape[i], result);   
-    }
-    return result;
-}
-
-function makeGrammar(
-    g: Grammar | string, 
-    tapeName: string = DEFAULT_TAPE
-): Grammar {
-    if (typeof(g) === 'string')
-        return Lit(tapeName, g);
-    return g;
-}
+import { 
+    AlternationGrammar, CollectionGrammar, 
+    ContainsGrammar, CorrespondGrammar, 
+    CountGrammar, CursorGrammar, 
+    DotGrammar, EmbedGrammar, 
+    EndsGrammar, EpsilonGrammar, 
+    FilterGrammar, Grammar, 
+    HideGrammar, 
+    JoinGrammar, LiteralGrammar, 
+    MatchGrammar, NegationGrammar, 
+    NullGrammar, PreTapeGrammar, 
+    PriorityUnionGrammar, 
+    RenameGrammar, RepeatGrammar, 
+    ReplaceBlockGrammar, ReplaceGrammar, 
+    RewriteGrammar, 
+    SequenceGrammar, ShortGrammar, 
+    SingleTapeGrammar, 
+    StartsGrammar 
+} from "./grammars";
+import { Dict, StringDict, foldRight } from "./utils/func";
+import { INPUT_TAPE, OUTPUT_TAPE, DEFAULT_TAPE } from "./utils/constants";
+import { toStr } from "./passes/toStr";
+import { EPSILON } from "./exprs";
+
+export function SingleTape(
+    tapeName: string,
+    child: Grammar | string
+): Grammar {
+    child = makeGrammar(child);
+    return new SingleTapeGrammar(tapeName, child);
+}
+
+export function Rewrite(
+    inputChild: Grammar|string, 
+    outputChild: Grammar|string,
+    preChild: Grammar|string = Epsilon(),
+    postChild: Grammar|string = Epsilon(),
+    beginsWith: boolean = false,
+    endsWith: boolean = false,
+    name: string = "",
+): RewriteGrammar {
+    inputChild = SingleTape(INPUT_TAPE, inputChild);
+    outputChild = SingleTape(OUTPUT_TAPE, outputChild);
+    preChild = SingleTape(INPUT_TAPE, preChild);
+    postChild = SingleTape(INPUT_TAPE, postChild);
+    return new RewriteGrammar(inputChild, outputChild, preChild, postChild, beginsWith, endsWith, false, name);
+}
+
+export function OptionalRewrite(
+    inputChild: Grammar|string, 
+    outputChild: Grammar|string,
+    preChild: Grammar|string = Epsilon(),
+    postChild: Grammar|string = Epsilon(),
+    beginsWith: boolean = false,
+    endsWith: boolean = false,
+    name: string = "",
+): RewriteGrammar {
+    inputChild = SingleTape(INPUT_TAPE, inputChild);
+    outputChild = SingleTape(OUTPUT_TAPE, outputChild);
+    preChild = SingleTape(INPUT_TAPE, preChild);
+    postChild = SingleTape(INPUT_TAPE, postChild);
+    return new RewriteGrammar(inputChild, outputChild, preChild, postChild, beginsWith, endsWith, true, name);
+}
+
+
+/**
+  * Replace implements general phonological replacement rules.
+  * 
+  * NOTE: The defaults for this convenience function differ from those 
+  * in the constructor of ReplaceGrammar.  These are the defaults appropriate
+  * for testing, whereas the defaults in ReplaceGrammar are appropriate for
+  * the purposes of converting tabular syntax into grammars.
+  * 
+  * inputGrammar: input (target) Grammar (on inputTape)
+  * toGrammar: output (change) Grammar (on one or more outputTapes)
+  * preContext: context to match before the target inputGrammar (on inputTape)
+  * postContext: context to match after the target inputGrammar (on inputTape)
+  * otherContext: context to match on other tapes (other than inputTape & outputTapes)
+  * beginsWith: set to True to match at the start of inputTape
+  * endsWith: set to True to match at the end of inputTape
+  * minReps: minimum number of times the replace rule is applied; normally 0
+  * maxReps: maximum number of times the replace rule is applied
+*/
+export function Replace(
+    inputGrammar: Grammar | string, 
+    outputGrammar: Grammar | string,
+    preContext: Grammar | string = Epsilon(),
+    postContext: Grammar | string = Epsilon(),
+    otherContext: Grammar | string = Epsilon(),
+    beginsWith: boolean = false, 
+    endsWith: boolean = false,
+    minReps: number = 0, 
+    maxReps: number = Infinity,
+    hiddenTapeName: string = "",
+    optional: boolean = false
+): ReplaceGrammar {
+    if (typeof preContext === 'string' && preContext.startsWith("#"))
+        beginsWith = true;
+    if (typeof postContext === 'string' && postContext.endsWith("#"))
+        endsWith = true;
+    inputGrammar = SingleTape(INPUT_TAPE, inputGrammar);
+    outputGrammar = SingleTape(OUTPUT_TAPE, outputGrammar);
+    preContext = SingleTape(INPUT_TAPE, preContext);
+    postContext = SingleTape(INPUT_TAPE, postContext);
+    otherContext = makeGrammar(otherContext);
+    return new ReplaceGrammar(inputGrammar, outputGrammar, 
+        preContext, postContext, otherContext, beginsWith, endsWith, 
+        minReps, maxReps, hiddenTapeName, optional);
+}
+
+export function OptionalReplace(
+    inputGrammar: Grammar | string, 
+    outputGrammar: Grammar | string,
+    preContext: Grammar | string = Epsilon(), 
+    postContext: Grammar | string = Epsilon(),
+    otherContext: Grammar | string = Epsilon(),
+    beginsWith: boolean = false, 
+    endsWith: boolean = false,
+    minReps: number = 0, 
+    maxReps: number = Infinity,
+    hiddenTapeName: string = ""
+): ReplaceGrammar {
+    return Replace(inputGrammar, outputGrammar, 
+        preContext, postContext, otherContext, beginsWith, endsWith, 
+        minReps, maxReps, hiddenTapeName, true);
+}
+
+export function BoundingSet(
+    from: Grammar | string,
+    pre: Grammar | string = '', 
+    post: Grammar | string = '',
+    beginsWith: boolean = false, 
+    endsWith: boolean = false,
+    // count: number = 0,
+): Grammar {
+    // if (count == 0) {
+    //     if (typeof(pre) === 'string') count += pre.length;
+    //     if (typeof(from) === 'string') count += from.length;
+    //     if (typeof(post) === 'string') count += post.length;
+    //     count += (count == 0) ? 8 : 2;
+    // }
+
+    const pattern = Seq(
+        typeof(pre) === 'string' ? Lit(INPUT_TAPE, pre) : pre,
+        typeof(from) === 'string' ? Lit(INPUT_TAPE, from) : from,
+        typeof(post) === 'string' ? Lit(INPUT_TAPE, post) : post
+    );
+
+    let g: Grammar;
+
+    if (beginsWith && endsWith)
+        g = pattern;
+    else if (beginsWith)
+        g = Seq(pattern, Rep(Dot(INPUT_TAPE)));
+    else if (endsWith)
+        g = Seq(Rep(Dot(INPUT_TAPE)), pattern)
+    else
+        g = Seq(Short(Seq(Rep(Dot(INPUT_TAPE)), pattern)), Rep(Dot(INPUT_TAPE)));
+
+    return g;
+    // return Count({$i: count}, g);
+}   
+
+export function ReplaceBlock(
+    inputTape: string,
+    child: Grammar | string,
+    ...rules: RewriteGrammar[]
+): ReplaceBlockGrammar {
+    child = makeGrammar(child, inputTape);
+    if (rules instanceof RewriteGrammar) rules = [rules];
+    return new ReplaceBlockGrammar(inputTape, child, rules);
+}
+
+export function Correspond(
+    child: Grammar | string,
+    tape1: string = INPUT_TAPE,
+    tape2: string = OUTPUT_TAPE,
+): CorrespondGrammar {
+    child = makeGrammar(child, INPUT_TAPE);
+    return new CorrespondGrammar(child, tape1, tape2);
+}
+
+export function Query(
+    query: Grammar | StringDict[] | StringDict | string = {},
+): Grammar {
+    if (typeof(query) === 'string')
+        return new LiteralGrammar(DEFAULT_TAPE, query);
+
+    if ('tapify' in query)
+        return query as Grammar;
+
+    if (! Array.isArray(query)) {
+        query = [query];
+    }
+    let queries: SequenceGrammar[] = [];
+    for (let q of query) {
+        const queryLiterals = Object.entries(q).map(([key, value]) => {
+            key = key.normalize("NFD"); 
+            value = value.normalize("NFD");
+            return new LiteralGrammar(key, value);
+        });
+        const seq = new SequenceGrammar(queryLiterals)
+        queries.push(seq);
+    }
+    if (queries.length == 1) {
+        return queries[0];
+    }
+    return new AlternationGrammar(queries);
+}
+
+export function PreTape(
+    inputTape: string, 
+    outputTape: string, 
+    child: Grammar | string
+): Grammar {
+    child = makeGrammar(child);
+    return new PreTapeGrammar(inputTape, outputTape, child);
+}
+
+export function Epsilon(): EpsilonGrammar {
+    return new EpsilonGrammar();
+}
+
+export function Seq(...children: (Grammar|string)[]): SequenceGrammar {
+    children = children.map(c => makeGrammar(c));
+    return new SequenceGrammar(children as Grammar[]);
+}
+
+export function Uni(...children: (Grammar|string)[]): AlternationGrammar {
+    children = children.map(c => makeGrammar(c));
+    return new AlternationGrammar(children as Grammar[]);
+}
+
+export function PriUni(...children: (Grammar|string)[]): Grammar {
+    const childGrammars = children.map(c => makeGrammar(c));
+    return foldRight(childGrammars, 
+                    (c1, c2) => new PriorityUnionGrammar(c1, c2), 
+                    new NullGrammar());
+}
+
+
+export function Optional(
+    child: Grammar | string
+): AlternationGrammar {
+    child = makeGrammar(child);
+    return Uni(child, Epsilon());
+}
+
+export function CharSet(tape: string, chars: string[]): Grammar {
+    return new AlternationGrammar(chars.map(c => Lit(tape, c)));
+}
+
+export function Lit(tape: string, text: string): LiteralGrammar {
+    return new LiteralGrammar(tape, text);
+}
+
+export function Join(
+    child1: Grammar | string, 
+    child2: Grammar | string
+): JoinGrammar {
+    child1 = makeGrammar(child1);
+    child2 = makeGrammar(child2);
+    return new JoinGrammar(child1, child2);
+}
+
+export function Short(
+    child: Grammar | string
+): ShortGrammar {
+    child = makeGrammar(child);
+    return new ShortGrammar(child);
+}
+
+export function Starts(
+    child1: Grammar | string, 
+    child2: Grammar | string
+): FilterGrammar {
+    child1 = makeGrammar(child1);
+    child2 = makeGrammar(child2);
+    const filter = new StartsGrammar(child2);
+    return new FilterGrammar(child1, filter);
+}
+
+export function Ends(
+    child1: Grammar | string, 
+    child2: Grammar | string
+): FilterGrammar {
+    child1 = makeGrammar(child1);
+    child2 = makeGrammar(child2);
+    const filter = new EndsGrammar(child2);
+    return new FilterGrammar(child1, filter);
+}
+
+export function Contains(
+    child1: Grammar | string, 
+    child2: Grammar | string
+): FilterGrammar {
+    child1 = makeGrammar(child1);
+    child2 = makeGrammar(child2);
+    const filter = new ContainsGrammar(child2);
+    return new FilterGrammar(child1, filter);
+}
+
+export function Rep(
+    child: Grammar | string, 
+    minReps: number = 0, 
+    maxReps: number = Infinity
+) {
+    child = makeGrammar(child);
+    return new RepeatGrammar(child, minReps, maxReps);
+}
+
+export function Null(): NullGrammar {
+    return new NullGrammar();
+}
+
+export function Embed(symbol: string): EmbedGrammar {
+    return new EmbedGrammar(symbol);
+}
+
+export function Dot(...tapes: string[]): Grammar {
+    if (tapes.length == 0) return new DotGrammar(DEFAULT_TAPE);
+    if (tapes.length == 1) return new DotGrammar(tapes[0]);
+    return Seq(...tapes.map(t => new DotGrammar(t)));
+}
+
+export function Match(
+    child: Grammar | string, 
+    inputTape: string, 
+    ...outputTapes: string[]
+): Grammar {
+    child = makeGrammar(child);
+    let result = child;
+    for (const tape of outputTapes) {
+        result = new MatchGrammar(result, inputTape, tape);
+    }
+    return result;
+}
+
+export function Rename(
+    child: Grammar | string, 
+    fromTape: string, 
+    toTape: string
+): RenameGrammar {
+    child = makeGrammar(child);
+    return new RenameGrammar(child, fromTape, toTape);
+}
+
+export function Not(child: Grammar | string): NegationGrammar {
+    child = makeGrammar(child);
+    return new NegationGrammar(child);
+}
+
+export function Collection(
+    symbols: Dict<Grammar> = {}
+): CollectionGrammar {
+    return new CollectionGrammar(symbols);
+}
+
+export function Hide(
+    child: Grammar | string, 
+    tape: string, 
+    toTape: string = ""
+): HideGrammar {
+    child = makeGrammar(child);
+    return new HideGrammar(child, tape, toTape);
+}
+
+export function WithVocab(vocabs: StringDict, child: Grammar | string) {
+    child = makeGrammar(child);
+    return Seq(VocabAux(vocabs), child);
+}
+
+function VocabAux(vocabs: StringDict): Grammar {
+    let vocabGrammars: LiteralGrammar[] = [];
+    for (const tape in vocabs as StringDict) {
+        vocabGrammars.push(Lit(tape, vocabs[tape]));
+    }
+    return Rep(Seq(...vocabGrammars), 0, 0);
+}
+
+export function Count(
+    maxChars: Dict<number>,
+    child: Grammar | string,
+    countEpsilon: boolean = false,
+    errorOnCountExceeded: boolean = false
+): Grammar {
+    child = makeGrammar(child);
+    let result = child;
+    for (const [tapeName, max] of Object.entries(maxChars)) {
+        result = new CountGrammar(result, tapeName, max,
+                                  countEpsilon, errorOnCountExceeded);
+    }
+    return result;
+}
+
+export function Cursor(
+    tape: string | string[], 
+    child: Grammar | string
+): Grammar {
+    child = makeGrammar(child);
+    let result = child;
+    if (!Array.isArray(tape)) tape = [tape];
+    for (let i = tape.length-1; i >= 0; i--) {
+        result = new CursorGrammar(tape[i], result);   
+    }
+    return result;
+}
+
+function makeGrammar(
+    g: Grammar | string, 
+    tapeName: string = DEFAULT_TAPE
+): Grammar {
+    if (typeof(g) === 'string')
+        return Lit(tapeName, g);
+    return g;
+}